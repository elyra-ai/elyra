#
# Copyright 2018-2020 IBM Corporation
#
# Licensed under the Apache License, Version 2.0 (the "License");
# you may not use this file except in compliance with the License.
# You may obtain a copy of the License at
#
# http://www.apache.org/licenses/LICENSE-2.0
#
# Unless required by applicable law or agreed to in writing, software
# distributed under the License is distributed on an "AS IS" BASIS,
# WITHOUT WARRANTIES OR CONDITIONS OF ANY KIND, either express or implied.
# See the License for the specific language governing permissions and
# limitations under the License.
#
import os
import sys
from glob import glob
from setuptools import setup, find_packages

long_desc = """
            Elyra is a set of AI centric extensions to JupyterLab. It aims to help data scientists,
            machine learning engineers and AI developer’s through the model development life cycle complexities.
            """

here = os.path.abspath(os.path.dirname(__file__))

version_ns = {}
with open(os.path.join(here, 'elyra', '_version.py')) as f:
    exec(f.read(), {}, version_ns)

npm_packages_path = "./dist/*.tgz"
auto_extension_path = "./etc/config/jupyter_server_config.d/elyra.json" # TODO change back to include git
metadata_path = './etc/config/metadata/runtime-images/*.json'


setup_args = dict(
    name="elyra",
    version=version_ns['__version__'],
    url="https://github.com/elyra-ai/elyra",
    description="Elyra provides AI Centric extensions to JupyterLab",
    long_description=long_desc,
    author="Elyra Maintainers",
    license="Apache License Version 2.0",
    data_files=[('etc/jupyter/jupyter_server_config.d', glob(auto_extension_path)),
                ('share/jupyter/metadata/runtime-images', glob(metadata_path))],
    packages=find_packages(),
    install_requires=[
        'autopep8',
        'entrypoints>=0.3',
        'jinja2>=2.11,<3.0',
        'jsonschema>=3.2.0',
        'jupyter_core>=4.0,<5.0',
<<<<<<< HEAD
        # 'jupyterlab-git==0.21.1',
        'jupyterlab>==3.0.0rc6',
        'kfp-notebook>=0.12.0,<0.13.0',
=======
        'jupyter_client>=6.1',
        'jupyterlab-git==0.21.1',
        'jupyterlab>=2.0.0,<3.0.0',
        'kfp-notebook>=0.13.0,<0.14.0',
>>>>>>> b982aeb5
        'kfp==1.0.0',
        'minio>=5.0.7',
        'nbclient>=0.5.1',
        'nbconvert>=5.6.1,<6.0',
<<<<<<< HEAD
        # 'nbdime>=2.0.0',
        'jupyter_server>=1.0.5',
=======
        'nbdime>=2.0.0',
        'nbresuse>=0.3.6',
        'notebook>=6.0.3',
>>>>>>> b982aeb5
        'papermill>=2.1.3',
        'requests>=2.9.1,<3.0',
        'rfc3986-validator>=0.1.1',
        'traitlets>=4.3.2',
        'urllib3>=1.24.2',
        'websocket-client',
    ],
    include_package_data=True,
    classifiers=(
        'Programming Language :: Python :: 3.6',
        'Programming Language :: Python :: 3.7',
        'Programming Language :: Python :: 3.8',
        'License :: OSI Approved :: Apache Software License',
        'Operating System :: OS Independent',
        'Topic :: Scientific/Engineering',
        'Topic :: Scientific/Engineering :: Artificial Intelligence',
        'Topic :: Software Development',
        'Topic :: Software Development :: Libraries',
        'Topic :: Software Development :: Libraries :: Python Modules',
    ),
    entry_points={
        'console_scripts': [
            'elyra-metadata = elyra.metadata.metadata_app:MetadataApp.main',
        ],
        'elyra.pipeline.processors': [
            'local = elyra.pipeline.processor_local:LocalPipelineProcessor',
            'kfp = elyra.pipeline.processor_kfp:KfpPipelineProcessor'
        ],
        'papermill.engine': [
            'ElyraEngine = elyra.pipeline.elyra_engine:ElyraEngine',
        ]
    },
)

if "--dev" not in sys.argv:
    setup_args["data_files"].append(('share/jupyter/lab/extensions', glob(npm_packages_path)))
else:
    sys.argv.remove("--dev")

if __name__ == '__main__':
    setup(**setup_args)<|MERGE_RESOLUTION|>--- conflicted
+++ resolved
@@ -51,28 +51,17 @@
         'jinja2>=2.11,<3.0',
         'jsonschema>=3.2.0',
         'jupyter_core>=4.0,<5.0',
-<<<<<<< HEAD
+        'jupyter_client>=6.1',
+        'jupyter_server>=1.0.5',
+        'jupyterlab>==3.0.0rc6',
         # 'jupyterlab-git==0.21.1',
-        'jupyterlab>==3.0.0rc6',
-        'kfp-notebook>=0.12.0,<0.13.0',
-=======
-        'jupyter_client>=6.1',
-        'jupyterlab-git==0.21.1',
-        'jupyterlab>=2.0.0,<3.0.0',
         'kfp-notebook>=0.13.0,<0.14.0',
->>>>>>> b982aeb5
         'kfp==1.0.0',
         'minio>=5.0.7',
         'nbclient>=0.5.1',
         'nbconvert>=5.6.1,<6.0',
-<<<<<<< HEAD
         # 'nbdime>=2.0.0',
-        'jupyter_server>=1.0.5',
-=======
-        'nbdime>=2.0.0',
         'nbresuse>=0.3.6',
-        'notebook>=6.0.3',
->>>>>>> b982aeb5
         'papermill>=2.1.3',
         'requests>=2.9.1,<3.0',
         'rfc3986-validator>=0.1.1',
