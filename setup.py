#
# Copyright 2018-2020 IBM Corporation
#
# Licensed under the Apache License, Version 2.0 (the "License");
# you may not use this file except in compliance with the License.
# You may obtain a copy of the License at
#
# http://www.apache.org/licenses/LICENSE-2.0
#
# Unless required by applicable law or agreed to in writing, software
# distributed under the License is distributed on an "AS IS" BASIS,
# WITHOUT WARRANTIES OR CONDITIONS OF ANY KIND, either express or implied.
# See the License for the specific language governing permissions and
# limitations under the License.
#
import os
import sys
from glob import glob
from setuptools import setup, find_packages

long_desc = """
            Elyra is a set of AI centric extensions to JupyterLab. It aims to help data scientists,
            machine learning engineers and AI developer’s through the model development life cycle complexities.
            """

here = os.path.abspath(os.path.dirname(__file__))

version_ns = {}
with open(os.path.join(here, 'elyra', '_version.py')) as f:
    exec(f.read(), {}, version_ns)

npm_packages_path = "./dist/*.tgz"
auto_extension_path = "./etc/config/jupyter_server_config.d/elyra.json" # TODO change back to include git
settings_path = './etc/config/settings/*.json'
metadata_path = './etc/config/metadata/runtime-images/*.json'


setup_args = dict(
    name="elyra",
    version=version_ns['__version__'],
    url="https://github.com/elyra-ai/elyra",
    description="Elyra provides AI Centric extensions to JupyterLab",
    long_description=long_desc,
    author="Elyra Maintainers",
    license="Apache License Version 2.0",
    data_files=[('etc/jupyter/jupyter_server_config.d', glob(auto_extension_path)),
                ('share/jupyter/lab/settings', glob(settings_path)),
                ('share/jupyter/metadata/runtime-images', glob(metadata_path))],
    packages=find_packages(),
    install_requires=[
        'autopep8',
        'entrypoints>=0.3',
        'jinja2>=2.11,<3.0',
        'jsonschema>=3.2.0',
        'jupyter_core>=4.0,<5.0',
        'jupyter_client>=6.1',
<<<<<<< HEAD
        'jupyter_server>=1.0.5',
        'jupyterlab>==3.0.0rc6',
        # 'jupyterlab-git==0.21.1',
        'kfp-notebook>=0.13.0,<0.14.0',
=======
        'jupyterlab-git==0.22.3',
        'jupyterlab>=2.0.0,<3.0.0',
        'kfp-notebook>=0.14.0,<0.15.0',
>>>>>>> e11b06e9
        'kfp==1.0.0',
        'minio>=5.0.7',
        'nbclient>=0.5.1',
        'nbconvert>=5.6.1,<6.0',
        # 'nbdime>=2.0.0',
        'nbresuse>=0.3.6',
        'papermill>=2.1.3',
        'requests>=2.9.1,<3.0',
        'rfc3986-validator>=0.1.1',
        'traitlets>=4.3.2',
        'urllib3>=1.24.2',
        'websocket-client',
    ],
    include_package_data=True,
    classifiers=(
        'Programming Language :: Python :: 3.6',
        'Programming Language :: Python :: 3.7',
        'Programming Language :: Python :: 3.8',
        'License :: OSI Approved :: Apache Software License',
        'Operating System :: OS Independent',
        'Topic :: Scientific/Engineering',
        'Topic :: Scientific/Engineering :: Artificial Intelligence',
        'Topic :: Software Development',
        'Topic :: Software Development :: Libraries',
        'Topic :: Software Development :: Libraries :: Python Modules',
    ),
    entry_points={
        'console_scripts': [
            'elyra-metadata = elyra.metadata.metadata_app:MetadataApp.main',
        ],
        'elyra.pipeline.processors': [
            'local = elyra.pipeline.processor_local:LocalPipelineProcessor',
            'kfp = elyra.pipeline.processor_kfp:KfpPipelineProcessor'
        ],
        'papermill.engine': [
            'ElyraEngine = elyra.pipeline.elyra_engine:ElyraEngine',
        ]
    },
)

if "--dev" not in sys.argv:
    setup_args["data_files"].append(('share/jupyter/lab/extensions', glob(npm_packages_path)))
else:
    sys.argv.remove("--dev")

if __name__ == '__main__':
    setup(**setup_args)<|MERGE_RESOLUTION|>--- conflicted
+++ resolved
@@ -54,16 +54,10 @@
         'jsonschema>=3.2.0',
         'jupyter_core>=4.0,<5.0',
         'jupyter_client>=6.1',
-<<<<<<< HEAD
         'jupyter_server>=1.0.5',
         'jupyterlab>==3.0.0rc6',
         # 'jupyterlab-git==0.21.1',
-        'kfp-notebook>=0.13.0,<0.14.0',
-=======
-        'jupyterlab-git==0.22.3',
-        'jupyterlab>=2.0.0,<3.0.0',
         'kfp-notebook>=0.14.0,<0.15.0',
->>>>>>> e11b06e9
         'kfp==1.0.0',
         'minio>=5.0.7',
         'nbclient>=0.5.1',
