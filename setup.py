#
# Copyright 2018-2020 IBM Corporation
#
# Licensed under the Apache License, Version 2.0 (the "License");
# you may not use this file except in compliance with the License.
# You may obtain a copy of the License at
#
# http://www.apache.org/licenses/LICENSE-2.0
#
# Unless required by applicable law or agreed to in writing, software
# distributed under the License is distributed on an "AS IS" BASIS,
# WITHOUT WARRANTIES OR CONDITIONS OF ANY KIND, either express or implied.
# See the License for the specific language governing permissions and
# limitations under the License.
#
import os
import sys
from glob import glob
from setuptools import setup, find_packages

long_desc = """
            Elyra is a set of AI centric extensions to JupyterLab. It aims to help data scientists,
            machine learning engineers and AI developer’s through the model development life cycle complexities.
            """

here = os.path.abspath(os.path.dirname(__file__))

version_ns = {}
with open(os.path.join(here, 'elyra', '_version.py')) as f:
    exec(f.read(), {}, version_ns)

npm_packages_path = "./dist/*.tgz"
auto_extension_path = "./etc/config/jupyter_notebook_config.d/*.json"
notebook_config_path = "./etc/config/*.py"
settings_path = './etc/config/settings/*.json'
metadata_path = './etc/config/metadata/runtime-images/*.json'


setup_args = dict(
    name="elyra",
    version=version_ns['__version__'],
    url="https://github.com/elyra-ai/elyra",
    description="Elyra provides AI Centric extensions to JupyterLab",
    long_description=long_desc,
    author="Elyra Maintainers",
    license="Apache License Version 2.0",
    data_files=[('etc/jupyter/jupyter_notebook_config.d', glob(auto_extension_path)),
                ('etc/jupyter', glob(notebook_config_path)),
                ('share/jupyter/lab/settings', glob(settings_path)),
                ('share/jupyter/metadata/runtime-images', glob(metadata_path))],
    packages=find_packages(),
    install_requires=[
        'autopep8',
        'entrypoints>=0.3',
        'jinja2>=2.11,<3.0',
        'jsonschema>=3.2.0',
        'jupyter_core>=4.0,<5.0',
        'jupyterlab-git==0.21.1',
        'jupyterlab>=2.0.0,<3.0.0',
<<<<<<< HEAD
        'jupyterlab-git>=0.20.0',
        'nbconvert>=5.6.1',
        'nbresuse==0.3.6',
=======
        'kfp-notebook>=0.12.0,<0.13.0',
        'kfp==1.0.0',
        'minio>=5.0.7',
        'nbconvert>=5.6.1,<6.0',
        'nbdime>=2.0.0',
>>>>>>> 797466b0
        'notebook>=6.0.3',
        'papermill>=2.1.3',
        'requests>=2.9.1,<3.0',
        'rfc3986-validator>=0.1.1',
        'traitlets>=4.3.2',
        'urllib3>=1.24.2',
    ],
    include_package_data=True,
    classifiers=(
        'Programming Language :: Python :: 3.6',
        'Programming Language :: Python :: 3.7',
        'Programming Language :: Python :: 3.8',
        'License :: OSI Approved :: Apache Software License',
        'Operating System :: OS Independent',
        'Topic :: Scientific/Engineering',
        'Topic :: Scientific/Engineering :: Artificial Intelligence',
        'Topic :: Software Development',
        'Topic :: Software Development :: Libraries',
        'Topic :: Software Development :: Libraries :: Python Modules',
    ),
    entry_points={
        'console_scripts': [
            'elyra-metadata = elyra.metadata.metadata_app:MetadataApp.main',
        ],
        'elyra.pipeline.processors': [
            'local = elyra.pipeline.processor_local:LocalPipelineProcessor',
            'kfp = elyra.pipeline.processor_kfp:KfpPipelineProcessor'
        ]
    },
)

if "--dev" not in sys.argv:
    setup_args["data_files"].append(('share/jupyter/lab/extensions', glob(npm_packages_path)))
else:
    sys.argv.remove("--dev")

if __name__ == '__main__':
    setup(**setup_args)<|MERGE_RESOLUTION|>--- conflicted
+++ resolved
@@ -57,17 +57,12 @@
         'jupyter_core>=4.0,<5.0',
         'jupyterlab-git==0.21.1',
         'jupyterlab>=2.0.0,<3.0.0',
-<<<<<<< HEAD
-        'jupyterlab-git>=0.20.0',
-        'nbconvert>=5.6.1',
-        'nbresuse==0.3.6',
-=======
         'kfp-notebook>=0.12.0,<0.13.0',
         'kfp==1.0.0',
         'minio>=5.0.7',
         'nbconvert>=5.6.1,<6.0',
         'nbdime>=2.0.0',
->>>>>>> 797466b0
+        'nbresuse==0.3.6',
         'notebook>=6.0.3',
         'papermill>=2.1.3',
         'requests>=2.9.1,<3.0',
