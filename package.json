{
  "name": "elyra",
<<<<<<< HEAD
  "version": "2.0.0-dev",
=======
  "version": "1.5.0-dev",
>>>>>>> e11b06e9
  "private": true,
  "workspaces": {
    "packages": [
      "packages/*"
    ]
  },
  "scripts": {
    "cy:open": "npx cypress open",
    "cy:run": "npx cypress run",
    "eslint": "eslint . --fix --ignore-path .gitignore --ext .ts,.tsx,.js",
    "eslint:check": "eslint . --ignore-path .gitignore --ext .ts,.tsx,.js",
    "prettier": "prettier --ignore-path .gitignore --write \"**/*{.ts,.tsx,.js,.jsx,.css,.json}\"",
    "prettier:check": "prettier --ignore-path .gitignore --check \"**/*{.ts,.tsx,.js,.jsx,.css,.json}\"",
    "start-jupyter": "mkdir -p build/cypress-tests && jupyter lab --config=./tests/test-config.py",
    "test:integration": "start-server-and-test start-jupyter http-get://localhost:58888?token=test cy:run",
    "test:integration:debug": "start-server-and-test start-jupyter http-get://localhost:58888?token=test cy:open",
    "test:unit": "lerna run test --scope \"@elyra/*\" --concurrency 1 --stream",
    "test": "npm run test:unit && npm run test:integration"
  },
  "husky": {
    "hooks": {
      "pre-commit": "lint-staged"
    }
  },
  "devDependencies": {
    "@4tw/cypress-drag-drop": "^1.3.1",
    "@cypress/webpack-preprocessor": "^4.1.5",
    "@jupyterlab/testutils": "^3.0.0-rc.7",
    "@types/enzyme": "^3.10.5",
    "@types/enzyme-adapter-react-16": "^1.0.6",
    "@types/jest": "^26.0.9",
    "@typescript-eslint/eslint-plugin": "~2.23.0",
    "@typescript-eslint/parser": "~2.23.0",
    "cypress": "^4.4.1",
    "enzyme": "^3.11.0",
    "enzyme-adapter-react-16": "^1.15.3",
    "eslint": "^6.5.0",
    "eslint-config-prettier": "^6.9.0",
    "eslint-plugin-prettier": "^3.1.2",
    "eslint-plugin-header": "^3.0.0",
    "eslint-plugin-import": "^2.20.2",
    "eslint-plugin-react": "^7.18.3",
    "husky": "^2.3.0",
    "install": "^0.13.0",
    "jest": "^24.7.1",
    "jest-raw-loader": "^1.0.1",
    "lerna": "^3.16.4",
    "lint-staged": "^9.5.0",
    "prettier": "^1.19.1",
    "rimraf": "~3.0.0",
    "start-server-and-test": "1.7.9",
    "ts-jest": "^24.0.2",
    "ts-loader": "^6.2.1",
    "typescript": "~3.7.3",
    "webpack": "^5.0.0"
  },
  "resolutions": {
    "@blueprintjs/core": "3.28.1",
    "@blueprintjs/select": "3.13.2",
    "react": "~16.8.6",
    "@types/react": "~16.8.6",
    "react-dom": "~16.8.5",
    "@types/react-dom": "~16.8.5",
    "react-intl": "^2.3.0",
    "@types/react-intl": "^2.3.0"
  }
}<|MERGE_RESOLUTION|>--- conflicted
+++ resolved
@@ -1,10 +1,6 @@
 {
   "name": "elyra",
-<<<<<<< HEAD
   "version": "2.0.0-dev",
-=======
-  "version": "1.5.0-dev",
->>>>>>> e11b06e9
   "private": true,
   "workspaces": {
     "packages": [
