--- conflicted
+++ resolved
@@ -30,12 +30,9 @@
 from elyra.metadata.manager import MetadataManager
 from elyra.metadata.schema import SchemaManager
 from elyra.metadata.storage import FileMetadataCache
-<<<<<<< HEAD
 from elyra.pipeline.airflow.processor_airflow import AirflowPipelineProcessor
 from elyra.pipeline.catalog_connector import ComponentCatalogConnector
-=======
 from elyra.pipeline.component_registry import ComponentRegistry
->>>>>>> cb00687d
 from elyra.pipeline.handlers import PipelineComponentHandler
 from elyra.pipeline.handlers import PipelineComponentPropertiesHandler
 from elyra.pipeline.handlers import PipelineExportHandler
@@ -60,12 +57,8 @@
     extension_url = '/lab'
     load_other_extensions = True
 
-<<<<<<< HEAD
     classes = [FileMetadataCache, MetadataManager, PipelineProcessor, AirflowPipelineProcessor,
-               ComponentCatalogConnector]
-=======
-    classes = [FileMetadataCache, MetadataManager, PipelineProcessor, ComponentRegistry]
->>>>>>> cb00687d
+               ComponentCatalogConnector, ComponentRegistry]
 
     # Local path to static files directory.
     # static_paths = [
