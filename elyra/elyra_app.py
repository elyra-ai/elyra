#
# Copyright 2018-2022 Elyra Authors
#
# Licensed under the Apache License, Version 2.0 (the "License");
# you may not use this file except in compliance with the License.
# You may obtain a copy of the License at
#
# http://www.apache.org/licenses/LICENSE-2.0
#
# Unless required by applicable law or agreed to in writing, software
# distributed under the License is distributed on an "AS IS" BASIS,
# WITHOUT WARRANTIES OR CONDITIONS OF ANY KIND, either express or implied.
# See the License for the specific language governing permissions and
# limitations under the License.
#
import os

from jupyter_server.extension.application import ExtensionApp
from jupyter_server.extension.application import ExtensionAppJinjaMixin

from elyra._version import __version__
from elyra.api.handlers import YamlSpecHandler
from elyra.contents.handlers import ContentHandler
from elyra.metadata.handlers import MetadataHandler
from elyra.metadata.handlers import MetadataResourceHandler
from elyra.metadata.handlers import SchemaHandler
from elyra.metadata.handlers import SchemaResourceHandler
from elyra.metadata.handlers import SchemaspaceHandler
from elyra.metadata.handlers import SchemaspaceResourceHandler
from elyra.metadata.manager import MetadataManager
from elyra.metadata.schema import SchemaManager
from elyra.metadata.storage import FileMetadataCache
from elyra.pipeline.catalog_connector import ComponentCatalogConnector
from elyra.pipeline.component_catalog import ComponentCache
from elyra.pipeline.handlers import ComponentCacheCatalogHandler
from elyra.pipeline.handlers import ComponentCacheHandler
from elyra.pipeline.handlers import PipelineComponentHandler
from elyra.pipeline.handlers import PipelineComponentPropertiesHandler
from elyra.pipeline.handlers import PipelineExportHandler
from elyra.pipeline.handlers import PipelineRuntimeTypesHandler
from elyra.pipeline.handlers import PipelineSchedulerHandler
from elyra.pipeline.handlers import PipelineValidationHandler
from elyra.pipeline.processor import PipelineProcessor
from elyra.pipeline.processor import PipelineProcessorManager
from elyra.pipeline.processor import PipelineProcessorRegistry
from elyra.pipeline.validation import PipelineValidationManager


DEFAULT_STATIC_FILES_PATH = os.path.join(os.path.dirname(__file__), "static")
DEFAULT_TEMPLATE_FILES_PATH = os.path.join(os.path.dirname(__file__), "templates")


class ElyraApp(ExtensionAppJinjaMixin, ExtensionApp):

    # The name of the extension.
    name = "elyra"
    version = __version__
    description = "Elyra Server"
    extension_url = '/lab'
    load_other_extensions = True

    classes = [FileMetadataCache, MetadataManager, PipelineProcessor, ComponentCatalogConnector, ComponentCache]

    # Local path to static files directory.
    static_paths = [
        os.path.join(DEFAULT_STATIC_FILES_PATH, "icons"),
    ]

    # Local path to templates directory.
    # template_paths = [
    #     DEFAULT_TEMPLATE_FILES_PATH
    # ]

    # Define ElyraApp configurables here..

    def initialize_handlers(self):
        schemaspace_regex = r"(?P<schemaspace>[\w\.\-]+)"
        resource_regex = r"(?P<resource>[\w\.\-]+)"
        path_regex = r"(?P<path>(?:(?:/[^/]+)+|/?))"  # same as jupyter server and will include a leading slash
<<<<<<< HEAD
        processor_regex = r"(?P<runtime_type>[\w]+)"
        component_regex = r"(?P<component_id>[\w\.\-:%]+)"
=======
        processor_regex = r"(?P<processor>[\w]+)"
        component_regex = r"(?P<component_id>[\w\.\-:]+)"
        catalog_regex = r"(?P<catalog>[\w\.\-:]+)"
>>>>>>> 2815af72

        self.handlers.extend([
            # API
            (f'/{self.name}/{YamlSpecHandler.get_resource_metadata()[0]}', YamlSpecHandler),

            # Content
            (f'/{self.name}/contents/properties{path_regex}', ContentHandler),

            # Metadata
            (f'/{self.name}/metadata/{schemaspace_regex}', MetadataHandler),
            (f'/{self.name}/metadata/{schemaspace_regex}/{resource_regex}', MetadataResourceHandler),
            (f'/{self.name}/schema/{schemaspace_regex}', SchemaHandler),
            (f'/{self.name}/schema/{schemaspace_regex}/{resource_regex}', SchemaResourceHandler),
            (f'/{self.name}/schemaspace', SchemaspaceHandler),
            (f'/{self.name}/schemaspace/{schemaspace_regex}', SchemaspaceResourceHandler),

            # Pipeline
            (f'/{self.name}/pipeline/components/cache', ComponentCacheHandler),
            (f'/{self.name}/pipeline/components/cache/{catalog_regex}', ComponentCacheCatalogHandler),
            (f'/{self.name}/pipeline/components/{processor_regex}', PipelineComponentHandler),
            (f'/{self.name}/pipeline/components/{processor_regex}/{component_regex}',
             PipelineComponentPropertiesHandler),
            (f'/{self.name}/pipeline/components/{processor_regex}/{component_regex}/properties',
             PipelineComponentPropertiesHandler),

            (f'/{self.name}/pipeline/export', PipelineExportHandler),
            (f'/{self.name}/pipeline/runtimes/types', PipelineRuntimeTypesHandler),
            (f'/{self.name}/pipeline/schedule', PipelineSchedulerHandler),
            (f'/{self.name}/pipeline/validate', PipelineValidationHandler),

        ])

    def initialize_settings(self):
        self.log.info('Config {}'.format(self.config))
        # Instantiate singletons with appropriate parent to enable configurability, and convey
        # root_dir to PipelineProcessorManager.
        PipelineProcessorRegistry.instance(root_dir=self.settings['server_root_dir'], parent=self)
        PipelineProcessorManager.instance(root_dir=self.settings['server_root_dir'], parent=self)
        PipelineValidationManager.instance(root_dir=self.settings['server_root_dir'], parent=self)
        FileMetadataCache.instance(parent=self)
        ComponentCache.instance(parent=self).load()
        SchemaManager.instance(parent=self)

    def initialize_templates(self):
        pass

    async def stop_extension(self):
        if ComponentCache.initialized():
            ComponentCache.instance(parent=self).cache_manager.stop()  # terminate CacheUpdateManager


launch_instance = ElyraApp.launch_instance<|MERGE_RESOLUTION|>--- conflicted
+++ resolved
@@ -77,14 +77,9 @@
         schemaspace_regex = r"(?P<schemaspace>[\w\.\-]+)"
         resource_regex = r"(?P<resource>[\w\.\-]+)"
         path_regex = r"(?P<path>(?:(?:/[^/]+)+|/?))"  # same as jupyter server and will include a leading slash
-<<<<<<< HEAD
         processor_regex = r"(?P<runtime_type>[\w]+)"
         component_regex = r"(?P<component_id>[\w\.\-:%]+)"
-=======
-        processor_regex = r"(?P<processor>[\w]+)"
-        component_regex = r"(?P<component_id>[\w\.\-:]+)"
         catalog_regex = r"(?P<catalog>[\w\.\-:]+)"
->>>>>>> 2815af72
 
         self.handlers.extend([
             # API
