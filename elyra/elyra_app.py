--- conflicted
+++ resolved
@@ -77,13 +77,8 @@
         schemaspace_regex = r"(?P<schemaspace>[\w\.\-]+)"
         resource_regex = r"(?P<resource>[\w\.\-]+)"
         path_regex = r"(?P<path>(?:(?:/[^/]+)+|/?))"  # same as jupyter server and will include a leading slash
-<<<<<<< HEAD
-        processor_regex = r"(?P<processor>[\w]+)"
-        component_regex = r"(?P<component_id>[\w\.\-:]+)"
-=======
         processor_regex = r"(?P<runtime_type>[\w]+)"
         component_regex = r"(?P<component_id>[\w\.\-:%]+)"
->>>>>>> 24553364
         catalog_regex = r"(?P<catalog>[\w\.\-:]+)"
 
         self.handlers.extend([
