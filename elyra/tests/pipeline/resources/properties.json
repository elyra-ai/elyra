--- conflicted
+++ resolved
@@ -10,11 +10,8 @@
     "elyra_outputs": [],
     "elyra_env_vars": [],
     "elyra_kubernetes_secrets": [],
-<<<<<<< HEAD
     "elyra_kubernetes_tolerations": [],
-=======
     "elyra_kubernetes_pod_annotations": [],
->>>>>>> 17d8aea2
     "elyra_dependencies": [],
     "elyra_include_subdirectories": false
   },
@@ -50,11 +47,10 @@
       "id": "elyra_kubernetes_secrets"
     },
     {
-<<<<<<< HEAD
       "id": "elyra_kubernetes_tolerations"
-=======
+    },
+    {
       "id": "elyra_kubernetes_pod_annotations"
->>>>>>> 17d8aea2
     },
     {
       "id": "elyra_outputs"
@@ -251,7 +247,6 @@
         }
       },
       {
-<<<<<<< HEAD
         "parameter_ref": "elyra_kubernetes_tolerations",
         "control": "custom",
         "custom_control_id": "StringArrayControl",
@@ -264,7 +259,10 @@
         },
         "data": {
           "placeholder": "TOL_ID=key:operator:value:effect",
-=======
+          "keyValueEntries": true
+        }
+      },
+      {
         "parameter_ref": "elyra_kubernetes_pod_annotations",
         "control": "custom",
         "custom_control_id": "StringArrayControl",
@@ -277,7 +275,6 @@
         },
         "data": {
           "placeholder": "annotation_key=annotation_value",
->>>>>>> 17d8aea2
           "keyValueEntries": true
         }
       }
@@ -338,15 +335,14 @@
             "parameter_refs": ["elyra_mounted_volumes"]
           },
           {
-<<<<<<< HEAD
             "id": "elyra_kubernetes_tolerations",
             "type": "controls",
             "parameter_refs": ["elyra_kubernetes_tolerations"]
-=======
+          },
+          {
             "id": "elyra_kubernetes_pod_annotations",
             "type": "controls",
             "parameter_refs": ["elyra_kubernetes_pod_annotations"]
->>>>>>> 17d8aea2
           }
         ]
       }
