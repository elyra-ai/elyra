{
  "doc_type": "pipeline",
  "version": "3.0",
  "json_schema": "http://api.dataplatform.ibm.com/schemas/common-pipeline/pipeline-flow/pipeline-flow-v3-schema.json",
  "id": "elyra-auto-generated-pipeline",
  "primary_pipeline": "primary",
  "pipelines": [
    {
      "id": "primary",
      "nodes": [
        {
          "id": "5a244bf5-bc26-48a3-8680-b9c08a6746a0",
          "type": "execution_node",
          "op": "url-catalog:c6c0588048ae",
          "app_data": {
            "component_parameters": {
              "url": "https://raw.githubusercontent.com/kubeflow/pipelines/93fc34474bf989998cf19445149aca2847eee763/components/notebooks/samples/test_notebook.ipynb",
              "curl_options": "--location",
              "output_data": ""
            },
            "label": "",
            "component_source": "https://raw.githubusercontent.com/kubeflow/pipelines/1.6.0/components/web/Download/component.yaml",
            "ui_data": {
              "label": "Download data",
              "image": "data:image/svg+xml;utf8,%3Csvg%20xmlns%3D%22http%3A%2F%2Fwww.w3.org%2F2000%2Fsvg%22%20viewBox%3D%220%200%20276.93%20274.55%22%3E%3Cg%20id%3D%22Layer_2%22%20data-name%3D%22Layer%202%22%3E%3Cg%20id%3D%22Layer_1-2%22%20data-name%3D%22Layer%201%22%3E%3Cpath%20d%3D%22M95.9%2C62.15%2C100%2C164.25l73.75-94.12a6.79%2C6.79%2C0%2C0%2C1%2C9.6-1.11l46%2C36.92-15-65.61Z%22%20fill%3D%22%234279f4%22%2F%3E%3Cpolygon%20points%3D%22102.55%20182.98%20167.97%20182.98%20127.8%20150.75%20102.55%20182.98%22%20fill%3D%22%230028aa%22%2F%3E%3Cpolygon%20points%3D%22180.18%2083.92%20136.18%20140.06%20183.06%20177.67%20227.53%20121.91%20180.18%2083.92%22%20fill%3D%22%23014bd1%22%2F%3E%3Cpolygon%20points%3D%2283.56%2052.3%2083.57%2052.29%20122.26%203.77%2059.87%2033.82%2044.46%20101.33%2083.56%2052.3%22%20fill%3D%22%23bedcff%22%2F%3E%3Cpolygon%20points%3D%2245.32%20122.05%2086.76%20174.01%2082.81%2075.03%2045.32%20122.05%22%20fill%3D%22%236ca1ff%22%2F%3E%3Cpolygon%20points%3D%22202.31%2028.73%20142.65%200%20105.52%2046.56%20202.31%2028.73%22%20fill%3D%22%23a1c3ff%22%2F%3E%3Cpath%20d%3D%22M1.6%2C272V227.22H7.34v23.41l20.48-23.41h6.4l-17.39%2C19.7%2C19%2C25.07H29.1l-15.92-20.8-5.84%2C6.65V272Z%22%20fill%3D%22%234279f4%22%20stroke%3D%22%234279f4%22%20stroke-miterlimit%3D%2210%22%20stroke-width%3D%223.2%22%2F%3E%3Cpath%20d%3D%22M41.62%2C262.21V240h5.43v22.39a4.67%2C4.67%2C0%2C0%2C0%2C2.35%2C4.19%2C11%2C11%2C0%2C0%2C0%2C11%2C0%2C4.69%2C4.69%2C0%2C0%2C0%2C2.33-4.19V240h5.43v22.19a9.08%2C9.08%2C0%2C0%2C1-4.1%2C7.87%2C16.2%2C16.2%2C0%2C0%2C1-18.37%2C0A9.07%2C9.07%2C0%2C0%2C1%2C41.62%2C262.21Z%22%20fill%3D%22%234279f4%22%20stroke%3D%22%234279f4%22%20stroke-miterlimit%3D%2210%22%20stroke-width%3D%223.2%22%2F%3E%3Cpath%20d%3D%22M77.46%2C272V224h5.43v16.81a29.29%2C29.29%2C0%2C0%2C1%2C9.32-1.73%2C13.1%2C13.1%2C0%2C0%2C1%2C6.2%2C1.41%2C10.71%2C10.71%2C0%2C0%2C1%2C4.18%2C3.74%2C18.07%2C18.07%2C0%2C0%2C1%2C2.23%2C5.06%2C21.26%2C21.26%2C0%2C0%2C1%2C.73%2C5.58q0%2C8.43-4.38%2C12.79T87.35%2C272Zm5.43-4.87h4.55q6.77%2C0%2C9.72-2.95t3-9.51a14.21%2C14.21%2C0%2C0%2C0-2-7.52%2C6.55%2C6.55%2C0%2C0%2C0-6-3.22%2C24.73%2C24.73%2C0%2C0%2C0-9.25%2C1.54Z%22%20fill%3D%22%234279f4%22%20stroke%3D%22%234279f4%22%20stroke-miterlimit%3D%2210%22%20stroke-width%3D%223.2%22%2F%3E%3Cpath%20d%3D%22M112.36%2C255.94q0-7.71%2C4.09-12.3a13.75%2C13.75%2C0%2C0%2C1%2C10.8-4.59q13.35%2C0%2C13.36%2C18.86H117.79a12.3%2C12.3%2C0%2C0%2C0%2C2.9%2C7.07q2.59%2C3.11%2C7.9%2C3.1a24.92%2C24.92%2C0%2C0%2C0%2C10.55-2v5a27.74%2C27.74%2C0%2C0%2C1-9.86%2C1.87%2C19.83%2C19.83%2C0%2C0%2C1-7.7-1.37%2C13.31%2C13.31%2C0%2C0%2C1-5.28-3.76%2C16.21%2C16.21%2C0%2C0%2C1-3-5.38A20.84%2C20.84%2C0%2C0%2C1%2C112.36%2C255.94Zm5.62-2.12h17.26a14.91%2C14.91%2C0%2C0%2C0-2.37-7.12%2C6.44%2C6.44%2C0%2C0%2C0-5.62-2.78%2C8.2%2C8.2%2C0%2C0%2C0-6.21%2C2.72A12.07%2C12.07%2C0%2C0%2C0%2C118%2C253.82Z%22%20fill%3D%22%234279f4%22%20stroke%3D%22%234279f4%22%20stroke-miterlimit%3D%2210%22%20stroke-width%3D%223.2%22%2F%3E%3Cpath%20d%3D%22M147.32%2C244.89V240h5v-7.59a8.14%2C8.14%2C0%2C0%2C1%2C2.31-6.05%2C7.79%2C7.79%2C0%2C0%2C1%2C5.69-2.28h7.86V229h-5c-2.21%2C0-3.67.45-4.37%2C1.34s-1.06%2C2.55-1.06%2C5V240h8.46v4.87h-8.46V272h-5.44v-27.1Z%22%20fill%3D%22%230028aa%22%20stroke%3D%22%230028aa%22%20stroke-miterlimit%3D%2210%22%20stroke-width%3D%223.2%22%2F%3E%3Cpath%20d%3D%22M175.26%2C272V224h5.43v48Z%22%20fill%3D%22%230028aa%22%20stroke%3D%22%230028aa%22%20stroke-miterlimit%3D%2210%22%20stroke-width%3D%223.2%22%2F%3E%3Cpath%20d%3D%22M194.41%2C268.05a17.86%2C17.86%2C0%2C1%2C1%2C12.33%2C4.9A16.57%2C16.57%2C0%2C0%2C1%2C194.41%2C268.05Zm3.84-20.65a13.16%2C13.16%2C0%2C0%2C0%2C0%2C17.2%2C12.07%2C12.07%2C0%2C0%2C0%2C17%2C0%2C13.09%2C13.09%2C0%2C0%2C0%2C0-17.2%2C12.07%2C12.07%2C0%2C0%2C0-17%2C0Z%22%20fill%3D%22%230028aa%22%20stroke%3D%22%230028aa%22%20stroke-miterlimit%3D%2210%22%20stroke-width%3D%223.2%22%2F%3E%3Cpath%20d%3D%22M228.45%2C240h5.75l7.3%2C25.32L248.93%2C240h5.36l7.34%2C25.34L269%2C240h5.74L264.7%2C272h-6.12l-6.83-24.58L245%2C272h-6.47Z%22%20fill%3D%22%230028aa%22%20stroke%3D%22%230028aa%22%20stroke-miterlimit%3D%2210%22%20stroke-width%3D%223.2%22%2F%3E%3C%2Fg%3E%3C%2Fg%3E%3C%2Fsvg%3E",
              "x_pos": 16,
              "y_pos": 78.5
            }
          },
          "inputs": [
            {
              "id": "inPort",
              "app_data": {
                "ui_data": {
                  "cardinality": {
                    "min": 0,
                    "max": -1
                  },
                  "label": "Input Port"
                }
              }
            }
          ],
          "outputs": [
            {
              "id": "outPort",
              "app_data": {
                "ui_data": {
                  "cardinality": {
                    "min": 0,
                    "max": -1
                  },
                  "label": "Output Port"
                }
              }
            }
          ]
        },
        {
          "id": "089a12df-fe2f-4fcb-ae37-a1f8a6259ca1",
          "type": "execution_node",
<<<<<<< HEAD
          "op": "local-directory-catalog:0c7bc4a10720",
=======
          "op": "local-directory-catalog:61e6f4141f65",
>>>>>>> 5eceb175
          "app_data": {
            "component_parameters": {
              "notebook": {
                "value": "5a244bf5-bc26-48a3-8680-b9c08a6746a0",
                "invalid_key": "elyra_output_data"
              },
              "parameters": "{}",
              "packages_to_install": "[]",
              "input_data": "",
              "output_notebook": "",
              "output_output_data": ""
            },
            "label": "",
            "component_source": "/Users/akchin/opt/anaconda3/envs/test-package/share/jupyter/components/kfp/run_notebook_using_papermill.yaml",
            "ui_data": {
              "label": "Run notebook using papermill",
              "image": "data:image/svg+xml;utf8,%3Csvg%20xmlns%3D%22http%3A%2F%2Fwww.w3.org%2F2000%2Fsvg%22%20viewBox%3D%220%200%20276.93%20274.55%22%3E%3Cg%20id%3D%22Layer_2%22%20data-name%3D%22Layer%202%22%3E%3Cg%20id%3D%22Layer_1-2%22%20data-name%3D%22Layer%201%22%3E%3Cpath%20d%3D%22M95.9%2C62.15%2C100%2C164.25l73.75-94.12a6.79%2C6.79%2C0%2C0%2C1%2C9.6-1.11l46%2C36.92-15-65.61Z%22%20fill%3D%22%234279f4%22%2F%3E%3Cpolygon%20points%3D%22102.55%20182.98%20167.97%20182.98%20127.8%20150.75%20102.55%20182.98%22%20fill%3D%22%230028aa%22%2F%3E%3Cpolygon%20points%3D%22180.18%2083.92%20136.18%20140.06%20183.06%20177.67%20227.53%20121.91%20180.18%2083.92%22%20fill%3D%22%23014bd1%22%2F%3E%3Cpolygon%20points%3D%2283.56%2052.3%2083.57%2052.29%20122.26%203.77%2059.87%2033.82%2044.46%20101.33%2083.56%2052.3%22%20fill%3D%22%23bedcff%22%2F%3E%3Cpolygon%20points%3D%2245.32%20122.05%2086.76%20174.01%2082.81%2075.03%2045.32%20122.05%22%20fill%3D%22%236ca1ff%22%2F%3E%3Cpolygon%20points%3D%22202.31%2028.73%20142.65%200%20105.52%2046.56%20202.31%2028.73%22%20fill%3D%22%23a1c3ff%22%2F%3E%3Cpath%20d%3D%22M1.6%2C272V227.22H7.34v23.41l20.48-23.41h6.4l-17.39%2C19.7%2C19%2C25.07H29.1l-15.92-20.8-5.84%2C6.65V272Z%22%20fill%3D%22%234279f4%22%20stroke%3D%22%234279f4%22%20stroke-miterlimit%3D%2210%22%20stroke-width%3D%223.2%22%2F%3E%3Cpath%20d%3D%22M41.62%2C262.21V240h5.43v22.39a4.67%2C4.67%2C0%2C0%2C0%2C2.35%2C4.19%2C11%2C11%2C0%2C0%2C0%2C11%2C0%2C4.69%2C4.69%2C0%2C0%2C0%2C2.33-4.19V240h5.43v22.19a9.08%2C9.08%2C0%2C0%2C1-4.1%2C7.87%2C16.2%2C16.2%2C0%2C0%2C1-18.37%2C0A9.07%2C9.07%2C0%2C0%2C1%2C41.62%2C262.21Z%22%20fill%3D%22%234279f4%22%20stroke%3D%22%234279f4%22%20stroke-miterlimit%3D%2210%22%20stroke-width%3D%223.2%22%2F%3E%3Cpath%20d%3D%22M77.46%2C272V224h5.43v16.81a29.29%2C29.29%2C0%2C0%2C1%2C9.32-1.73%2C13.1%2C13.1%2C0%2C0%2C1%2C6.2%2C1.41%2C10.71%2C10.71%2C0%2C0%2C1%2C4.18%2C3.74%2C18.07%2C18.07%2C0%2C0%2C1%2C2.23%2C5.06%2C21.26%2C21.26%2C0%2C0%2C1%2C.73%2C5.58q0%2C8.43-4.38%2C12.79T87.35%2C272Zm5.43-4.87h4.55q6.77%2C0%2C9.72-2.95t3-9.51a14.21%2C14.21%2C0%2C0%2C0-2-7.52%2C6.55%2C6.55%2C0%2C0%2C0-6-3.22%2C24.73%2C24.73%2C0%2C0%2C0-9.25%2C1.54Z%22%20fill%3D%22%234279f4%22%20stroke%3D%22%234279f4%22%20stroke-miterlimit%3D%2210%22%20stroke-width%3D%223.2%22%2F%3E%3Cpath%20d%3D%22M112.36%2C255.94q0-7.71%2C4.09-12.3a13.75%2C13.75%2C0%2C0%2C1%2C10.8-4.59q13.35%2C0%2C13.36%2C18.86H117.79a12.3%2C12.3%2C0%2C0%2C0%2C2.9%2C7.07q2.59%2C3.11%2C7.9%2C3.1a24.92%2C24.92%2C0%2C0%2C0%2C10.55-2v5a27.74%2C27.74%2C0%2C0%2C1-9.86%2C1.87%2C19.83%2C19.83%2C0%2C0%2C1-7.7-1.37%2C13.31%2C13.31%2C0%2C0%2C1-5.28-3.76%2C16.21%2C16.21%2C0%2C0%2C1-3-5.38A20.84%2C20.84%2C0%2C0%2C1%2C112.36%2C255.94Zm5.62-2.12h17.26a14.91%2C14.91%2C0%2C0%2C0-2.37-7.12%2C6.44%2C6.44%2C0%2C0%2C0-5.62-2.78%2C8.2%2C8.2%2C0%2C0%2C0-6.21%2C2.72A12.07%2C12.07%2C0%2C0%2C0%2C118%2C253.82Z%22%20fill%3D%22%234279f4%22%20stroke%3D%22%234279f4%22%20stroke-miterlimit%3D%2210%22%20stroke-width%3D%223.2%22%2F%3E%3Cpath%20d%3D%22M147.32%2C244.89V240h5v-7.59a8.14%2C8.14%2C0%2C0%2C1%2C2.31-6.05%2C7.79%2C7.79%2C0%2C0%2C1%2C5.69-2.28h7.86V229h-5c-2.21%2C0-3.67.45-4.37%2C1.34s-1.06%2C2.55-1.06%2C5V240h8.46v4.87h-8.46V272h-5.44v-27.1Z%22%20fill%3D%22%230028aa%22%20stroke%3D%22%230028aa%22%20stroke-miterlimit%3D%2210%22%20stroke-width%3D%223.2%22%2F%3E%3Cpath%20d%3D%22M175.26%2C272V224h5.43v48Z%22%20fill%3D%22%230028aa%22%20stroke%3D%22%230028aa%22%20stroke-miterlimit%3D%2210%22%20stroke-width%3D%223.2%22%2F%3E%3Cpath%20d%3D%22M194.41%2C268.05a17.86%2C17.86%2C0%2C1%2C1%2C12.33%2C4.9A16.57%2C16.57%2C0%2C0%2C1%2C194.41%2C268.05Zm3.84-20.65a13.16%2C13.16%2C0%2C0%2C0%2C0%2C17.2%2C12.07%2C12.07%2C0%2C0%2C0%2C17%2C0%2C13.09%2C13.09%2C0%2C0%2C0%2C0-17.2%2C12.07%2C12.07%2C0%2C0%2C0-17%2C0Z%22%20fill%3D%22%230028aa%22%20stroke%3D%22%230028aa%22%20stroke-miterlimit%3D%2210%22%20stroke-width%3D%223.2%22%2F%3E%3Cpath%20d%3D%22M228.45%2C240h5.75l7.3%2C25.32L248.93%2C240h5.36l7.34%2C25.34L269%2C240h5.74L264.7%2C272h-6.12l-6.83-24.58L245%2C272h-6.47Z%22%20fill%3D%22%230028aa%22%20stroke%3D%22%230028aa%22%20stroke-miterlimit%3D%2210%22%20stroke-width%3D%223.2%22%2F%3E%3C%2Fg%3E%3C%2Fg%3E%3C%2Fsvg%3E",
              "x_pos": 244,
              "y_pos": 166.5,
              "description": "Run Jupyter notebook using papermill. The notebook will receive the parameter values passed to it as well as the INPUT_DATA_PATH and OUTPUT_DATA_PATH variables that will be set to the input data path (if provided) and directory for the optional output data."
            }
          },
          "inputs": [
            {
              "id": "inPort",
              "app_data": {
                "ui_data": {
                  "cardinality": {
                    "min": 0,
                    "max": -1
                  },
                  "label": "Input Port"
                }
              },
              "links": [
                {
                  "id": "24a11ff0-3853-49ff-a56f-cd9ea8dadfd5",
                  "node_id_ref": "5a244bf5-bc26-48a3-8680-b9c08a6746a0",
                  "port_id_ref": "outPort"
                }
              ]
            }
          ],
          "outputs": [
            {
              "id": "outPort",
              "app_data": {
                "ui_data": {
                  "cardinality": {
                    "min": 0,
                    "max": -1
                  },
                  "label": "Output Port"
                }
              }
            }
          ]
        },
        {
          "id": "e8820c55-dc79-46d1-b32e-924fa5d70d2a",
          "type": "execution_node",
          "op": "url-catalog:4fc759382b1b",
          "app_data": {
            "component_parameters": {
              "data": {
                "value": "089a12df-fe2f-4fcb-ae37-a1f8a6259ca1"
              },
              "hash_algorithm": "SHA512",
              "output_hash": ""
            },
            "label": "",
            "component_source": "https://raw.githubusercontent.com/kubeflow/pipelines/1.6.0/components/basics/Calculate_hash/component.yaml",
            "ui_data": {
              "label": "Calculate data hash",
              "image": "data:image/svg+xml;utf8,%3Csvg%20xmlns%3D%22http%3A%2F%2Fwww.w3.org%2F2000%2Fsvg%22%20viewBox%3D%220%200%20276.93%20274.55%22%3E%3Cg%20id%3D%22Layer_2%22%20data-name%3D%22Layer%202%22%3E%3Cg%20id%3D%22Layer_1-2%22%20data-name%3D%22Layer%201%22%3E%3Cpath%20d%3D%22M95.9%2C62.15%2C100%2C164.25l73.75-94.12a6.79%2C6.79%2C0%2C0%2C1%2C9.6-1.11l46%2C36.92-15-65.61Z%22%20fill%3D%22%234279f4%22%2F%3E%3Cpolygon%20points%3D%22102.55%20182.98%20167.97%20182.98%20127.8%20150.75%20102.55%20182.98%22%20fill%3D%22%230028aa%22%2F%3E%3Cpolygon%20points%3D%22180.18%2083.92%20136.18%20140.06%20183.06%20177.67%20227.53%20121.91%20180.18%2083.92%22%20fill%3D%22%23014bd1%22%2F%3E%3Cpolygon%20points%3D%2283.56%2052.3%2083.57%2052.29%20122.26%203.77%2059.87%2033.82%2044.46%20101.33%2083.56%2052.3%22%20fill%3D%22%23bedcff%22%2F%3E%3Cpolygon%20points%3D%2245.32%20122.05%2086.76%20174.01%2082.81%2075.03%2045.32%20122.05%22%20fill%3D%22%236ca1ff%22%2F%3E%3Cpolygon%20points%3D%22202.31%2028.73%20142.65%200%20105.52%2046.56%20202.31%2028.73%22%20fill%3D%22%23a1c3ff%22%2F%3E%3Cpath%20d%3D%22M1.6%2C272V227.22H7.34v23.41l20.48-23.41h6.4l-17.39%2C19.7%2C19%2C25.07H29.1l-15.92-20.8-5.84%2C6.65V272Z%22%20fill%3D%22%234279f4%22%20stroke%3D%22%234279f4%22%20stroke-miterlimit%3D%2210%22%20stroke-width%3D%223.2%22%2F%3E%3Cpath%20d%3D%22M41.62%2C262.21V240h5.43v22.39a4.67%2C4.67%2C0%2C0%2C0%2C2.35%2C4.19%2C11%2C11%2C0%2C0%2C0%2C11%2C0%2C4.69%2C4.69%2C0%2C0%2C0%2C2.33-4.19V240h5.43v22.19a9.08%2C9.08%2C0%2C0%2C1-4.1%2C7.87%2C16.2%2C16.2%2C0%2C0%2C1-18.37%2C0A9.07%2C9.07%2C0%2C0%2C1%2C41.62%2C262.21Z%22%20fill%3D%22%234279f4%22%20stroke%3D%22%234279f4%22%20stroke-miterlimit%3D%2210%22%20stroke-width%3D%223.2%22%2F%3E%3Cpath%20d%3D%22M77.46%2C272V224h5.43v16.81a29.29%2C29.29%2C0%2C0%2C1%2C9.32-1.73%2C13.1%2C13.1%2C0%2C0%2C1%2C6.2%2C1.41%2C10.71%2C10.71%2C0%2C0%2C1%2C4.18%2C3.74%2C18.07%2C18.07%2C0%2C0%2C1%2C2.23%2C5.06%2C21.26%2C21.26%2C0%2C0%2C1%2C.73%2C5.58q0%2C8.43-4.38%2C12.79T87.35%2C272Zm5.43-4.87h4.55q6.77%2C0%2C9.72-2.95t3-9.51a14.21%2C14.21%2C0%2C0%2C0-2-7.52%2C6.55%2C6.55%2C0%2C0%2C0-6-3.22%2C24.73%2C24.73%2C0%2C0%2C0-9.25%2C1.54Z%22%20fill%3D%22%234279f4%22%20stroke%3D%22%234279f4%22%20stroke-miterlimit%3D%2210%22%20stroke-width%3D%223.2%22%2F%3E%3Cpath%20d%3D%22M112.36%2C255.94q0-7.71%2C4.09-12.3a13.75%2C13.75%2C0%2C0%2C1%2C10.8-4.59q13.35%2C0%2C13.36%2C18.86H117.79a12.3%2C12.3%2C0%2C0%2C0%2C2.9%2C7.07q2.59%2C3.11%2C7.9%2C3.1a24.92%2C24.92%2C0%2C0%2C0%2C10.55-2v5a27.74%2C27.74%2C0%2C0%2C1-9.86%2C1.87%2C19.83%2C19.83%2C0%2C0%2C1-7.7-1.37%2C13.31%2C13.31%2C0%2C0%2C1-5.28-3.76%2C16.21%2C16.21%2C0%2C0%2C1-3-5.38A20.84%2C20.84%2C0%2C0%2C1%2C112.36%2C255.94Zm5.62-2.12h17.26a14.91%2C14.91%2C0%2C0%2C0-2.37-7.12%2C6.44%2C6.44%2C0%2C0%2C0-5.62-2.78%2C8.2%2C8.2%2C0%2C0%2C0-6.21%2C2.72A12.07%2C12.07%2C0%2C0%2C0%2C118%2C253.82Z%22%20fill%3D%22%234279f4%22%20stroke%3D%22%234279f4%22%20stroke-miterlimit%3D%2210%22%20stroke-width%3D%223.2%22%2F%3E%3Cpath%20d%3D%22M147.32%2C244.89V240h5v-7.59a8.14%2C8.14%2C0%2C0%2C1%2C2.31-6.05%2C7.79%2C7.79%2C0%2C0%2C1%2C5.69-2.28h7.86V229h-5c-2.21%2C0-3.67.45-4.37%2C1.34s-1.06%2C2.55-1.06%2C5V240h8.46v4.87h-8.46V272h-5.44v-27.1Z%22%20fill%3D%22%230028aa%22%20stroke%3D%22%230028aa%22%20stroke-miterlimit%3D%2210%22%20stroke-width%3D%223.2%22%2F%3E%3Cpath%20d%3D%22M175.26%2C272V224h5.43v48Z%22%20fill%3D%22%230028aa%22%20stroke%3D%22%230028aa%22%20stroke-miterlimit%3D%2210%22%20stroke-width%3D%223.2%22%2F%3E%3Cpath%20d%3D%22M194.41%2C268.05a17.86%2C17.86%2C0%2C1%2C1%2C12.33%2C4.9A16.57%2C16.57%2C0%2C0%2C1%2C194.41%2C268.05Zm3.84-20.65a13.16%2C13.16%2C0%2C0%2C0%2C0%2C17.2%2C12.07%2C12.07%2C0%2C0%2C0%2C17%2C0%2C13.09%2C13.09%2C0%2C0%2C0%2C0-17.2%2C12.07%2C12.07%2C0%2C0%2C0-17%2C0Z%22%20fill%3D%22%230028aa%22%20stroke%3D%22%230028aa%22%20stroke-miterlimit%3D%2210%22%20stroke-width%3D%223.2%22%2F%3E%3Cpath%20d%3D%22M228.45%2C240h5.75l7.3%2C25.32L248.93%2C240h5.36l7.34%2C25.34L269%2C240h5.74L264.7%2C272h-6.12l-6.83-24.58L245%2C272h-6.47Z%22%20fill%3D%22%230028aa%22%20stroke%3D%22%230028aa%22%20stroke-miterlimit%3D%2210%22%20stroke-width%3D%223.2%22%2F%3E%3C%2Fg%3E%3C%2Fg%3E%3C%2Fsvg%3E",
              "x_pos": 481,
              "y_pos": 89.5
            }
          },
          "inputs": [
            {
              "id": "inPort",
              "app_data": {
                "ui_data": {
                  "cardinality": {
                    "min": 0,
                    "max": -1
                  },
                  "label": "Input Port"
                }
              },
              "links": [
                {
                  "id": "9787b387-a2f1-42b3-ba80-ba652d8ae503",
                  "node_id_ref": "089a12df-fe2f-4fcb-ae37-a1f8a6259ca1",
                  "port_id_ref": "outPort"
                }
              ]
            }
          ],
          "outputs": [
            {
              "id": "outPort",
              "app_data": {
                "ui_data": {
                  "cardinality": {
                    "min": 0,
                    "max": -1
                  },
                  "label": "Output Port"
                }
              }
            }
          ]
        }
      ],
      "app_data": {
        "ui_data": {
          "comments": []
        },
        "version": 5,
        "runtime": "kfp",
        "properties": {
          "name": "kf_invalid_inputpath_parameter",
          "runtime": "Kubeflow Pipelines"
        }
      },
      "runtime_ref": ""
    }
  ],
  "schemas": []
}<|MERGE_RESOLUTION|>--- conflicted
+++ resolved
@@ -59,11 +59,7 @@
         {
           "id": "089a12df-fe2f-4fcb-ae37-a1f8a6259ca1",
           "type": "execution_node",
-<<<<<<< HEAD
-          "op": "local-directory-catalog:0c7bc4a10720",
-=======
           "op": "local-directory-catalog:61e6f4141f65",
->>>>>>> 5eceb175
           "app_data": {
             "component_parameters": {
               "notebook": {
