{
  "doc_type": "pipeline",
  "version": "3.0",
  "json_schema": "http://api.dataplatform.ibm.com/schemas/common-pipeline/pipeline-flow/pipeline-flow-v3-schema.json",
  "id": "elyra-auto-generated-pipeline",
  "primary_pipeline": "primary",
  "pipelines": [
    {
      "id": "primary",
      "nodes": [
        {
          "id": "fe08b42d-bd8c-4e97-8010-0503a3185427",
          "type": "execution_node",
<<<<<<< HEAD
          "op": "local-directory-catalog:0c7bc4a10720",
=======
          "op": "local-directory-catalog:61e6f4141f65",
>>>>>>> 5eceb175
          "app_data": {
            "component_parameters": {
              "notebook": "../notebookA.ipynb",
              "parameters": "{}",
              "packages_to_install": "",
              "input_data": ""
              },
            "label": "Run notebook using papermill",
            "component_source": "/Users/akchin/opt/anaconda3/envs/test-package/lib/python3.8/site-packages/elyra/pipeline/resources/kfp/run_notebook_using_papermill/component.yaml",
            "ui_data": {
              "label": "Run notebook using papermill",
              "image": "data:image/svg+xml;utf8,%3Csvg%20xmlns%3D%22http%3A%2F%2Fwww.w3.org%2F2000%2Fsvg%22%20viewBox%3D%220%200%20276.93%20274.55%22%3E%3Cg%20id%3D%22Layer_2%22%20data-name%3D%22Layer%202%22%3E%3Cg%20id%3D%22Layer_1-2%22%20data-name%3D%22Layer%201%22%3E%3Cpath%20d%3D%22M95.9%2C62.15%2C100%2C164.25l73.75-94.12a6.79%2C6.79%2C0%2C0%2C1%2C9.6-1.11l46%2C36.92-15-65.61Z%22%20fill%3D%22%234279f4%22%2F%3E%3Cpolygon%20points%3D%22102.55%20182.98%20167.97%20182.98%20127.8%20150.75%20102.55%20182.98%22%20fill%3D%22%230028aa%22%2F%3E%3Cpolygon%20points%3D%22180.18%2083.92%20136.18%20140.06%20183.06%20177.67%20227.53%20121.91%20180.18%2083.92%22%20fill%3D%22%23014bd1%22%2F%3E%3Cpolygon%20points%3D%2283.56%2052.3%2083.57%2052.29%20122.26%203.77%2059.87%2033.82%2044.46%20101.33%2083.56%2052.3%22%20fill%3D%22%23bedcff%22%2F%3E%3Cpolygon%20points%3D%2245.32%20122.05%2086.76%20174.01%2082.81%2075.03%2045.32%20122.05%22%20fill%3D%22%236ca1ff%22%2F%3E%3Cpolygon%20points%3D%22202.31%2028.73%20142.65%200%20105.52%2046.56%20202.31%2028.73%22%20fill%3D%22%23a1c3ff%22%2F%3E%3Cpath%20d%3D%22M1.6%2C272V227.22H7.34v23.41l20.48-23.41h6.4l-17.39%2C19.7%2C19%2C25.07H29.1l-15.92-20.8-5.84%2C6.65V272Z%22%20fill%3D%22%234279f4%22%20stroke%3D%22%234279f4%22%20stroke-miterlimit%3D%2210%22%20stroke-width%3D%223.2%22%2F%3E%3Cpath%20d%3D%22M41.62%2C262.21V240h5.43v22.39a4.67%2C4.67%2C0%2C0%2C0%2C2.35%2C4.19%2C11%2C11%2C0%2C0%2C0%2C11%2C0%2C4.69%2C4.69%2C0%2C0%2C0%2C2.33-4.19V240h5.43v22.19a9.08%2C9.08%2C0%2C0%2C1-4.1%2C7.87%2C16.2%2C16.2%2C0%2C0%2C1-18.37%2C0A9.07%2C9.07%2C0%2C0%2C1%2C41.62%2C262.21Z%22%20fill%3D%22%234279f4%22%20stroke%3D%22%234279f4%22%20stroke-miterlimit%3D%2210%22%20stroke-width%3D%223.2%22%2F%3E%3Cpath%20d%3D%22M77.46%2C272V224h5.43v16.81a29.29%2C29.29%2C0%2C0%2C1%2C9.32-1.73%2C13.1%2C13.1%2C0%2C0%2C1%2C6.2%2C1.41%2C10.71%2C10.71%2C0%2C0%2C1%2C4.18%2C3.74%2C18.07%2C18.07%2C0%2C0%2C1%2C2.23%2C5.06%2C21.26%2C21.26%2C0%2C0%2C1%2C.73%2C5.58q0%2C8.43-4.38%2C12.79T87.35%2C272Zm5.43-4.87h4.55q6.77%2C0%2C9.72-2.95t3-9.51a14.21%2C14.21%2C0%2C0%2C0-2-7.52%2C6.55%2C6.55%2C0%2C0%2C0-6-3.22%2C24.73%2C24.73%2C0%2C0%2C0-9.25%2C1.54Z%22%20fill%3D%22%234279f4%22%20stroke%3D%22%234279f4%22%20stroke-miterlimit%3D%2210%22%20stroke-width%3D%223.2%22%2F%3E%3Cpath%20d%3D%22M112.36%2C255.94q0-7.71%2C4.09-12.3a13.75%2C13.75%2C0%2C0%2C1%2C10.8-4.59q13.35%2C0%2C13.36%2C18.86H117.79a12.3%2C12.3%2C0%2C0%2C0%2C2.9%2C7.07q2.59%2C3.11%2C7.9%2C3.1a24.92%2C24.92%2C0%2C0%2C0%2C10.55-2v5a27.74%2C27.74%2C0%2C0%2C1-9.86%2C1.87%2C19.83%2C19.83%2C0%2C0%2C1-7.7-1.37%2C13.31%2C13.31%2C0%2C0%2C1-5.28-3.76%2C16.21%2C16.21%2C0%2C0%2C1-3-5.38A20.84%2C20.84%2C0%2C0%2C1%2C112.36%2C255.94Zm5.62-2.12h17.26a14.91%2C14.91%2C0%2C0%2C0-2.37-7.12%2C6.44%2C6.44%2C0%2C0%2C0-5.62-2.78%2C8.2%2C8.2%2C0%2C0%2C0-6.21%2C2.72A12.07%2C12.07%2C0%2C0%2C0%2C118%2C253.82Z%22%20fill%3D%22%234279f4%22%20stroke%3D%22%234279f4%22%20stroke-miterlimit%3D%2210%22%20stroke-width%3D%223.2%22%2F%3E%3Cpath%20d%3D%22M147.32%2C244.89V240h5v-7.59a8.14%2C8.14%2C0%2C0%2C1%2C2.31-6.05%2C7.79%2C7.79%2C0%2C0%2C1%2C5.69-2.28h7.86V229h-5c-2.21%2C0-3.67.45-4.37%2C1.34s-1.06%2C2.55-1.06%2C5V240h8.46v4.87h-8.46V272h-5.44v-27.1Z%22%20fill%3D%22%230028aa%22%20stroke%3D%22%230028aa%22%20stroke-miterlimit%3D%2210%22%20stroke-width%3D%223.2%22%2F%3E%3Cpath%20d%3D%22M175.26%2C272V224h5.43v48Z%22%20fill%3D%22%230028aa%22%20stroke%3D%22%230028aa%22%20stroke-miterlimit%3D%2210%22%20stroke-width%3D%223.2%22%2F%3E%3Cpath%20d%3D%22M194.41%2C268.05a17.86%2C17.86%2C0%2C1%2C1%2C12.33%2C4.9A16.57%2C16.57%2C0%2C0%2C1%2C194.41%2C268.05Zm3.84-20.65a13.16%2C13.16%2C0%2C0%2C0%2C0%2C17.2%2C12.07%2C12.07%2C0%2C0%2C0%2C17%2C0%2C13.09%2C13.09%2C0%2C0%2C0%2C0-17.2%2C12.07%2C12.07%2C0%2C0%2C0-17%2C0Z%22%20fill%3D%22%230028aa%22%20stroke%3D%22%230028aa%22%20stroke-miterlimit%3D%2210%22%20stroke-width%3D%223.2%22%2F%3E%3Cpath%20d%3D%22M228.45%2C240h5.75l7.3%2C25.32L248.93%2C240h5.36l7.34%2C25.34L269%2C240h5.74L264.7%2C272h-6.12l-6.83-24.58L245%2C272h-6.47Z%22%20fill%3D%22%230028aa%22%20stroke%3D%22%230028aa%22%20stroke-miterlimit%3D%2210%22%20stroke-width%3D%223.2%22%2F%3E%3C%2Fg%3E%3C%2Fg%3E%3C%2Fsvg%3E",
              "x_pos": 145,
              "y_pos": 119.5,
              "description": "Run Jupyter notebook using papermill. The notebook will receive the parameter values passed to it as well as the INPUT_DATA_PATH and OUTPUT_DATA_PATH variables that will be set to the input data path (if provided) and directory for the optional output data.",
              "decorations": [
                {
                  "id": "error",
                  "image": "data:image/svg+xml;utf8,%3Csvg%20focusable%3D%22false%22%20preserveAspectRatio%3D%22xMidYMid%20meet%22%20xmlns%3D%22http%3A%2F%2Fwww.w3.org%2F2000%2Fsvg%22%20fill%3D%22%23da1e28%22%20width%3D%2216%22%20height%3D%2216%22%20viewBox%3D%220%200%2016%2016%22%20aria-hidden%3D%22true%22%3E%3Ccircle%20cx%3D%228%22%20cy%3D%228%22%20r%3D%228%22%20fill%3D%22%23ffffff%22%3E%3C%2Fcircle%3E%3Cpath%20d%3D%22M8%2C1C4.2%2C1%2C1%2C4.2%2C1%2C8s3.2%2C7%2C7%2C7s7-3.1%2C7-7S11.9%2C1%2C8%2C1z%20M7.5%2C4h1v5h-1C7.5%2C9%2C7.5%2C4%2C7.5%2C4z%20M8%2C12.2%09c-0.4%2C0-0.8-0.4-0.8-0.8s0.3-0.8%2C0.8-0.8c0.4%2C0%2C0.8%2C0.4%2C0.8%2C0.8S8.4%2C12.2%2C8%2C12.2z%22%3E%3C%2Fpath%3E%3Cpath%20d%3D%22M7.5%2C4h1v5h-1C7.5%2C9%2C7.5%2C4%2C7.5%2C4z%20M8%2C12.2c-0.4%2C0-0.8-0.4-0.8-0.8s0.3-0.8%2C0.8-0.8%09c0.4%2C0%2C0.8%2C0.4%2C0.8%2C0.8S8.4%2C12.2%2C8%2C12.2z%22%20data-icon-path%3D%22inner-path%22%20opacity%3D%220%22%3E%3C%2Fpath%3E%3C%2Fsvg%3E",
                  "outline": false,
                  "position": "topRight",
                  "x_pos": -24,
                  "y_pos": -8
                }
              ]
            }
          },
          "inputs": [
            {
              "id": "inPort",
              "app_data": {
                "ui_data": {
                  "cardinality": {
                    "min": 0,
                    "max": -1
                  },
                  "label": "Input Port"
                }
              }
            }
          ],
          "outputs": [
            {
              "id": "outPort",
              "app_data": {
                "ui_data": {
                  "cardinality": {
                    "min": 0,
                    "max": -1
                  },
                  "label": "Output Port"
                }
              }
            }
          ]
        },
        {
          "id": "bfa62a7e-4f55-4fb5-b358-a6f70278ae62",
          "type": "execution_node",
          "op": "local-directory-catalog:737915b826e9",
          "app_data": {
            "component_parameters": {
              "text": "../B.txt",
              "pattern": ".*"
              },
            "label": "Filter text",
            "component_source": "/Users/akchin/opt/anaconda3/envs/test-package/lib/python3.8/site-packages/elyra/pipeline/resources/kfp/filter_text_using_shell_and_grep/component.yaml",
            "ui_data": {
              "label": "Filter text",
              "image": "data:image/svg+xml;utf8,%3Csvg%20xmlns%3D%22http%3A%2F%2Fwww.w3.org%2F2000%2Fsvg%22%20viewBox%3D%220%200%20276.93%20274.55%22%3E%3Cg%20id%3D%22Layer_2%22%20data-name%3D%22Layer%202%22%3E%3Cg%20id%3D%22Layer_1-2%22%20data-name%3D%22Layer%201%22%3E%3Cpath%20d%3D%22M95.9%2C62.15%2C100%2C164.25l73.75-94.12a6.79%2C6.79%2C0%2C0%2C1%2C9.6-1.11l46%2C36.92-15-65.61Z%22%20fill%3D%22%234279f4%22%2F%3E%3Cpolygon%20points%3D%22102.55%20182.98%20167.97%20182.98%20127.8%20150.75%20102.55%20182.98%22%20fill%3D%22%230028aa%22%2F%3E%3Cpolygon%20points%3D%22180.18%2083.92%20136.18%20140.06%20183.06%20177.67%20227.53%20121.91%20180.18%2083.92%22%20fill%3D%22%23014bd1%22%2F%3E%3Cpolygon%20points%3D%2283.56%2052.3%2083.57%2052.29%20122.26%203.77%2059.87%2033.82%2044.46%20101.33%2083.56%2052.3%22%20fill%3D%22%23bedcff%22%2F%3E%3Cpolygon%20points%3D%2245.32%20122.05%2086.76%20174.01%2082.81%2075.03%2045.32%20122.05%22%20fill%3D%22%236ca1ff%22%2F%3E%3Cpolygon%20points%3D%22202.31%2028.73%20142.65%200%20105.52%2046.56%20202.31%2028.73%22%20fill%3D%22%23a1c3ff%22%2F%3E%3Cpath%20d%3D%22M1.6%2C272V227.22H7.34v23.41l20.48-23.41h6.4l-17.39%2C19.7%2C19%2C25.07H29.1l-15.92-20.8-5.84%2C6.65V272Z%22%20fill%3D%22%234279f4%22%20stroke%3D%22%234279f4%22%20stroke-miterlimit%3D%2210%22%20stroke-width%3D%223.2%22%2F%3E%3Cpath%20d%3D%22M41.62%2C262.21V240h5.43v22.39a4.67%2C4.67%2C0%2C0%2C0%2C2.35%2C4.19%2C11%2C11%2C0%2C0%2C0%2C11%2C0%2C4.69%2C4.69%2C0%2C0%2C0%2C2.33-4.19V240h5.43v22.19a9.08%2C9.08%2C0%2C0%2C1-4.1%2C7.87%2C16.2%2C16.2%2C0%2C0%2C1-18.37%2C0A9.07%2C9.07%2C0%2C0%2C1%2C41.62%2C262.21Z%22%20fill%3D%22%234279f4%22%20stroke%3D%22%234279f4%22%20stroke-miterlimit%3D%2210%22%20stroke-width%3D%223.2%22%2F%3E%3Cpath%20d%3D%22M77.46%2C272V224h5.43v16.81a29.29%2C29.29%2C0%2C0%2C1%2C9.32-1.73%2C13.1%2C13.1%2C0%2C0%2C1%2C6.2%2C1.41%2C10.71%2C10.71%2C0%2C0%2C1%2C4.18%2C3.74%2C18.07%2C18.07%2C0%2C0%2C1%2C2.23%2C5.06%2C21.26%2C21.26%2C0%2C0%2C1%2C.73%2C5.58q0%2C8.43-4.38%2C12.79T87.35%2C272Zm5.43-4.87h4.55q6.77%2C0%2C9.72-2.95t3-9.51a14.21%2C14.21%2C0%2C0%2C0-2-7.52%2C6.55%2C6.55%2C0%2C0%2C0-6-3.22%2C24.73%2C24.73%2C0%2C0%2C0-9.25%2C1.54Z%22%20fill%3D%22%234279f4%22%20stroke%3D%22%234279f4%22%20stroke-miterlimit%3D%2210%22%20stroke-width%3D%223.2%22%2F%3E%3Cpath%20d%3D%22M112.36%2C255.94q0-7.71%2C4.09-12.3a13.75%2C13.75%2C0%2C0%2C1%2C10.8-4.59q13.35%2C0%2C13.36%2C18.86H117.79a12.3%2C12.3%2C0%2C0%2C0%2C2.9%2C7.07q2.59%2C3.11%2C7.9%2C3.1a24.92%2C24.92%2C0%2C0%2C0%2C10.55-2v5a27.74%2C27.74%2C0%2C0%2C1-9.86%2C1.87%2C19.83%2C19.83%2C0%2C0%2C1-7.7-1.37%2C13.31%2C13.31%2C0%2C0%2C1-5.28-3.76%2C16.21%2C16.21%2C0%2C0%2C1-3-5.38A20.84%2C20.84%2C0%2C0%2C1%2C112.36%2C255.94Zm5.62-2.12h17.26a14.91%2C14.91%2C0%2C0%2C0-2.37-7.12%2C6.44%2C6.44%2C0%2C0%2C0-5.62-2.78%2C8.2%2C8.2%2C0%2C0%2C0-6.21%2C2.72A12.07%2C12.07%2C0%2C0%2C0%2C118%2C253.82Z%22%20fill%3D%22%234279f4%22%20stroke%3D%22%234279f4%22%20stroke-miterlimit%3D%2210%22%20stroke-width%3D%223.2%22%2F%3E%3Cpath%20d%3D%22M147.32%2C244.89V240h5v-7.59a8.14%2C8.14%2C0%2C0%2C1%2C2.31-6.05%2C7.79%2C7.79%2C0%2C0%2C1%2C5.69-2.28h7.86V229h-5c-2.21%2C0-3.67.45-4.37%2C1.34s-1.06%2C2.55-1.06%2C5V240h8.46v4.87h-8.46V272h-5.44v-27.1Z%22%20fill%3D%22%230028aa%22%20stroke%3D%22%230028aa%22%20stroke-miterlimit%3D%2210%22%20stroke-width%3D%223.2%22%2F%3E%3Cpath%20d%3D%22M175.26%2C272V224h5.43v48Z%22%20fill%3D%22%230028aa%22%20stroke%3D%22%230028aa%22%20stroke-miterlimit%3D%2210%22%20stroke-width%3D%223.2%22%2F%3E%3Cpath%20d%3D%22M194.41%2C268.05a17.86%2C17.86%2C0%2C1%2C1%2C12.33%2C4.9A16.57%2C16.57%2C0%2C0%2C1%2C194.41%2C268.05Zm3.84-20.65a13.16%2C13.16%2C0%2C0%2C0%2C0%2C17.2%2C12.07%2C12.07%2C0%2C0%2C0%2C17%2C0%2C13.09%2C13.09%2C0%2C0%2C0%2C0-17.2%2C12.07%2C12.07%2C0%2C0%2C0-17%2C0Z%22%20fill%3D%22%230028aa%22%20stroke%3D%22%230028aa%22%20stroke-miterlimit%3D%2210%22%20stroke-width%3D%223.2%22%2F%3E%3Cpath%20d%3D%22M228.45%2C240h5.75l7.3%2C25.32L248.93%2C240h5.36l7.34%2C25.34L269%2C240h5.74L264.7%2C272h-6.12l-6.83-24.58L245%2C272h-6.47Z%22%20fill%3D%22%230028aa%22%20stroke%3D%22%230028aa%22%20stroke-miterlimit%3D%2210%22%20stroke-width%3D%223.2%22%2F%3E%3C%2Fg%3E%3C%2Fg%3E%3C%2Fsvg%3E",
              "x_pos": 463,
              "y_pos": 119.5
            }
          },
          "inputs": [
            {
              "id": "inPort",
              "app_data": {
                "ui_data": {
                  "cardinality": {
                    "min": 0,
                    "max": -1
                  },
                  "label": "Input Port"
                }
              },
              "links": [
                {
                  "id": "f252729a-8b17-4bb0-856a-a1026cc8fb52",
                  "node_id_ref": "fe08b42d-bd8c-4e97-8010-0503a3185427",
                  "port_id_ref": "outPort"
                }
              ]
            }
          ],
          "outputs": [
            {
              "id": "outPort",
              "app_data": {
                "ui_data": {
                  "cardinality": {
                    "min": 0,
                    "max": -1
                  },
                  "label": "Output Port"
                }
              }
            }
          ]
        },
        {
          "id": "46fb60ec-a1da-4fe5-96fb-8df97f290642",
          "type": "super_node",
          "subflow_ref": {
            "pipeline_id_ref": "00304a2b-dec4-4a73-ab4a-6830f97d7855"
          },
          "app_data": {
            "label": "Supernode",
            "component_parameters": {},
            "ui_data": {
              "label": "Supernode",
              "image": "useDefaultIcon",
              "x_pos": 452,
              "y_pos": 247.5,
              "description": "This supernode was created by common-canvas.",
              "is_expanded": true,
              "expanded_width": 300,
              "expanded_height": 200
            }
          },
          "inputs": [
            {
              "id": "18adcae5-7082-4cd2-a123-4db6cbda2ad0_inPort",
              "subflow_node_ref": "e61e6ffa-8459-45e8-b1f2-dbd5e5146092",
              "app_data": {
                "ui_data": {
                  "cardinality": {
                    "min": 0,
                    "max": -1
                  },
                  "label": "Binding port for supernode"
                }
              },
              "links": [
                {
                  "id": "1445ec97-5cc7-4521-ac6f-927e1f94f636",
                  "node_id_ref": "fe08b42d-bd8c-4e97-8010-0503a3185427",
                  "port_id_ref": "outPort"
                }
              ]
            }
          ],
          "outputs": []
        }
      ],
      "app_data": {
        "ui_data": {
          "runtime": {
            "display_name": "Kubeflow Pipelines"
          },
          "comments": []
        },
        "version": 5,
        "runtime": "kfp",
        "properties": {
          "name": "kf_invalid_node_op_with_supernode",
          "runtime": "Kubeflow Pipelines"
        }
      },
      "runtime_ref": ""
    },
    {
      "id": "00304a2b-dec4-4a73-ab4a-6830f97d7855",
      "nodes": [
        {
          "id": "98aa7270-639b-42a4-9a07-b31cd0fa3205",
          "type": "execution_node",
          "op": "invalid_node_op",
          "app_data": {
            "component_parameters": {
                "text": "B.txt",
                "pattern": ".*"
              },
            "label": "Filter text",
            "component_source": "/Users/akchin/opt/anaconda3/envs/test-package/lib/python3.8/site-packages/elyra/pipeline/resources/kfp/filter_text_using_shell_and_grep/component.yaml",
            "ui_data": {
              "label": "Filter text",
              "image": "data:image/svg+xml;utf8,%3Csvg%20xmlns%3D%22http%3A%2F%2Fwww.w3.org%2F2000%2Fsvg%22%20viewBox%3D%220%200%20276.93%20274.55%22%3E%3Cg%20id%3D%22Layer_2%22%20data-name%3D%22Layer%202%22%3E%3Cg%20id%3D%22Layer_1-2%22%20data-name%3D%22Layer%201%22%3E%3Cpath%20d%3D%22M95.9%2C62.15%2C100%2C164.25l73.75-94.12a6.79%2C6.79%2C0%2C0%2C1%2C9.6-1.11l46%2C36.92-15-65.61Z%22%20fill%3D%22%234279f4%22%2F%3E%3Cpolygon%20points%3D%22102.55%20182.98%20167.97%20182.98%20127.8%20150.75%20102.55%20182.98%22%20fill%3D%22%230028aa%22%2F%3E%3Cpolygon%20points%3D%22180.18%2083.92%20136.18%20140.06%20183.06%20177.67%20227.53%20121.91%20180.18%2083.92%22%20fill%3D%22%23014bd1%22%2F%3E%3Cpolygon%20points%3D%2283.56%2052.3%2083.57%2052.29%20122.26%203.77%2059.87%2033.82%2044.46%20101.33%2083.56%2052.3%22%20fill%3D%22%23bedcff%22%2F%3E%3Cpolygon%20points%3D%2245.32%20122.05%2086.76%20174.01%2082.81%2075.03%2045.32%20122.05%22%20fill%3D%22%236ca1ff%22%2F%3E%3Cpolygon%20points%3D%22202.31%2028.73%20142.65%200%20105.52%2046.56%20202.31%2028.73%22%20fill%3D%22%23a1c3ff%22%2F%3E%3Cpath%20d%3D%22M1.6%2C272V227.22H7.34v23.41l20.48-23.41h6.4l-17.39%2C19.7%2C19%2C25.07H29.1l-15.92-20.8-5.84%2C6.65V272Z%22%20fill%3D%22%234279f4%22%20stroke%3D%22%234279f4%22%20stroke-miterlimit%3D%2210%22%20stroke-width%3D%223.2%22%2F%3E%3Cpath%20d%3D%22M41.62%2C262.21V240h5.43v22.39a4.67%2C4.67%2C0%2C0%2C0%2C2.35%2C4.19%2C11%2C11%2C0%2C0%2C0%2C11%2C0%2C4.69%2C4.69%2C0%2C0%2C0%2C2.33-4.19V240h5.43v22.19a9.08%2C9.08%2C0%2C0%2C1-4.1%2C7.87%2C16.2%2C16.2%2C0%2C0%2C1-18.37%2C0A9.07%2C9.07%2C0%2C0%2C1%2C41.62%2C262.21Z%22%20fill%3D%22%234279f4%22%20stroke%3D%22%234279f4%22%20stroke-miterlimit%3D%2210%22%20stroke-width%3D%223.2%22%2F%3E%3Cpath%20d%3D%22M77.46%2C272V224h5.43v16.81a29.29%2C29.29%2C0%2C0%2C1%2C9.32-1.73%2C13.1%2C13.1%2C0%2C0%2C1%2C6.2%2C1.41%2C10.71%2C10.71%2C0%2C0%2C1%2C4.18%2C3.74%2C18.07%2C18.07%2C0%2C0%2C1%2C2.23%2C5.06%2C21.26%2C21.26%2C0%2C0%2C1%2C.73%2C5.58q0%2C8.43-4.38%2C12.79T87.35%2C272Zm5.43-4.87h4.55q6.77%2C0%2C9.72-2.95t3-9.51a14.21%2C14.21%2C0%2C0%2C0-2-7.52%2C6.55%2C6.55%2C0%2C0%2C0-6-3.22%2C24.73%2C24.73%2C0%2C0%2C0-9.25%2C1.54Z%22%20fill%3D%22%234279f4%22%20stroke%3D%22%234279f4%22%20stroke-miterlimit%3D%2210%22%20stroke-width%3D%223.2%22%2F%3E%3Cpath%20d%3D%22M112.36%2C255.94q0-7.71%2C4.09-12.3a13.75%2C13.75%2C0%2C0%2C1%2C10.8-4.59q13.35%2C0%2C13.36%2C18.86H117.79a12.3%2C12.3%2C0%2C0%2C0%2C2.9%2C7.07q2.59%2C3.11%2C7.9%2C3.1a24.92%2C24.92%2C0%2C0%2C0%2C10.55-2v5a27.74%2C27.74%2C0%2C0%2C1-9.86%2C1.87%2C19.83%2C19.83%2C0%2C0%2C1-7.7-1.37%2C13.31%2C13.31%2C0%2C0%2C1-5.28-3.76%2C16.21%2C16.21%2C0%2C0%2C1-3-5.38A20.84%2C20.84%2C0%2C0%2C1%2C112.36%2C255.94Zm5.62-2.12h17.26a14.91%2C14.91%2C0%2C0%2C0-2.37-7.12%2C6.44%2C6.44%2C0%2C0%2C0-5.62-2.78%2C8.2%2C8.2%2C0%2C0%2C0-6.21%2C2.72A12.07%2C12.07%2C0%2C0%2C0%2C118%2C253.82Z%22%20fill%3D%22%234279f4%22%20stroke%3D%22%234279f4%22%20stroke-miterlimit%3D%2210%22%20stroke-width%3D%223.2%22%2F%3E%3Cpath%20d%3D%22M147.32%2C244.89V240h5v-7.59a8.14%2C8.14%2C0%2C0%2C1%2C2.31-6.05%2C7.79%2C7.79%2C0%2C0%2C1%2C5.69-2.28h7.86V229h-5c-2.21%2C0-3.67.45-4.37%2C1.34s-1.06%2C2.55-1.06%2C5V240h8.46v4.87h-8.46V272h-5.44v-27.1Z%22%20fill%3D%22%230028aa%22%20stroke%3D%22%230028aa%22%20stroke-miterlimit%3D%2210%22%20stroke-width%3D%223.2%22%2F%3E%3Cpath%20d%3D%22M175.26%2C272V224h5.43v48Z%22%20fill%3D%22%230028aa%22%20stroke%3D%22%230028aa%22%20stroke-miterlimit%3D%2210%22%20stroke-width%3D%223.2%22%2F%3E%3Cpath%20d%3D%22M194.41%2C268.05a17.86%2C17.86%2C0%2C1%2C1%2C12.33%2C4.9A16.57%2C16.57%2C0%2C0%2C1%2C194.41%2C268.05Zm3.84-20.65a13.16%2C13.16%2C0%2C0%2C0%2C0%2C17.2%2C12.07%2C12.07%2C0%2C0%2C0%2C17%2C0%2C13.09%2C13.09%2C0%2C0%2C0%2C0-17.2%2C12.07%2C12.07%2C0%2C0%2C0-17%2C0Z%22%20fill%3D%22%230028aa%22%20stroke%3D%22%230028aa%22%20stroke-miterlimit%3D%2210%22%20stroke-width%3D%223.2%22%2F%3E%3Cpath%20d%3D%22M228.45%2C240h5.75l7.3%2C25.32L248.93%2C240h5.36l7.34%2C25.34L269%2C240h5.74L264.7%2C272h-6.12l-6.83-24.58L245%2C272h-6.47Z%22%20fill%3D%22%230028aa%22%20stroke%3D%22%230028aa%22%20stroke-miterlimit%3D%2210%22%20stroke-width%3D%223.2%22%2F%3E%3C%2Fg%3E%3C%2Fg%3E%3C%2Fsvg%3E",
              "x_pos": 694,
              "y_pos": 246.50001525878906
            }
          },
          "inputs": [
            {
              "id": "inPort",
              "app_data": {
                "ui_data": {
                  "cardinality": {
                    "min": 0,
                    "max": -1
                  },
                  "label": "Input Port"
                }
              }
            }
          ],
          "outputs": [
            {
              "id": "outPort",
              "app_data": {
                "ui_data": {
                  "cardinality": {
                    "min": 0,
                    "max": -1
                  },
                  "label": "Output Port"
                }
              }
            }
          ]
        },
        {
          "id": "e61e6ffa-8459-45e8-b1f2-dbd5e5146092",
          "type": "binding",
          "app_data": {
            "ui_data": {
              "label": "Binding",
              "x_pos": 292,
              "y_pos": 246.50001525878906,
              "description": "Supernode binding node"
            }
          },
          "outputs": [
            {
              "id": "output_18adcae5-7082-4cd2-a123-4db6cbda2ad0_inPort",
              "app_data": {
                "ui_data": {
                  "cardinality": {
                    "min": 0,
                    "max": -1
                  },
                  "label": "Binding port for supernode"
                }
              }
            }
          ]
        }
      ],
      "app_data": {
        "ui_data": {
          "comments": []
        }
      },
      "runtime_ref": ""
    }
  ],
  "schemas": []
}<|MERGE_RESOLUTION|>--- conflicted
+++ resolved
@@ -11,11 +11,7 @@
         {
           "id": "fe08b42d-bd8c-4e97-8010-0503a3185427",
           "type": "execution_node",
-<<<<<<< HEAD
-          "op": "local-directory-catalog:0c7bc4a10720",
-=======
           "op": "local-directory-catalog:61e6f4141f65",
->>>>>>> 5eceb175
           "app_data": {
             "component_parameters": {
               "notebook": "../notebookA.ipynb",
