--- conflicted
+++ resolved
@@ -439,7 +439,6 @@
     assert "not a valid Kubernetes resource name" in issues[0]["message"]
 
 
-<<<<<<< HEAD
 def test_valid_node_property_kubernetes_toleration(validation_manager):
     """
     Validate that valid kubernetes toleration definitions are not flagged as invalid.
@@ -459,7 +458,11 @@
     ]
     validation_manager._validate_kubernetes_tolerations(
         node_id=node["id"], node_label=node["app_data"]["label"], tolerations=tolerations, response=response
-=======
+    )
+    issues = response.to_json().get("issues")
+    assert len(issues) == 0, response.to_json()
+
+
 def test_valid_node_property_kubernetes_pod_annotation(validation_manager):
     """
     Validate that valid kubernetes pod annotation definitions are not flagged as invalid.
@@ -486,13 +489,11 @@
     ]
     validation_manager._validate_kubernetes_pod_annotations(
         node_id=node["id"], node_label=node["app_data"]["label"], annotations=annotations, response=response
->>>>>>> 17d8aea2
     )
     issues = response.to_json().get("issues")
     assert len(issues) == 0, response.to_json()
 
 
-<<<<<<< HEAD
 def test_invalid_node_property_kubernetes_toleration(validation_manager):
     """
     Validate that invalid kubernetes toleration definitions are properly detected.
@@ -538,7 +539,11 @@
     for issue in issues:
         assert issue["type"] == "invalidKubernetesToleration"
         assert issue["data"]["propertyName"] == KUBERNETES_TOLERATIONS
-=======
+        assert issue["data"]["nodeID"] == "test-id"
+        assert issue["message"] == expected_error_messages[index], f"Index is {index}"
+        index = index + 1
+
+
 def test_invalid_node_property_kubernetes_pod_annotation(validation_manager):
     """
     Validate that valid kubernetes pod annotation definitions are not flagged as invalid.
@@ -610,7 +615,6 @@
     for issue in issues:
         assert issue["type"] == "invalidKubernetesAnnotation"
         assert issue["data"]["propertyName"] == KUBERNETES_POD_ANNOTATIONS
->>>>>>> 17d8aea2
         assert issue["data"]["nodeID"] == "test-id"
         assert issue["message"] == expected_error_messages[index], f"Index is {index}"
         index = index + 1
