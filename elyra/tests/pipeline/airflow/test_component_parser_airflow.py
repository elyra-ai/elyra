#
# Copyright 2018-2022 Elyra Authors
#
# Licensed under the Apache License, Version 2.0 (the "License");
# you may not use this file except in compliance with the License.
# You may obtain a copy of the License at
#
# http://www.apache.org/licenses/LICENSE-2.0
#
# Unless required by applicable law or agreed to in writing, software
# distributed under the License is distributed on an "AS IS" BASIS,
# WITHOUT WARRANTIES OR CONDITIONS OF ANY KIND, either express or implied.
# See the License for the specific language governing permissions and
# limitations under the License.
#
import json
import os
from subprocess import CompletedProcess
from subprocess import run

from conftest import AIRFLOW_TEST_OPERATOR_CATALOG
from conftest import TEST_CATALOG_NAME
import jupyter_core.paths
import pytest

from elyra.metadata.metadata import Metadata
from elyra.pipeline.catalog_connector import CatalogEntry
from elyra.pipeline.catalog_connector import FilesystemComponentCatalogConnector
from elyra.pipeline.catalog_connector import UrlComponentCatalogConnector
from elyra.pipeline.component import ComponentParser
from elyra.pipeline.component_catalog import ComponentCache
from elyra.pipeline.component_metadata import ComponentCatalogMetadata
from elyra.pipeline.runtime_type import RuntimeProcessorType

COMPONENT_CATALOG_DIRECTORY = os.path.join(jupyter_core.paths.ENV_JUPYTER_PATH[0], "components")
RUNTIME_PROCESSOR = RuntimeProcessorType.APACHE_AIRFLOW


@pytest.fixture
def invalid_url(request):
    return request.param


def _get_resource_path(filename):
    root = os.path.realpath(os.path.join(os.getcwd(), os.path.dirname(__file__)))
    resource_path = os.path.join(root, "..", "..", "..", "tests/pipeline", "resources", "components", filename)
    resource_path = os.path.normpath(resource_path)

    return resource_path


@pytest.mark.parametrize("catalog_instance", [AIRFLOW_TEST_OPERATOR_CATALOG], indirect=True)
def test_component_catalog_can_load_components_from_registries(catalog_instance, component_cache):
    components = component_cache.get_all_components(RUNTIME_PROCESSOR)
    assert len(components) > 0


@pytest.mark.parametrize("create_inprocess", [True, False])
async def test_modify_component_catalogs(component_cache, metadata_manager_with_teardown, create_inprocess):
    # Get initial set of components
    initial_components = component_cache.get_all_components(RUNTIME_PROCESSOR)

    # Create new registry instance with a single URL-based component
    urls = [
        "https://raw.githubusercontent.com/elyra-ai/elyra/main/elyra/tests/pipeline/resources/components/"
        "airflow_test_operator.py"
    ]

    instance_metadata = {
        "description": "A test registry",
        "runtime_type": RUNTIME_PROCESSOR.name,
        "categories": ["New Components"],
        "paths": urls,
    }
    registry_instance = Metadata(
        schema_name="url-catalog", name=TEST_CATALOG_NAME, display_name="New Test Registry", metadata=instance_metadata
    )

    if create_inprocess:
        metadata_manager_with_teardown.create(TEST_CATALOG_NAME, registry_instance)
    else:
        res: CompletedProcess = run(
            [
                "elyra-metadata",
                "install",
                "component-catalogs",
                f"--schema_name={registry_instance.schema_name}",
                f"--json={registry_instance.to_json()}",
                f"--name={TEST_CATALOG_NAME}",
            ]
        )
        assert res.returncode == 0

    # Wait for update to complete
    component_cache.wait_for_all_cache_tasks()

    # Get new set of components from all active registries, including added test registry
    components_after_create = component_cache.get_all_components(RUNTIME_PROCESSOR)
    assert len(components_after_create) == len(initial_components) + 3

    added_component_names = [component.name for component in components_after_create]
    assert "TestOperator" in added_component_names
    assert "TestOperatorNoInputs" not in added_component_names

    # Modify the test registry to add an additional path to
    urls.append(
        "https://raw.githubusercontent.com/elyra-ai/elyra/main/elyra/tests/pipeline/resources/components"
        "/airflow_test_operator_no_inputs.py"
    )
    metadata_manager_with_teardown.update(TEST_CATALOG_NAME, registry_instance)

    # Wait for update to complete
    component_cache.wait_for_all_cache_tasks()

    # Get set of components from all active registries, including modified test registry
    components_after_update = component_cache.get_all_components(RUNTIME_PROCESSOR)
    assert len(components_after_update) == len(initial_components) + 4

    modified_component_names = [component.name for component in components_after_update]
    assert "TestOperator" in modified_component_names
    assert "TestOperatorNoInputs" in modified_component_names

    # Delete the test registry
    metadata_manager_with_teardown.remove(TEST_CATALOG_NAME)

    # Wait for update to complete
    component_cache.wait_for_all_cache_tasks()

    # Check that components remaining after delete are the same as before the new catalog was added
    components_after_remove = component_cache.get_all_components(RUNTIME_PROCESSOR)
    assert len(components_after_remove) == len(initial_components)


@pytest.mark.parametrize("create_inprocess", [True, False])
async def test_directory_based_component_catalog(component_cache, metadata_manager_with_teardown, create_inprocess):
    # Get initial set of components
    initial_components = component_cache.get_all_components(RUNTIME_PROCESSOR)

    # Create new directory-based registry instance with components in ../../test/resources/components
    registry_path = _get_resource_path("")
    instance_metadata = {
        "description": "A test registry",
        "runtime_type": RUNTIME_PROCESSOR.name,
        "categories": ["New Components"],
        "paths": [registry_path],
    }
    registry_instance = Metadata(
        schema_name="local-directory-catalog",
        name=TEST_CATALOG_NAME,
        display_name="New Test Registry",
        metadata=instance_metadata,
    )

    if create_inprocess:
        metadata_manager_with_teardown.create(TEST_CATALOG_NAME, registry_instance)
    else:
        res: CompletedProcess = run(
            [
                "elyra-metadata",
                "install",
                "component-catalogs",
                f"--schema_name={registry_instance.schema_name}",
                f"--json={registry_instance.to_json()}",
                f"--name={TEST_CATALOG_NAME}",
            ]
        )
        assert res.returncode == 0

    # Wait for update to complete
    component_cache.wait_for_all_cache_tasks()

    # Get new set of components from all active registries, including added test registry
    components_after_create = component_cache.get_all_components(RUNTIME_PROCESSOR)
    assert len(components_after_create) == len(initial_components) + 5

    # Check that all relevant components from the new registry have been added
    added_component_names = [component.name for component in components_after_create]
    assert "TestOperator" in added_component_names
    assert "TestOperatorNoInputs" in added_component_names

    # Delete the test registry and wait for updates to complete
    metadata_manager_with_teardown.remove(TEST_CATALOG_NAME)
    component_cache.wait_for_all_cache_tasks()


def test_parse_airflow_component_file():
    # Define the appropriate reader for a filesystem-type component definition
    airflow_supported_file_types = [".py"]
    reader = FilesystemComponentCatalogConnector(airflow_supported_file_types)

    # Read contents of given path
    path = _get_resource_path("airflow_test_operator.py")
    catalog_entry_data = {"path": path}

    # Construct a catalog instance
    catalog_type = "local-file-catalog"
    catalog_instance = ComponentCatalogMetadata(
        schema_name=catalog_type, metadata={"categories": ["Test"], "runtime_type": RUNTIME_PROCESSOR.name}
    )

    # Build the catalog entry data structures required for parsing
    entry_data = reader.get_entry_data(catalog_entry_data, {})
    catalog_entry = CatalogEntry(entry_data, catalog_entry_data, catalog_instance, ["path"])

    # Parse the component entry
    parser = ComponentParser.create_instance(platform=RUNTIME_PROCESSOR)
    components = parser.parse(catalog_entry)
    assert len(components) == 3  # TestOperator, DeriveFromTestOperator, and DeriveFromImportedOperator

    # Split components list into its constituent operators
    components = sorted(components, key=lambda component: component.id)
    import_test_op, derive_test_op, test_op = components[0], components[1], components[2]

    # Helper method to retrieve the requested parameter value from the dictionary
    def get_parameter_value(param_name):
        param_name = f"elyra_{param_name}"  # add elyra_prefix to param name
        property_dict = properties_json["current_parameters"][param_name]
        return property_dict[property_dict["activeControl"]]

    # Helper method to retrieve the requested parameter info from the dictionary
    def get_parameter_format(param_name, control_id="StringControl"):
        param_info = None
        param_name = f"elyra_{param_name}"  # add elyra_prefix to param name
        for prop_info in properties_json["uihints"]["parameter_info"]:
            if prop_info.get("parameter_ref") == param_name:
                param_info = prop_info["data"]["controls"][control_id]["format"]
                break

        return param_info

    # Helper method to retrieve the requested parameter description from the dictionary
    def get_parameter_description(param_name):
        param_desc = None
        param_name = f"elyra_{param_name}"  # add elyra_prefix to param name
        for prop_info in properties_json["uihints"]["parameter_info"]:
            if prop_info.get("parameter_ref") == param_name:
                param_desc = prop_info["description"]["default"]
                break

        return param_desc

    # Helper method to retrieve whether the requested parameter is required
    def get_parameter_required(param_name):
        param_info = None
        param_name = f"elyra_{param_name}"  # add elyra_prefix to param name
        for prop_info in properties_json["uihints"]["parameter_info"]:
            if prop_info.get("parameter_ref") == param_name:
                param_info = prop_info["data"]["required"]
                break

        return param_info

    # Retrieve properties for TestOperator
    # Test Operator does not include type hints for the init function args
    properties_json = ComponentCache.to_canvas_properties(test_op)

    # Ensure system parameters are not prefixed and hold correct values
    assert properties_json["current_parameters"]["label"] == ""

    component_source = json.dumps({"catalog_type": catalog_type, "component_ref": catalog_entry.entry_reference})
    assert properties_json["current_parameters"]["component_source"] == component_source

    # Ensure component parameters are prefixed with 'elyra_' and values are as expected
    assert get_parameter_value("str_no_default") == ""
    assert get_parameter_value("str_default") == "default"
    assert get_parameter_value("str_empty") == ""
    assert get_parameter_value("str_not_in_docstring") == ""

    assert get_parameter_value("bool_no_default") is False
    assert get_parameter_value("bool_default_false") is False
    assert get_parameter_value("bool_default_true") is True
    assert get_parameter_value("bool_not_in_docstring") is False

    assert get_parameter_value("int_no_default") == 0
    assert get_parameter_value("int_default_zero") == 0
    assert get_parameter_value("int_default_non_zero") == 2
    assert get_parameter_value("int_not_in_docstring") == 3

    assert get_parameter_value("dict_default_is_none") == "{}"  # {}
    assert get_parameter_value("list_default_is_none") == "[]"  # []

    # Ensure that type information is inferred correctly for properties that
    # define 'unusual' types, such as 'a dictionary of lists'
    assert get_parameter_format("unusual_type_dict") == "dictionary"
    assert get_parameter_format("unusual_type_list") == "list"

    # TestOperator has a property, 'mounted_volumes', whose id/ref collides with
    # the system-defined property of the same id. In these cases, the parsed property
    # should be preferred to the system-defined property, which should not appear.
    # Here we ensure that the 'mounted_volumes' property is a string-type (as defined
    # in the Operator class) rather than the system-defined list-type
    assert get_parameter_format("mounted_volumes") == "string"

    # Ensure that type information falls back to string if no type hint present
    # and no ':type: <type info>' phrase found in docstring
    assert get_parameter_format("fallback_type") == "string"

    # Ensure component parameters are marked as required in the correct circumstances
    # (parameter is required if there is no default value provided or if a type hint
    # does not include 'Optional[...]')
    assert get_parameter_required("str_no_default") is True
    assert get_parameter_required("str_default") is False
    assert get_parameter_required("str_empty") is False

    # Ensure descriptions are rendered properly with type hint in parentheses
    assert (
        get_parameter_description("unusual_type_dict") == "a dictionary parameter with the "
        "phrase 'list' in type description "
        "(type: a dictionary of arrays)"
    )
    assert (
        get_parameter_description("unusual_type_list") == "a list parameter with the phrase "
        "'string' in type description "
        "(type: a list of strings)"
    )
    assert get_parameter_description("fallback_type") == "(type: str)"

    # Ensure that a long description with line wrapping and a backslash escape has rendered
    # (and hence did not raise an error during json.loads in the properties API request)
    parsed_description = """a string parameter with a very long description
        that wraps lines and also has an escaped underscore in it, as shown here: (\_)  # noqa W605"""
    modified_description = parsed_description.replace("\n", " ") + " (type: str)"  # modify desc acc. to parser rules
    assert get_parameter_description("long_description_property") == modified_description

    # Retrieve properties for DeriveFromTestOperator
    # DeriveFromTestOperator includes type hints for all init arguments
    properties_json = ComponentCache.to_canvas_properties(derive_test_op)

    # Ensure default values are parsed correct in the case where type hints are present
    assert get_parameter_value("str_default") == "default"
    assert get_parameter_value("bool_default") is True
    assert get_parameter_value("int_default") == 2

    # Ensure component parameters are prefixed with 'elyra_' and types are as expected
    # in the case when a type hint is provided (and regardless of whether or not the
    # parameter type is included in the docstring)
    assert get_parameter_format("str_no_default") == "string"
    assert get_parameter_format("str_default") == "string"
    assert get_parameter_format("str_optional_default") == "string"
    assert get_parameter_format("str_not_in_docstring") == "string"

    assert get_parameter_format("bool_no_default", "BooleanControl") == "boolean"
    assert get_parameter_format("bool_default", "BooleanControl") == "boolean"
    assert get_parameter_format("bool_not_in_docstring", "BooleanControl") == "boolean"

    assert get_parameter_format("int_no_default", "NumberControl") == "number"
    assert get_parameter_format("int_default", "NumberControl") == "number"
    assert get_parameter_format("int_not_in_docstring", "NumberControl") == "number"

    assert get_parameter_format("list_optional_default") == "list"

    # Ensure component parameters are marked as required in the correct circumstances
    assert get_parameter_required("str_no_default") is True
    assert get_parameter_required("str_default") is False
    assert get_parameter_required("str_optional_default") is False
    assert get_parameter_required("str_not_in_docstring") is True

    # Retrieve properties for DeriveFromImportedOperator
    # DeriveFromImportedOperator includes type hints for dictionary and
    # list values to test the more complex parsing required in this case
    properties_json = ComponentCache.to_canvas_properties(import_test_op)

    # Ensure component parameters are prefixed with '' and types are as expected
    assert get_parameter_format("dict_no_default") == "dictionary"
    assert get_parameter_format("dict_optional_no_default") == "dictionary"
    assert get_parameter_format("nested_dict_default") == "dictionary"
    assert get_parameter_format("dict_not_in_docstring") == "dictionary"

    assert get_parameter_format("list_no_default") == "list"
    assert get_parameter_format("list_optional_no_default") == "list"
    assert get_parameter_format("list_default") == "list"
    assert get_parameter_format("list_optional_default") == "list"
    assert get_parameter_format("list_not_in_docstring") == "list"

    assert get_parameter_value("dict_no_default") == "{}"
    assert get_parameter_value("list_no_default") == "[]"


def test_parse_airflow_component_url():
    # Define the appropriate reader for a URL-type component definition
    airflow_supported_file_types = [".py"]
    reader = UrlComponentCatalogConnector(airflow_supported_file_types)

    # Read contents of given path
    url = "https://raw.githubusercontent.com/elyra-ai/elyra/main/elyra/tests/pipeline/resources/components/airflow_test_operator.py"  # noqa: E501
    catalog_entry_data = {"url": url}

    # Construct a catalog instance
    catalog_type = "url-catalog"
    catalog_instance = ComponentCatalogMetadata(
        schema_name=catalog_type, metadata={"categories": ["Test"], "runtime_type": RUNTIME_PROCESSOR.name}
    )

    # Build the catalog entry data structures required for parsing
    entry_data = reader.get_entry_data(catalog_entry_data, {})
    catalog_entry = CatalogEntry(entry_data, catalog_entry_data, catalog_instance, ["url"])

    # Parse the component entry
    parser = ComponentParser.create_instance(platform=RUNTIME_PROCESSOR)
    component = parser.parse(catalog_entry)[0]
    properties_json = ComponentCache.to_canvas_properties(component)

    # Ensure component parameters are prefixed, and system parameters are not, and hold correct values
    assert properties_json["current_parameters"]["label"] == ""

    # Helper method to retrieve the requested parameter value from the dictionary
    def get_parameter(param_name):
        property_dict = properties_json["current_parameters"][param_name]
        return property_dict[property_dict["activeControl"]]

    component_source = json.dumps({"catalog_type": catalog_type, "component_ref": catalog_entry.entry_reference})
    assert properties_json["current_parameters"]["component_source"] == component_source
    assert get_parameter("elyra_str_no_default") == ""
    assert get_parameter("elyra_bool_default_true") is True
    assert get_parameter("elyra_int_default_non_zero") == 2
    assert get_parameter("elyra_unusual_type_dict") == "{}"  # {}
    assert get_parameter("elyra_unusual_type_list") == "[]"


def test_parse_airflow_component_file_no_inputs():
    # Define the appropriate reader for a filesystem-type component definition
    airflow_supported_file_types = [".py"]
    reader = FilesystemComponentCatalogConnector(airflow_supported_file_types)

    # Read contents of given path
    path = _get_resource_path("airflow_test_operator_no_inputs.py")
    catalog_entry_data = {"path": path}

    # Construct a catalog instance
    catalog_type = "local-file-catalog"
    catalog_instance = ComponentCatalogMetadata(
        schema_name=catalog_type, metadata={"categories": ["Test"], "runtime_type": RUNTIME_PROCESSOR.name}
    )

    # Build the catalog entry data structures required for parsing
    entry_data = reader.get_entry_data(catalog_entry_data, {})
    catalog_entry = CatalogEntry(entry_data, catalog_entry_data, catalog_instance, ["path"])

    # Parse the component entry
    parser = ComponentParser.create_instance(platform=RUNTIME_PROCESSOR)
    no_input_op = parser.parse(catalog_entry)[0]
    properties_json = ComponentCache.to_canvas_properties(no_input_op)

<<<<<<< HEAD
    # Properties JSON should only include the two parameters common to every
    # component: ('label', 'component_source', 'mounted_volumes', and 'kubernetes_tolerations')
=======
    # Properties JSON should only include the four parameters common to every
    # component: ('label', 'component_source', 'mounted_volumes', and 'kubernetes_pod_annotations')
>>>>>>> 17d8aea2
    num_common_params = 4
    assert len(properties_json["current_parameters"].keys()) == num_common_params
    assert len(properties_json["parameters"]) == num_common_params
    assert len(properties_json["uihints"]["parameter_info"]) == num_common_params

    # Total number of groups includes one for each parameter,
    # plus 1 for the component_source header,
    # plus 1 for the 'other properties' header (that includes, e.g., mounted_volumes)
    # (Airflow does not include an output header since there are no formally defined outputs)
    num_groups = num_common_params + 2
    assert len(properties_json["uihints"]["group_info"][0]["group_info"]) == num_groups

    # Ensure that template still renders the two common parameters correctly
    assert properties_json["current_parameters"]["label"] == ""

    component_source = json.dumps({"catalog_type": catalog_type, "component_ref": catalog_entry.entry_reference})
    assert properties_json["current_parameters"]["component_source"] == component_source


@pytest.mark.parametrize(
    "invalid_url",
    [
        "https://nourl.py",  # test an invalid host
        "https://raw.githubusercontent.com/elyra-ai/elyra/main/elyra/\
     pipeline/tests/resources/components/invalid_file.py",  # test an invalid file
    ],
    indirect=True,
)
async def test_parse_components_invalid_url(invalid_url):
    # Define the appropriate reader for a Url-type component definition
    airflow_supported_file_types = [".py"]
    reader = UrlComponentCatalogConnector(airflow_supported_file_types)

    # Get path to an invalid component definition file and read contents
    entry_data = reader.get_entry_data({"url": invalid_url}, {})
    assert entry_data is None<|MERGE_RESOLUTION|>--- conflicted
+++ resolved
@@ -441,14 +441,10 @@
     no_input_op = parser.parse(catalog_entry)[0]
     properties_json = ComponentCache.to_canvas_properties(no_input_op)
 
-<<<<<<< HEAD
-    # Properties JSON should only include the two parameters common to every
-    # component: ('label', 'component_source', 'mounted_volumes', and 'kubernetes_tolerations')
-=======
-    # Properties JSON should only include the four parameters common to every
-    # component: ('label', 'component_source', 'mounted_volumes', and 'kubernetes_pod_annotations')
->>>>>>> 17d8aea2
-    num_common_params = 4
+    # Properties JSON should only include the five parameters common to every
+    # component: ('label', 'component_source', 'mounted_volumes',
+    # 'kubernetes_pod_annotations', and 'kubernetes_tolerations')
+    num_common_params = 5
     assert len(properties_json["current_parameters"].keys()) == num_common_params
     assert len(properties_json["parameters"]) == num_common_params
     assert len(properties_json["uihints"]["parameter_info"]) == num_common_params
