#
# Copyright 2018-2021 Elyra Authors
#
# Licensed under the Apache License, Version 2.0 (the "License");
# you may not use this file except in compliance with the License.
# You may obtain a copy of the License at
#
# http://www.apache.org/licenses/LICENSE-2.0
#
# Unless required by applicable law or agreed to in writing, software
# distributed under the License is distributed on an "AS IS" BASIS,
# WITHOUT WARRANTIES OR CONDITIONS OF ANY KIND, either express or implied.
# See the License for the specific language governing permissions and
# limitations under the License.
#
import os
from types import SimpleNamespace

import jupyter_core.paths
import pytest

from elyra.metadata.manager import MetadataManager
from elyra.metadata.metadata import Metadata
from elyra.metadata.schemaspaces import ComponentRegistries
from elyra.pipeline.airflow.component_parser_airflow import AirflowComponentParser
from elyra.pipeline.catalog_connector import FilesystemComponentCatalogConnector
from elyra.pipeline.catalog_connector import UrlComponentCatalogConnector
from elyra.pipeline.component_registry import ComponentRegistry

COMPONENT_CATALOG_DIRECTORY = os.path.join(jupyter_core.paths.ENV_JUPYTER_PATH[0], 'components')


@pytest.fixture
def invalid_url(request):
    return request.param


def _get_resource_path(filename):
    root = os.path.realpath(os.path.join(os.getcwd(), os.path.dirname(__file__)))
    resource_path = os.path.join(root, '..', '..', '..', 'tests/pipeline', 'resources', 'components', filename)
    resource_path = os.path.normpath(resource_path)

    return resource_path


def test_component_registry_can_load_components_from_registries():
    component_parser = AirflowComponentParser()
    component_registry = ComponentRegistry(component_parser)

    components = component_registry.get_all_components()
    assert len(components) > 0


def test_modify_component_registries():
    # Get initial set of components from the current active registries
    parser = AirflowComponentParser()
    component_registry = ComponentRegistry(parser, caching_enabled=False)
    initial_components = component_registry.get_all_components()

    # Components must be sorted by id for the equality comparison with later component lists
    initial_components = sorted(initial_components, key=lambda component: component.id)

    metadata_manager = MetadataManager(schemaspace=ComponentRegistries.COMPONENT_REGISTRIES_SCHEMASPACE_ID)

    # Create new registry instance with a single URL-based component
    urls = ["https://raw.githubusercontent.com/elyra-ai/elyra/master/elyra/tests/pipeline/resources/components/"
            "airflow_test_operator.py"]

    instance_metadata = {
        "description": "A test registry",
        "runtime": "airflow",
        "categories": ["New Components"],
        "paths": urls
    }
    registry_instance = Metadata(schema_name="url-catalog",
                                 name="new_registry",
                                 display_name="New Registry",
                                 metadata=instance_metadata)

    try:
        if metadata_manager.get("new_registry"):
            metadata_manager.remove("new_registry")
    except Exception:
        pass

    metadata_manager.create("new_registry", registry_instance)

    # Get new set of components from all active registries, including added test registry
    added_components = component_registry.get_all_components()
    added_components = sorted(added_components, key=lambda component: component.id)
    assert len(added_components) > len(initial_components)

    added_component_names = [component.name for component in added_components]
    assert 'TestOperator' in added_component_names
    assert 'TestOperatorNoInputs' not in added_component_names

    # Modify the test registry to add an additional path to
    urls.append("https://raw.githubusercontent.com/elyra-ai/elyra/master/elyra/tests/pipeline/resources/components"
                "/airflow_test_operator_no_inputs.py")
    metadata_manager.update("new_registry", registry_instance)

    # Get set of components from all active registries, including modified test registry
    modified_components = component_registry.get_all_components()
    modified_components = sorted(modified_components, key=lambda component: component.id)
    assert len(modified_components) > len(added_components)

    modified_component_names = [component.name for component in modified_components]
    assert 'TestOperator' in modified_component_names
    assert 'TestOperatorNoInputs' in modified_component_names

    # Delete the test registry
    metadata_manager.remove("new_registry")
    post_delete_components = component_registry.get_all_components()
    post_delete_components = sorted(post_delete_components, key=lambda component: component.id)
    assert len(post_delete_components) == len(initial_components)

    # Check that the list of component ids is the same as before addition of the test registry
    initial_component_ids = [component.id for component in initial_components]
    post_delete_component_ids = [component.id for component in post_delete_components]
    assert post_delete_component_ids == initial_component_ids

    # Check that component palette is the same as before addition of the test registry
    initial_palette = ComponentRegistry.to_canvas_palette(post_delete_components)
    post_delete_palette = ComponentRegistry.to_canvas_palette(initial_components)
    assert initial_palette == post_delete_palette


def test_directory_based_component_registry():
    # Get initial set of components from the current active registries
    parser = AirflowComponentParser()
    component_registry = ComponentRegistry(parser, caching_enabled=False)
    initial_components = component_registry.get_all_components()

    metadata_manager = MetadataManager(schemaspace=ComponentRegistries.COMPONENT_REGISTRIES_SCHEMASPACE_ID)

    # Create new directory-based registry instance with components in ../../test/resources/components
    registry_path = _get_resource_path('')
    instance_metadata = {
        "description": "A test registry",
        "runtime": "airflow",
        "categories": ["New Components"],
        "paths": [registry_path]
    }
    registry_instance = Metadata(schema_name="local-directory-catalog",
                                 name="new_registry",
                                 display_name="New Registry",
                                 metadata=instance_metadata)

    try:
        if metadata_manager.get("new_registry"):
            metadata_manager.remove("new_registry")
    except Exception:
        pass

    metadata_manager.create("new_registry", registry_instance)

    # Get new set of components from all active registries, including added test registry
    added_components = component_registry.get_all_components()
    assert len(added_components) > len(initial_components)

    # Check that all relevant components from the new registry have been added
    added_component_names = [component.name for component in added_components]
    assert 'TestOperator' in added_component_names
    assert 'TestOperatorNoInputs' in added_component_names

    # Remove the test instance
    metadata_manager.remove("new_registry")


def test_parse_airflow_component_file():
    # Define the appropriate reader for a filesystem-type component definition
    airflow_supported_file_types = [".py"]
    reader = FilesystemComponentCatalogConnector(airflow_supported_file_types)

    path = _get_resource_path('airflow_test_operator.py')

    # Read contents of given path -- read_component_definition() returns a
    # a dictionary of component definition content indexed by path
    component_definition = reader.read_catalog_entry({"path": path}, {})

    # Build entry for parsing
    catalog_type = "local-file-catalog"
    entry = {
<<<<<<< HEAD
        "component_id": reader.get_unique_component_hash('local-file-catalog', {"path": path}, ["path"]),
        "catalog_type": "local-file-catalog",
=======
        "component_id": reader.get_unique_component_hash(catalog_type, {"path": path}, ["path"]),
        "catalog_type": catalog_type,
>>>>>>> 5eceb175
        "categories": ["Test"],
        "component_definition": component_definition,
        "component_identifier": {"path": path}
    }
    component_entry = SimpleNamespace(**entry)

    # Parse the component entry
    parser = AirflowComponentParser()
    component = parser.parse(component_entry)[0]
    properties_json = ComponentRegistry.to_canvas_properties(component)

    # Ensure component parameters are prefixed (and system parameters are not), and hold correct values
    assert properties_json['current_parameters']['label'] == ''
<<<<<<< HEAD
    assert properties_json['current_parameters']['component_source'] == str(component_entry.component_identifier)
=======

    component_source = str({"catalog_type": catalog_type, "component_ref": component_entry.component_identifier})
    assert properties_json['current_parameters']['component_source'] == component_source
>>>>>>> 5eceb175
    assert properties_json['current_parameters']['elyra_test_string_no_default'] == ''
    assert properties_json['current_parameters']['elyra_test_string_default_value'] == 'default'
    assert properties_json['current_parameters']['elyra_test_string_default_empty'] == ''

    assert properties_json['current_parameters']['elyra_test_bool_default'] is False
    assert properties_json['current_parameters']['elyra_test_bool_false'] is False
    assert properties_json['current_parameters']['elyra_test_bool_true'] is True

    assert properties_json['current_parameters']['elyra_test_int_default'] == 0
    assert properties_json['current_parameters']['elyra_test_int_zero'] == 0
    assert properties_json['current_parameters']['elyra_test_int_non_zero'] == 1

    assert properties_json['current_parameters']['elyra_test_dict_default'] == ''  # {}
    assert properties_json['current_parameters']['elyra_test_list_default'] == ''  # []

    # Ensure that type information is inferred correctly
    unusual_dict_property = next(prop for prop in properties_json['uihints']['parameter_info']
                                 if prop.get('parameter_ref') == 'elyra_test_unusual_type_dict')
    assert unusual_dict_property['data']['format'] == "dictionary"

    unusual_list_property = next(prop for prop in properties_json['uihints']['parameter_info']
                                 if prop.get('parameter_ref') == 'elyra_test_unusual_type_list')
    assert unusual_list_property['data']['format'] == "list"

    unusual_string_property = next(prop for prop in properties_json['uihints']['parameter_info']
                                   if prop.get('parameter_ref') == 'elyra_test_unusual_type_string')
    assert unusual_string_property['data']['format'] == "string"

    no_type_property = next(prop for prop in properties_json['uihints']['parameter_info']
                            if prop.get('parameter_ref') == 'elyra_test_unusual_type_notgiven')
    assert no_type_property['data']['format'] == "string"

    # Ensure descriptions are rendered properly with type hint in parentheses
    assert unusual_dict_property['description']['default'] == "The test command description "\
                                                              "(type: a dictionary of arrays)"
    assert unusual_list_property['description']['default'] == "The test command description (type: a list of strings)"
    assert unusual_string_property['description']['default'] == "The test command description (type: a string)"
    assert no_type_property['description']['default'] == "The test command description (type: string)"


def test_parse_airflow_component_url():
    # Define the appropriate reader for a Url-type component definition
    airflow_supported_file_types = [".py"]
    reader = UrlComponentCatalogConnector(airflow_supported_file_types)

    url = 'https://raw.githubusercontent.com/apache/airflow/1.10.15/airflow/operators/bash_operator.py'  # noqa: E501

    # Read contents of given path -- read_component_definition() returns a
    # a dictionary of component definition content indexed by path
    component_definition = reader.read_catalog_entry({"url": url}, {})

    # Build entry for parsing
    catalog_type = "url-catalog"
    entry = {
<<<<<<< HEAD
        "component_id": reader.get_unique_component_hash('local-file-catalog', {"url": url}, ["url"]),
        "catalog_type": "url-catalog",
=======
        "component_id": reader.get_unique_component_hash(catalog_type, {"url": url}, ["url"]),
        "catalog_type": catalog_type,
>>>>>>> 5eceb175
        "categories": ["Test"],
        "component_definition": component_definition,
        "component_identifier": {"url": url}
    }
    component_entry = SimpleNamespace(**entry)

    # Parse the component entry
    parser = AirflowComponentParser()
    component = parser.parse(component_entry)[0]
    properties_json = ComponentRegistry.to_canvas_properties(component)

    # Ensure component parameters are prefixed, and system parameters are not, and hold correct values
    assert properties_json['current_parameters']['label'] == ''
<<<<<<< HEAD
    assert properties_json['current_parameters']['component_source'] == str(component_entry.component_identifier)
=======

    component_source = str({"catalog_type": catalog_type, "component_ref": component_entry.component_identifier})
    assert properties_json['current_parameters']['component_source'] == component_source
>>>>>>> 5eceb175
    assert properties_json['current_parameters']['elyra_bash_command'] == ''
    assert properties_json['current_parameters']['elyra_xcom_push'] is False
    assert properties_json['current_parameters']['elyra_env'] == ''  # {}
    assert properties_json['current_parameters']['elyra_output_encoding'] == 'utf-8'


def test_parse_airflow_component_file_no_inputs():
    # Define the appropriate reader for a filesystem-type component definition
    airflow_supported_file_types = [".py"]
    reader = FilesystemComponentCatalogConnector(airflow_supported_file_types)

    path = _get_resource_path('airflow_test_operator_no_inputs.py')

    # Read contents of given path -- read_component_definition() returns a
    # a dictionary of component definition content indexed by path
    component_definition = reader.read_catalog_entry({"path": path}, {})

    # Build entry for parsing
    catalog_type = "local-file-catalog"
    entry = {
<<<<<<< HEAD
        "component_id": reader.get_unique_component_hash('local-file-catalog', {"path": path}, ["path"]),
        "catalog_type": "local-file-catalog",
=======
        "component_id": reader.get_unique_component_hash(catalog_type, {"path": path}, ["path"]),
        "catalog_type": catalog_type,
>>>>>>> 5eceb175
        "categories": ["Test"],
        "component_definition": component_definition,
        "component_identifier": {"path": path}
    }
    component_entry = SimpleNamespace(**entry)

    # Parse the component entry
    parser = AirflowComponentParser()
    component = parser.parse(component_entry)[0]
    properties_json = ComponentRegistry.to_canvas_properties(component)

    # Properties JSON should only include the two parameters common to every
    # component:'label' and 'component_source'
    num_common_params = 2
    assert len(properties_json['current_parameters'].keys()) == num_common_params
    assert len(properties_json['parameters']) == num_common_params
    assert len(properties_json['uihints']['parameter_info']) == num_common_params
    assert len(properties_json['uihints']['group_info'][0]['group_info']) == num_common_params

    # Ensure that template still renders the two common parameters correctly
    assert properties_json['current_parameters']['label'] == ""
<<<<<<< HEAD
    assert properties_json['current_parameters']['component_source'] == str(component_entry.component_identifier)
=======

    component_source = str({"catalog_type": catalog_type, "component_ref": component_entry.component_identifier})
    assert properties_json['current_parameters']['component_source'] == component_source
>>>>>>> 5eceb175


@pytest.mark.parametrize('invalid_url', [
    'https://nourl.py',  # test an invalid host
    'https://raw.githubusercontent.com/elyra-ai/elyra/master/elyra/\
     pipeline/tests/resources/components/invalid_file.py'  # test an invalid file
], indirect=True)
async def test_parse_components_invalid_url(invalid_url):
    # Define the appropriate reader for a Url-type component definition
    airflow_supported_file_types = [".py"]
    reader = UrlComponentCatalogConnector(airflow_supported_file_types)

    # Get path to an invalid component definition file and read contents
    component_definition = reader.read_catalog_entry({"url": invalid_url}, {})
    assert component_definition is None<|MERGE_RESOLUTION|>--- conflicted
+++ resolved
@@ -181,13 +181,8 @@
     # Build entry for parsing
     catalog_type = "local-file-catalog"
     entry = {
-<<<<<<< HEAD
-        "component_id": reader.get_unique_component_hash('local-file-catalog', {"path": path}, ["path"]),
-        "catalog_type": "local-file-catalog",
-=======
         "component_id": reader.get_unique_component_hash(catalog_type, {"path": path}, ["path"]),
         "catalog_type": catalog_type,
->>>>>>> 5eceb175
         "categories": ["Test"],
         "component_definition": component_definition,
         "component_identifier": {"path": path}
@@ -201,13 +196,9 @@
 
     # Ensure component parameters are prefixed (and system parameters are not), and hold correct values
     assert properties_json['current_parameters']['label'] == ''
-<<<<<<< HEAD
-    assert properties_json['current_parameters']['component_source'] == str(component_entry.component_identifier)
-=======
 
     component_source = str({"catalog_type": catalog_type, "component_ref": component_entry.component_identifier})
     assert properties_json['current_parameters']['component_source'] == component_source
->>>>>>> 5eceb175
     assert properties_json['current_parameters']['elyra_test_string_no_default'] == ''
     assert properties_json['current_parameters']['elyra_test_string_default_value'] == 'default'
     assert properties_json['current_parameters']['elyra_test_string_default_empty'] == ''
@@ -262,13 +253,8 @@
     # Build entry for parsing
     catalog_type = "url-catalog"
     entry = {
-<<<<<<< HEAD
-        "component_id": reader.get_unique_component_hash('local-file-catalog', {"url": url}, ["url"]),
-        "catalog_type": "url-catalog",
-=======
         "component_id": reader.get_unique_component_hash(catalog_type, {"url": url}, ["url"]),
         "catalog_type": catalog_type,
->>>>>>> 5eceb175
         "categories": ["Test"],
         "component_definition": component_definition,
         "component_identifier": {"url": url}
@@ -282,13 +268,9 @@
 
     # Ensure component parameters are prefixed, and system parameters are not, and hold correct values
     assert properties_json['current_parameters']['label'] == ''
-<<<<<<< HEAD
-    assert properties_json['current_parameters']['component_source'] == str(component_entry.component_identifier)
-=======
 
     component_source = str({"catalog_type": catalog_type, "component_ref": component_entry.component_identifier})
     assert properties_json['current_parameters']['component_source'] == component_source
->>>>>>> 5eceb175
     assert properties_json['current_parameters']['elyra_bash_command'] == ''
     assert properties_json['current_parameters']['elyra_xcom_push'] is False
     assert properties_json['current_parameters']['elyra_env'] == ''  # {}
@@ -309,13 +291,8 @@
     # Build entry for parsing
     catalog_type = "local-file-catalog"
     entry = {
-<<<<<<< HEAD
-        "component_id": reader.get_unique_component_hash('local-file-catalog', {"path": path}, ["path"]),
-        "catalog_type": "local-file-catalog",
-=======
         "component_id": reader.get_unique_component_hash(catalog_type, {"path": path}, ["path"]),
         "catalog_type": catalog_type,
->>>>>>> 5eceb175
         "categories": ["Test"],
         "component_definition": component_definition,
         "component_identifier": {"path": path}
@@ -337,13 +314,9 @@
 
     # Ensure that template still renders the two common parameters correctly
     assert properties_json['current_parameters']['label'] == ""
-<<<<<<< HEAD
-    assert properties_json['current_parameters']['component_source'] == str(component_entry.component_identifier)
-=======
 
     component_source = str({"catalog_type": catalog_type, "component_ref": component_entry.component_identifier})
     assert properties_json['current_parameters']['component_source'] == component_source
->>>>>>> 5eceb175
 
 
 @pytest.mark.parametrize('invalid_url', [
