#
# Copyright 2018-2022 Elyra Authors
#
# Licensed under the Apache License, Version 2.0 (the "License");
# you may not use this file except in compliance with the License.
# You may obtain a copy of the License at
#
# http://www.apache.org/licenses/LICENSE-2.0
#
# Unless required by applicable law or agreed to in writing, software
# distributed under the License is distributed on an "AS IS" BASIS,
# WITHOUT WARRANTIES OR CONDITIONS OF ANY KIND, either express or implied.
# See the License for the specific language governing permissions and
# limitations under the License.
#
import json
import os
from pathlib import Path
from subprocess import CompletedProcess
from subprocess import run

from conftest import KFP_COMPONENT_CACHE_INSTANCE
from conftest import TEST_CATALOG_NAME
import jupyter_core.paths
import pytest
import yaml

from elyra.metadata.metadata import Metadata
from elyra.pipeline.catalog_connector import CatalogEntry
from elyra.pipeline.catalog_connector import EntryData
from elyra.pipeline.catalog_connector import FilesystemComponentCatalogConnector
from elyra.pipeline.catalog_connector import UrlComponentCatalogConnector
from elyra.pipeline.component_catalog import ComponentCache
from elyra.pipeline.component_metadata import ComponentCatalogMetadata
from elyra.pipeline.kfp.component_parser_kfp import KfpComponentParser
from elyra.pipeline.runtime_type import RuntimeProcessorType

COMPONENT_CATALOG_DIRECTORY = os.path.join(jupyter_core.paths.ENV_JUPYTER_PATH[0], "components")
RUNTIME_PROCESSOR = RuntimeProcessorType.KUBEFLOW_PIPELINES


def _get_resource_path(filename):
    pipeline_dir = os.path.realpath(os.path.dirname(os.path.dirname(__file__)))
    resource_path = os.path.join(pipeline_dir, "resources", "components", filename)
    resource_path = os.path.normpath(resource_path)

    return resource_path


@pytest.mark.parametrize("catalog_instance", [KFP_COMPONENT_CACHE_INSTANCE], indirect=True)
def test_component_catalog_load(component_cache, catalog_instance):
    components = component_cache.get_all_components(RUNTIME_PROCESSOR)
    assert len(components) > 0


@pytest.mark.parametrize("create_inprocess", [True, False])
async def test_modify_component_catalogs(jp_environ, component_cache, metadata_manager_with_teardown, create_inprocess):
    # Get initial set of components
    initial_components = component_cache.get_all_components(RUNTIME_PROCESSOR)

    # Create new registry instance with a single URL-based component
    paths = [_get_resource_path("kfp_test_operator.yaml")]

    instance_metadata = {
        "description": "A test registry",
        "runtime_type": RUNTIME_PROCESSOR.name,
        "categories": ["New Components"],
        "paths": paths,
    }
    registry_instance = Metadata(
        schema_name="local-file-catalog",
        name=TEST_CATALOG_NAME,
        display_name="New Test Registry",
        metadata=instance_metadata,
    )

    if create_inprocess:
        metadata_manager_with_teardown.create(TEST_CATALOG_NAME, registry_instance)
    else:
        res: CompletedProcess = run(
            [
                "elyra-metadata",
                "install",
                "component-catalogs",
                f"--schema_name={registry_instance.schema_name}",
                f"--json={registry_instance.to_json()}",
                f"--name={TEST_CATALOG_NAME}",
            ]
        )
        assert res.returncode == 0

    # Wait for update to complete
    component_cache.wait_for_all_cache_tasks()

    # Get new set of components from all active registries, including added test registry
    components_after_create = component_cache.get_all_components(RUNTIME_PROCESSOR)
    assert len(components_after_create) == len(initial_components) + 1

    added_component_names = [component.name for component in components_after_create]
    assert "Test Operator" in added_component_names
    assert "Test Operator No Inputs" not in added_component_names

    # Modify the test registry to add a path to the catalog instance
    paths.append(_get_resource_path("kfp_test_operator_no_inputs.yaml"))
    metadata_manager_with_teardown.update(TEST_CATALOG_NAME, registry_instance)

    # Wait for update to complete
    component_cache.wait_for_all_cache_tasks()

    # Get set of components from all active registries, including modified test registry
    components_after_update = component_cache.get_all_components(RUNTIME_PROCESSOR)
    assert len(components_after_update) == len(initial_components) + 2

    modified_component_names = [component.name for component in components_after_update]
    assert "Test Operator" in modified_component_names
    assert "Test Operator No Inputs" in modified_component_names

    # Delete the test registry
    metadata_manager_with_teardown.remove(TEST_CATALOG_NAME)

    # Wait for update to complete
    component_cache.wait_for_all_cache_tasks()

    # Check that components remaining after delete are the same as before the new catalog was added
    components_after_remove = component_cache.get_all_components(RUNTIME_PROCESSOR)
    assert len(components_after_remove) == len(initial_components)


@pytest.mark.parametrize("create_inprocess", [True, False])
async def test_directory_based_component_catalog(
    component_cache, metadata_manager_with_teardown, create_inprocess, tmpdir
):
    # Verify that the component cache is empty to prevent other tests
    # from having an impact on this' tests result
    initial_components = component_cache.get_all_components(RUNTIME_PROCESSOR)
    assert len(initial_components) == 0, initial_components[0].name

    # Create and populate a temporary catalog directory
    catalog_dir = Path(tmpdir) / "catalog"
    catalog_dir.mkdir()
    # Copy a few YAML files from ../resources/components to
    # the catalog directory
    directory_entries = {"download_data.yaml": None, "kfp_test_operator_no_inputs.yaml": None}
    for file in directory_entries:
        with open(_get_resource_path(file), "r") as fh_in:
            # read file
            data = fh_in.read()
            # extract and store component name
            directory_entries[file] = yaml.safe_load(data)["name"]
            # write (unchanged) file to destination
            with open(catalog_dir / file, "w") as fh_out:
                fh_out.write(data)
        # make sure the file exists in the destination
        assert (catalog_dir / file).is_file()

    # Create new directory-based registry
    instance_metadata = {
        "description": "A test registry",
        "runtime_type": RUNTIME_PROCESSOR.name,
        "categories": ["New Components"],
        "paths": [str(catalog_dir)],
    }
    registry_instance = Metadata(
        schema_name="local-directory-catalog",
        name=TEST_CATALOG_NAME,
        display_name="New Test Registry",
        metadata=instance_metadata,
    )

    if create_inprocess:
        metadata_manager_with_teardown.create(TEST_CATALOG_NAME, registry_instance)
    else:
        res: CompletedProcess = run(
            [
                "elyra-metadata",
                "install",
                "component-catalogs",
                f"--schema_name={registry_instance.schema_name}",
                f"--json={registry_instance.to_json()}",
                f"--name={TEST_CATALOG_NAME}",
            ]
        )
        assert res.returncode == 0

    # Wait for update to complete
    component_cache.wait_for_all_cache_tasks()

    # Verify that the number of components in the cache equals the number of
    # components in the directory catalog
    components_after_create = component_cache.get_all_components(RUNTIME_PROCESSOR)
    assert len(components_after_create) == len(directory_entries), components_after_create

    # Verify the component names
    added_component_names = [component.name for component in components_after_create]
    for component in directory_entries:
        assert directory_entries[component] in added_component_names

    # Delete the test registry and wait for updates to complete
    metadata_manager_with_teardown.remove(TEST_CATALOG_NAME)
    component_cache.wait_for_all_cache_tasks()


def test_parse_kfp_component_file():
    # Define the appropriate reader for a filesystem-type component definition
    kfp_supported_file_types = [".yaml"]
    reader = FilesystemComponentCatalogConnector(kfp_supported_file_types)

    # Read contents of given path
    path = _get_resource_path("kfp_test_operator.yaml")
    catalog_entry_data = {"path": path}

    # Construct a catalog instance
    catalog_type = "local-file-catalog"
    catalog_instance = ComponentCatalogMetadata(
        schema_name=catalog_type, metadata={"categories": ["Test"], "runtime_type": RUNTIME_PROCESSOR.name}
    )

    # Build the catalog entry data structures required for parsing
    entry_data = reader.get_entry_data(catalog_entry_data, {})
    catalog_entry = CatalogEntry(entry_data, catalog_entry_data, catalog_instance, ["path"])

    # Parse the component entry
    parser = KfpComponentParser.create_instance(platform=RUNTIME_PROCESSOR)
    component = parser.parse(catalog_entry)[0]
    properties_json = ComponentCache.to_canvas_properties(component)

    # Ensure description is rendered even with an unescaped character
    description = 'This component description contains an unescaped " character'
    assert properties_json["current_parameters"]["component_description"] == description

    # Ensure component parameters are prefixed (and system parameters are not) and all hold correct values
    assert properties_json["current_parameters"]["label"] == ""

    component_source = json.dumps({"catalog_type": catalog_type, "component_ref": catalog_entry.entry_reference})
    assert properties_json["current_parameters"]["component_source"] == component_source
    assert properties_json["current_parameters"]["elyra_test_string_no_default"] == {
        "StringControl": "",
        "activeControl": "StringControl",
    }

    assert properties_json["current_parameters"]["elyra_test_string_default_value"] == {
        "StringControl": "default",
        "activeControl": "StringControl",
    }
    assert properties_json["current_parameters"]["elyra_test_string_default_empty"] == {
        "StringControl": "",
        "activeControl": "StringControl",
    }

    assert properties_json["current_parameters"]["elyra_test_bool_default"] == {
        "BooleanControl": False,
        "activeControl": "BooleanControl",
    }
    assert properties_json["current_parameters"]["elyra_test_bool_false"] == {
        "BooleanControl": False,
        "activeControl": "BooleanControl",
    }
    assert properties_json["current_parameters"]["elyra_test_bool_true"] == {
        "BooleanControl": True,
        "activeControl": "BooleanControl",
    }

    assert properties_json["current_parameters"]["elyra_test_int_default"] == {
        "NumberControl": 0,
        "activeControl": "NumberControl",
    }
    assert properties_json["current_parameters"]["elyra_test_int_zero"] == {
        "NumberControl": 0,
        "activeControl": "NumberControl",
    }
    assert properties_json["current_parameters"]["elyra_test_int_non_zero"] == {
        "NumberControl": 1,
        "activeControl": "NumberControl",
    }

    assert properties_json["current_parameters"]["elyra_test_float_default"] == {
        "NumberControl": 0.0,
        "activeControl": "NumberControl",
    }
    assert properties_json["current_parameters"]["elyra_test_float_zero"] == {
        "NumberControl": 0.0,
        "activeControl": "NumberControl",
    }
    assert properties_json["current_parameters"]["elyra_test_float_non_zero"] == {
        "NumberControl": 1.0,
        "activeControl": "NumberControl",
    }

    assert properties_json["current_parameters"]["elyra_test_dict_default"] == {
        "StringControl": "{}",
        "activeControl": "StringControl",
    }  # {}
    assert properties_json["current_parameters"]["elyra_test_list_default"] == {
        "StringControl": "[]",
        "activeControl": "StringControl",
    }  # []

    assert properties_json["current_parameters"]["elyra_mounted_volumes"] == {
        "StringControl": "",
        "activeControl": "StringControl",
    }

    # Ensure that the 'required' attribute was set correctly. KFP components default to required
    # unless explicitly marked otherwise in component YAML.
    required_property = next(
        prop
        for prop in properties_json["uihints"]["parameter_info"]
        if prop.get("parameter_ref") == "elyra_test_required_property"
    )
    assert required_property["data"]["required"] is True

    optional_property = next(
        prop
        for prop in properties_json["uihints"]["parameter_info"]
        if prop.get("parameter_ref") == "elyra_test_optional_property"
    )
    assert optional_property["data"]["required"] is False

    default_required_property = next(
        prop
        for prop in properties_json["uihints"]["parameter_info"]
        if prop.get("parameter_ref") == "elyra_test_required_property_default"
    )
    assert default_required_property["data"]["required"] is True

    # Ensure that type information is inferred correctly
    unusual_dict_property = next(
        prop
        for prop in properties_json["uihints"]["parameter_info"]
        if prop.get("parameter_ref") == "elyra_test_unusual_type_dict"
    )
    assert unusual_dict_property["data"]["controls"]["StringControl"]["format"] == "dictionary"

    unusual_list_property = next(
        prop
        for prop in properties_json["uihints"]["parameter_info"]
        if prop.get("parameter_ref") == "elyra_test_unusual_type_list"
    )
    assert unusual_list_property["data"]["controls"]["StringControl"]["format"] == "list"

    unusual_string_property = next(
        prop
        for prop in properties_json["uihints"]["parameter_info"]
        if prop.get("parameter_ref") == "elyra_test_unusual_type_string"
    )
    assert unusual_string_property["data"]["controls"]["StringControl"]["format"] == "string"

    no_type_property = next(
        prop
        for prop in properties_json["uihints"]["parameter_info"]
        if prop.get("parameter_ref") == "elyra_test_unusual_type_notgiven"
    )
    assert no_type_property["data"]["controls"]["StringControl"]["format"] == "string"

    # Ensure descriptions are rendered properly with type hint in parentheses
    assert (
        unusual_dict_property["description"]["default"] == "The test command description "
        "(type: Dictionary of arrays)"
    )
    assert unusual_list_property["description"]["default"] == "The test command description (type: An array)"
    assert unusual_string_property["description"]["default"] == "The test command description (type: A string)"
    assert no_type_property["description"]["default"] == "The test command description (type: string)"


def test_parse_kfp_component_url():
    # Define the appropriate reader for a URL-type component definition
    kfp_supported_file_types = [".yaml"]
    reader = UrlComponentCatalogConnector(kfp_supported_file_types)

    # Read contents of given path
    url = "https://raw.githubusercontent.com/kubeflow/pipelines/1.4.1/components/notebooks/Run_notebook_using_papermill/component.yaml"  # noqa: E501
    catalog_entry_data = {"url": url}

    # Construct a catalog instance
    catalog_type = "url-catalog"
    catalog_instance = ComponentCatalogMetadata(
        schema_name=catalog_type, metadata={"categories": ["Test"], "runtime_type": RUNTIME_PROCESSOR.name}
    )

    # Build the catalog entry data structures required for parsing
    entry_data = reader.get_entry_data(catalog_entry_data, {})
    catalog_entry = CatalogEntry(entry_data, catalog_entry_data, catalog_instance, ["url"])

    # Parse the component entry
    parser = KfpComponentParser.create_instance(platform=RUNTIME_PROCESSOR)
    component = parser.parse(catalog_entry)[0]
    properties_json = ComponentCache.to_canvas_properties(component)

    # Ensure component parameters are prefixed (and system parameters are not) and all hold correct values
    assert properties_json["current_parameters"]["label"] == ""

    component_source = json.dumps({"catalog_type": catalog_type, "component_ref": catalog_entry.entry_reference})
    assert properties_json["current_parameters"]["component_source"] == component_source
    assert properties_json["current_parameters"]["elyra_notebook"] == "None"  # Default value for type `inputpath`
    assert properties_json["current_parameters"]["elyra_parameters"] == {
        "StringControl": "{}",
        "activeControl": "StringControl",
    }
    assert properties_json["current_parameters"]["elyra_packages_to_install"] == {
        "StringControl": "[]",
        "activeControl": "StringControl",
    }
    assert properties_json["current_parameters"]["elyra_input_data"] == {
        "StringControl": "",
        "activeControl": "StringControl",
    }


def test_parse_kfp_component_file_no_inputs():
    # Define the appropriate reader for a filesystem-type component definition
    kfp_supported_file_types = [".yaml"]
    reader = FilesystemComponentCatalogConnector(kfp_supported_file_types)

    # Read contents of given path
    path = _get_resource_path("kfp_test_operator_no_inputs.yaml")
    catalog_entry_data = {"path": path}

    # Construct a catalog instance
    catalog_type = "local-file-catalog"
    catalog_instance = ComponentCatalogMetadata(
        schema_name=catalog_type, metadata={"categories": ["Test"], "runtime_type": RUNTIME_PROCESSOR.name}
    )

    # Build the catalog entry data structures required for parsing
    entry_data = reader.get_entry_data(catalog_entry_data, {})
    catalog_entry = CatalogEntry(entry_data, catalog_entry_data, catalog_instance, ["path"])

    # Parse the component entry
    parser = KfpComponentParser.create_instance(platform=RUNTIME_PROCESSOR)
    component = parser.parse(catalog_entry)[0]
    properties_json = ComponentCache.to_canvas_properties(component)

    # Properties JSON should only include the four parameters common to every
<<<<<<< HEAD
    # component ('label', 'component_source', 'mounted_volumes', and 'kubernetes_tolerations'),
    # the component description if it exists (which it does for this component), and
    # the output parameter for this component
    num_common_params = 6
    assert len(properties_json["current_parameters"].keys()) == num_common_params
=======
    # component ('label', 'component_source', 'mounted_volumes', and 'kubernetes_pod_annotations'), the component
    # description if it exists (which it does for this component), and the output
    # parameter for this component
    num_common_params = 6
    assert len(properties_json["current_parameters"].keys()) == num_common_params, properties_json["current_parameters"]
>>>>>>> 17d8aea2
    assert len(properties_json["parameters"]) == num_common_params
    assert len(properties_json["uihints"]["parameter_info"]) == num_common_params

    # Total number of groups includes one for each parameter,
    # plus 1 for the output group header,
    # plus 1 for the component_source header,
    # plus 1 for the 'other properties' header (that includes, e.g., mounted_volumes)
    num_groups = num_common_params + 3
    assert len(properties_json["uihints"]["group_info"][0]["group_info"]) == num_groups

    # Ensure that template still renders the two common parameters correctly
    assert properties_json["current_parameters"]["label"] == ""

    component_source = json.dumps({"catalog_type": catalog_type, "component_ref": catalog_entry.entry_reference})
    assert properties_json["current_parameters"]["component_source"] == component_source


async def test_parse_components_not_a_file():
    # Define the appropriate reader for a filesystem-type component definition
    kfp_supported_file_types = [".yaml"]
    reader = FilesystemComponentCatalogConnector(kfp_supported_file_types)

    # Get path to an invalid component definition file and read contents
    path = _get_resource_path("kfp_test_operator_not_a_file.yaml")
    entry_data = reader.get_entry_data({"path": path}, {})
    assert entry_data is None


async def test_parse_components_invalid_yaml(caplog):
    # Get resource path and read definition (by-pass catalog reader functionality)
    path = _get_resource_path("kfp_test_invalid_component.yaml")
    with open(path, "r") as f:
        definition = f.read()

    # Manually construct catalog_entry_data object and catalog instance
    catalog_entry_data = {"path": path}
    catalog_type = "local-file-catalog"
    catalog_instance = ComponentCatalogMetadata(
        schema_name=catalog_type, metadata={"categories": ["Test"], "runtime_type": RUNTIME_PROCESSOR.name}
    )

    # Build the catalog entry data structures required for parsing
    entry_data = EntryData(definition=definition)
    catalog_entry = CatalogEntry(entry_data, catalog_entry_data, catalog_instance, ["path"])

    # Parse the component entry
    parser = KfpComponentParser.create_instance(platform=RUNTIME_PROCESSOR)
    component = parser.parse(catalog_entry)

    # Failed YAML schema validation returns None
    assert component is None

    # Assert validation error is captured appropriately in log
    assert "Invalid format of YAML definition for component" in caplog.text
    assert "Failed validating 'type'" in caplog.text
    assert "On instance['inputs'][0]['name']:\n    2" in caplog.text

    caplog.clear()

    # Modify file to get expected error in YAML safe_load
    new_definition = "key with no mapping\n" + definition
    catalog_entry.entry_data.definition = new_definition

    # Re-parse with new definition content
    component = parser.parse(catalog_entry)

    # Failed YAML safe_load returns None
    assert component is None

    # Assert load error is captured appropriately in log
    assert "Could not load YAML definition for component" in caplog.text
    assert "mapping values are not allowed here" in caplog.text


async def test_parse_components_additional_metatypes():
    # Define the appropriate reader for a URL-type component definition
    kfp_supported_file_types = [".yaml"]
    reader = UrlComponentCatalogConnector(kfp_supported_file_types)

    # Read contents of given path
    url = "https://raw.githubusercontent.com/kubeflow/pipelines/1.4.1/components/keras/Train_classifier/from_CSV/component.yaml"  # noqa: E501
    catalog_entry_data = {"url": url}

    # Construct a catalog instance
    catalog_type = "url-catalog"
    catalog_instance = ComponentCatalogMetadata(
        schema_name=catalog_type, metadata={"categories": ["Test"], "runtime_type": RUNTIME_PROCESSOR.name}
    )

    # Build the catalog entry data structures required for parsing
    entry_data = reader.get_entry_data(catalog_entry_data, {})
    catalog_entry = CatalogEntry(entry_data, catalog_entry_data, catalog_instance, ["url"])

    # Parse the component entry
    parser = KfpComponentParser()
    component = parser.parse(catalog_entry)[0]
    properties_json = ComponentCache.to_canvas_properties(component)

    # Ensure component parameters are prefixed (and system parameters are not) and all hold correct values
    assert properties_json["current_parameters"]["label"] == ""

    component_source = json.dumps({"catalog_type": catalog_type, "component_ref": catalog_entry.entry_reference})
    assert properties_json["current_parameters"]["component_source"] == component_source
    assert properties_json["current_parameters"]["elyra_training_features"] == "None"  # inputPath
    assert properties_json["current_parameters"]["elyra_training_labels"] == "None"  # inputPath
    assert properties_json["current_parameters"]["elyra_network_json"] == "None"  # inputPath
    assert properties_json["current_parameters"]["elyra_loss_name"] == {
        "StringControl": "categorical_crossentropy",
        "activeControl": "StringControl",
    }
    assert properties_json["current_parameters"]["elyra_num_classes"] == {
        "NumberControl": 0,
        "activeControl": "NumberControl",
    }
    assert properties_json["current_parameters"]["elyra_optimizer"] == {
        "StringControl": "rmsprop",
        "activeControl": "StringControl",
    }
    assert properties_json["current_parameters"]["elyra_optimizer_config"] == {
        "StringControl": "",
        "activeControl": "StringControl",
    }
    assert properties_json["current_parameters"]["elyra_learning_rate"] == {
        "NumberControl": 0.01,
        "activeControl": "NumberControl",
    }
    assert properties_json["current_parameters"]["elyra_num_epochs"] == {
        "NumberControl": 100,
        "activeControl": "NumberControl",
    }
    assert properties_json["current_parameters"]["elyra_batch_size"] == {
        "NumberControl": 32,
        "activeControl": "NumberControl",
    }
    assert properties_json["current_parameters"]["elyra_metrics"] == {
        "StringControl": "['accuracy']",
        "activeControl": "StringControl",
    }
    assert properties_json["current_parameters"]["elyra_random_seed"] == {
        "NumberControl": 0,
        "activeControl": "NumberControl",
    }<|MERGE_RESOLUTION|>--- conflicted
+++ resolved
@@ -431,19 +431,11 @@
     properties_json = ComponentCache.to_canvas_properties(component)
 
     # Properties JSON should only include the four parameters common to every
-<<<<<<< HEAD
-    # component ('label', 'component_source', 'mounted_volumes', and 'kubernetes_tolerations'),
-    # the component description if it exists (which it does for this component), and
-    # the output parameter for this component
-    num_common_params = 6
-    assert len(properties_json["current_parameters"].keys()) == num_common_params
-=======
-    # component ('label', 'component_source', 'mounted_volumes', and 'kubernetes_pod_annotations'), the component
-    # description if it exists (which it does for this component), and the output
-    # parameter for this component
-    num_common_params = 6
+    # component ('label', 'component_source', 'mounted_volumes', 'kubernetes_pod_annotations',
+    # and 'kubernetes_tolerations'), the component description if it exists (which it does for
+    # this component), and the output parameter for this component
+    num_common_params = 7
     assert len(properties_json["current_parameters"].keys()) == num_common_params, properties_json["current_parameters"]
->>>>>>> 17d8aea2
     assert len(properties_json["parameters"]) == num_common_params
     assert len(properties_json["uihints"]["parameter_info"]) == num_common_params
 
