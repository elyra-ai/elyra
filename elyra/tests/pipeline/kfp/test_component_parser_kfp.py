#
# Copyright 2018-2022 Elyra Authors
#
# Licensed under the Apache License, Version 2.0 (the "License");
# you may not use this file except in compliance with the License.
# You may obtain a copy of the License at
#
# http://www.apache.org/licenses/LICENSE-2.0
#
# Unless required by applicable law or agreed to in writing, software
# distributed under the License is distributed on an "AS IS" BASIS,
# WITHOUT WARRANTIES OR CONDITIONS OF ANY KIND, either express or implied.
# See the License for the specific language governing permissions and
# limitations under the License.
#
import json
import os
from pathlib import Path
from subprocess import CompletedProcess
from subprocess import run

from conftest import KFP_COMPONENT_CACHE_INSTANCE
from conftest import TEST_CATALOG_NAME
import jupyter_core.paths
import pytest
import yaml

from elyra.metadata.metadata import Metadata
from elyra.pipeline.catalog_connector import CatalogEntry
from elyra.pipeline.catalog_connector import EntryData
from elyra.pipeline.catalog_connector import FilesystemComponentCatalogConnector
from elyra.pipeline.catalog_connector import UrlComponentCatalogConnector
from elyra.pipeline.component_catalog import ComponentCache
from elyra.pipeline.component_metadata import ComponentCatalogMetadata
from elyra.pipeline.kfp.component_parser_kfp import KfpComponentParser
from elyra.pipeline.runtime_type import RuntimeProcessorType

COMPONENT_CATALOG_DIRECTORY = os.path.join(jupyter_core.paths.ENV_JUPYTER_PATH[0], "components")
RUNTIME_PROCESSOR = RuntimeProcessorType.KUBEFLOW_PIPELINES


def _get_resource_path(filename):
    pipeline_dir = os.path.realpath(os.path.dirname(os.path.dirname(__file__)))
    resource_path = os.path.join(pipeline_dir, "resources", "components", filename)
    resource_path = os.path.normpath(resource_path)

    return resource_path


@pytest.mark.parametrize("catalog_instance", [KFP_COMPONENT_CACHE_INSTANCE], indirect=True)
def test_component_catalog_load(component_cache, catalog_instance):
    components = component_cache.get_all_components(RUNTIME_PROCESSOR)
    assert len(components) > 0


@pytest.mark.parametrize("create_inprocess", [True, False])
async def test_modify_component_catalogs(jp_environ, component_cache, metadata_manager_with_teardown, create_inprocess):
    # Get initial set of components
    initial_components = component_cache.get_all_components(RUNTIME_PROCESSOR)

    # Create new registry instance with a single URL-based component
    paths = [_get_resource_path("kfp_test_operator.yaml")]

    instance_metadata = {
        "description": "A test registry",
        "runtime_type": RUNTIME_PROCESSOR.name,
        "categories": ["New Components"],
        "paths": paths,
    }
    registry_instance = Metadata(
        schema_name="local-file-catalog",
        name=TEST_CATALOG_NAME,
        display_name="New Test Registry",
        metadata=instance_metadata,
    )

    if create_inprocess:
        metadata_manager_with_teardown.create(TEST_CATALOG_NAME, registry_instance)
    else:
        res: CompletedProcess = run(
            [
                "elyra-metadata",
                "install",
                "component-catalogs",
                f"--schema_name={registry_instance.schema_name}",
                f"--json={registry_instance.to_json()}",
                f"--name={TEST_CATALOG_NAME}",
            ]
        )
        assert res.returncode == 0

    # Wait for update to complete
    component_cache.wait_for_all_cache_tasks()

    # Get new set of components from all active registries, including added test registry
    components_after_create = component_cache.get_all_components(RUNTIME_PROCESSOR)
    assert len(components_after_create) == len(initial_components) + 1

    added_component_names = [component.name for component in components_after_create]
    assert "Test Operator" in added_component_names
    assert "Test Operator No Inputs" not in added_component_names

    # Modify the test registry to add a path to the catalog instance
    paths.append(_get_resource_path("kfp_test_operator_no_inputs.yaml"))
    metadata_manager_with_teardown.update(TEST_CATALOG_NAME, registry_instance)

    # Wait for update to complete
    component_cache.wait_for_all_cache_tasks()

    # Get set of components from all active registries, including modified test registry
    components_after_update = component_cache.get_all_components(RUNTIME_PROCESSOR)
    assert len(components_after_update) == len(initial_components) + 2

    modified_component_names = [component.name for component in components_after_update]
    assert "Test Operator" in modified_component_names
    assert "Test Operator No Inputs" in modified_component_names

    # Delete the test registry
    metadata_manager_with_teardown.remove(TEST_CATALOG_NAME)

    # Wait for update to complete
    component_cache.wait_for_all_cache_tasks()

    # Check that components remaining after delete are the same as before the new catalog was added
    components_after_remove = component_cache.get_all_components(RUNTIME_PROCESSOR)
    assert len(components_after_remove) == len(initial_components)


@pytest.mark.parametrize("create_inprocess", [True, False])
async def test_directory_based_component_catalog(
    component_cache, metadata_manager_with_teardown, create_inprocess, tmpdir
):
    # Verify that the component cache is empty to prevent other tests
    # from having an impact on this' tests result
    initial_components = component_cache.get_all_components(RUNTIME_PROCESSOR)
    assert len(initial_components) == 0, initial_components[0].name

    # Create and populate a temporary catalog directory
    catalog_dir = Path(tmpdir) / "catalog"
    catalog_dir.mkdir()
    # Copy a few YAML files from ../resources/components to
    # the catalog directory
    directory_entries = {"download_data.yaml": None, "kfp_test_operator_no_inputs.yaml": None}
    for file in directory_entries:
        with open(_get_resource_path(file), "r") as fh_in:
            # read file
            data = fh_in.read()
            # extract and store component name
            directory_entries[file] = yaml.safe_load(data)["name"]
            # write (unchanged) file to destination
            with open(catalog_dir / file, "w") as fh_out:
                fh_out.write(data)
        # make sure the file exists in the destination
        assert (catalog_dir / file).is_file()

    # Create new directory-based registry
    instance_metadata = {
        "description": "A test registry",
        "runtime_type": RUNTIME_PROCESSOR.name,
        "categories": ["New Components"],
        "paths": [str(catalog_dir)],
    }
    registry_instance = Metadata(
        schema_name="local-directory-catalog",
        name=TEST_CATALOG_NAME,
        display_name="New Test Registry",
        metadata=instance_metadata,
    )

    if create_inprocess:
        metadata_manager_with_teardown.create(TEST_CATALOG_NAME, registry_instance)
    else:
        res: CompletedProcess = run(
            [
                "elyra-metadata",
                "install",
                "component-catalogs",
                f"--schema_name={registry_instance.schema_name}",
                f"--json={registry_instance.to_json()}",
                f"--name={TEST_CATALOG_NAME}",
            ]
        )
        assert res.returncode == 0

    # Wait for update to complete
    component_cache.wait_for_all_cache_tasks()

    # Verify that the number of components in the cache equals the number of
    # components in the directory catalog
    components_after_create = component_cache.get_all_components(RUNTIME_PROCESSOR)
    assert len(components_after_create) == len(directory_entries), components_after_create

    # Verify the component names
    added_component_names = [component.name for component in components_after_create]
    for component in directory_entries:
        assert directory_entries[component] in added_component_names

    # Delete the test registry and wait for updates to complete
    metadata_manager_with_teardown.remove(TEST_CATALOG_NAME)
    component_cache.wait_for_all_cache_tasks()


def test_parse_kfp_component_file():
    # Define the appropriate reader for a filesystem-type component definition
    kfp_supported_file_types = [".yaml"]
    reader = FilesystemComponentCatalogConnector(kfp_supported_file_types)

    # Read contents of given path
    path = _get_resource_path("kfp_test_operator.yaml")
    catalog_entry_data = {"path": path}

    # Construct a catalog instance
    catalog_type = "local-file-catalog"
    catalog_instance = ComponentCatalogMetadata(
        schema_name=catalog_type, metadata={"categories": ["Test"], "runtime_type": RUNTIME_PROCESSOR.name}
    )

    # Build the catalog entry data structures required for parsing
    entry_data = reader.get_entry_data(catalog_entry_data, {})
    catalog_entry = CatalogEntry(entry_data, catalog_entry_data, catalog_instance, ["path"])

    # Parse the component entry
    parser = KfpComponentParser.create_instance(platform=RUNTIME_PROCESSOR)
    component = parser.parse(catalog_entry)[0]
    props_as_dict = {param.ref: param for param in component.input_properties}

    # Ensure description with unsafe characters is rendered without error
    palette_json = ComponentCache.to_canvas_palette([component])
    expected_description = 'This component description contains an unescaped " character'
    assert expected_description == palette_json["categories"][0]["node_types"][0]["description"]

    properties_json = ComponentCache.to_canvas_properties(component)

    # Helper method to retrieve the requested parameter value from the dictionary
    def get_parameter_value(param_name):
        property_dict = properties_json["properties"]["component_parameters"]["properties"][param_name]
        return property_dict["oneOf"][0]["properties"]["value"].get("default", "")

    # Helper method to retrieve the requested parameter info from the dictionary
    def get_parameter_format(param_name):
        property_dict = properties_json["properties"]["component_parameters"]["properties"][param_name]
        return property_dict["oneOf"][0]["properties"]["value"]["type"]

    # Helper method to retrieve the requested parameter description from the dictionary
    def get_parameter_description(param_name):
        property_dict = properties_json["properties"]["component_parameters"]["properties"][param_name]
        return property_dict["description"]

    # Helper method to retrieve whether the requested parameter is required
    def get_parameter_required(param_name):
        required_parameters = properties_json["properties"]["component_parameters"]["required"]
        return param_name in required_parameters

    # Ensure system parameters are present
    assert properties_json["properties"]["label"] is not None

    component_source = json.dumps({"catalog_type": catalog_type, "component_ref": catalog_entry.entry_reference})
    assert properties_json["properties"]["component_source"]["default"] == component_source

    assert get_parameter_value("test_string_no_default") == ""
    assert get_parameter_value("test_string_default_value") == "default"
    assert get_parameter_value("test_string_default_empty") == ""
    assert get_parameter_value("test_bool_default") is False
    assert get_parameter_value("test_bool_false") is False
    assert get_parameter_value("test_bool_true") is True
    assert get_parameter_value("test_int_default") == 0
    assert get_parameter_value("test_int_zero") == 0
    assert get_parameter_value("test_int_non_zero") == 1
    assert get_parameter_value("test_float_default") == 0.0
    assert get_parameter_value("test_float_zero") == 0.0
    assert get_parameter_value("test_float_non_zero") == 1.1
    assert get_parameter_value("test_dict_default") == "{}"
    assert get_parameter_value("test_list_default") == "[]"
    assert get_parameter_value("mounted_volumes") == ""

    # Ensure that the 'required' attribute was set correctly. KFP components default to required
    # unless explicitly marked otherwise in component YAML.
    assert get_parameter_required("test_required_property") is True
    assert get_parameter_required("test_optional_property") is False
    assert get_parameter_required("test_required_property_default") is True

    # Ensure that type information is inferred correctly
    assert get_parameter_format("test_unusual_type_dict") == "string"
    assert props_as_dict["test_unusual_type_dict"].json_data_type == "object"

    assert get_parameter_format("test_unusual_type_list") == "string"
    assert props_as_dict["test_unusual_type_list"].json_data_type == "array"

    assert get_parameter_format("test_unusual_type_string") == "string"
    assert props_as_dict["test_unusual_type_string"].json_data_type == "string"

    assert get_parameter_format("test_unusual_type_notgiven") == "string"
    assert props_as_dict["test_unusual_type_notgiven"].json_data_type == "string"

    # Ensure descriptions are rendered properly with type hint in parentheses
    assert (
        get_parameter_description("test_unusual_type_dict") == "The test command description "
        "(type: Dictionary of arrays)"
    )
    assert get_parameter_description("test_unusual_type_list") == "The test command description (type: An array)"
    assert get_parameter_description("test_unusual_type_string") == "The test command description (type: A string)"
    assert get_parameter_description("test_unusual_type_notgiven") == "The test command description (type: string)"


def test_parse_kfp_component_url():
    # Define the appropriate reader for a URL-type component definition
    kfp_supported_file_types = [".yaml"]
    reader = UrlComponentCatalogConnector(kfp_supported_file_types)

    # Read contents of given path
    url = "https://raw.githubusercontent.com/kubeflow/pipelines/1.4.1/components/notebooks/Run_notebook_using_papermill/component.yaml"  # noqa: E501
    catalog_entry_data = {"url": url}

    # Construct a catalog instance
    catalog_type = "url-catalog"
    catalog_instance = ComponentCatalogMetadata(
        schema_name=catalog_type, metadata={"categories": ["Test"], "runtime_type": RUNTIME_PROCESSOR.name}
    )

    # Build the catalog entry data structures required for parsing
    entry_data = reader.get_entry_data(catalog_entry_data, {})
    catalog_entry = CatalogEntry(entry_data, catalog_entry_data, catalog_instance, ["url"])

    # Parse the component entry
    parser = KfpComponentParser.create_instance(platform=RUNTIME_PROCESSOR)
    component = parser.parse(catalog_entry)[0]

    properties_json = ComponentCache.to_canvas_properties(component)

    # Helper method to retrieve the requested parameter value from the dictionary
    def get_parameter_value(param_name):
        property_dict = properties_json["properties"]["component_parameters"]["properties"][param_name]
        if "oneOf" not in property_dict:
            # This is an inputpath-only param and doesn't have a default value
            return None
        return property_dict["oneOf"][0]["properties"]["value"].get("default", "")

    # Ensure system parameters are present
    assert properties_json["properties"]["label"] is not None

    component_source = json.dumps({"catalog_type": catalog_type, "component_ref": catalog_entry.entry_reference})
    assert properties_json["properties"]["component_source"]["default"] == component_source

    assert get_parameter_value("notebook") is None  # Default value for type `inputpath`
    assert get_parameter_value("parameters") == "{}"
    assert get_parameter_value("packages_to_install") == "[]"
    assert get_parameter_value("input_data") == ""

    # Ensure 'Notebook' param exists as both an input and an output (same name defined in yaml)
    assert "notebook" in properties_json["properties"]["component_parameters"]["properties"]
    assert "output_notebook" in properties_json["properties"]["component_parameters"]["properties"]


def test_parse_kfp_component_file_no_inputs():
    # Define the appropriate reader for a filesystem-type component definition
    kfp_supported_file_types = [".yaml"]
    reader = FilesystemComponentCatalogConnector(kfp_supported_file_types)

    # Read contents of given path
    path = _get_resource_path("kfp_test_operator_no_inputs.yaml")
    catalog_entry_data = {"path": path}

    # Construct a catalog instance
    catalog_type = "local-file-catalog"
    catalog_instance = ComponentCatalogMetadata(
        schema_name=catalog_type, metadata={"categories": ["Test"], "runtime_type": RUNTIME_PROCESSOR.name}
    )

    # Build the catalog entry data structures required for parsing
    entry_data = reader.get_entry_data(catalog_entry_data, {})
    catalog_entry = CatalogEntry(entry_data, catalog_entry_data, catalog_instance, ["path"])

    # Parse the component entry
    parser = KfpComponentParser.create_instance(platform=RUNTIME_PROCESSOR)
    component = parser.parse(catalog_entry)[0]

    properties_json = ComponentCache.to_canvas_properties(component)

    # Properties JSON should only include the five parameters common to every
<<<<<<< HEAD
    # component ('mounted_volumes', 'kubernetes_pod_annotations', 'kubernetes_tolerations',
    # and 'disable_node_caching), and the output parameter for this component
=======
    # component ('mounted_volumes', 'kubernetes_pod_annotations', 'kubernetes_pod_labels',
    # 'kubernetes_tolerations', and 'disable_node_caching), and the output parameter for this component
>>>>>>> eb994c64
    num_common_params = 6
    properties_from_json = [
        prop
        for prop in properties_json["properties"]["component_parameters"]["properties"].keys()
        if "header" not in prop
    ]
    assert len(properties_from_json) == num_common_params

    # Ensure system parameters are present
    assert properties_json["properties"]["label"] is not None

    component_source = json.dumps({"catalog_type": catalog_type, "component_ref": catalog_entry.entry_reference})
    assert properties_json["properties"]["component_source"]["default"] == component_source


async def test_parse_components_not_a_file():
    # Define the appropriate reader for a filesystem-type component definition
    kfp_supported_file_types = [".yaml"]
    reader = FilesystemComponentCatalogConnector(kfp_supported_file_types)

    # Get path to an invalid component definition file and read contents
    path = _get_resource_path("kfp_test_operator_not_a_file.yaml")
    entry_data = reader.get_entry_data({"path": path}, {})
    assert entry_data is None


async def test_parse_components_invalid_yaml(caplog):
    # Get resource path and read definition (by-pass catalog reader functionality)
    path = _get_resource_path("kfp_test_invalid_component.yaml")
    with open(path, "r") as f:
        definition = f.read()

    # Manually construct catalog_entry_data object and catalog instance
    catalog_entry_data = {"path": path}
    catalog_type = "local-file-catalog"
    catalog_instance = ComponentCatalogMetadata(
        schema_name=catalog_type, metadata={"categories": ["Test"], "runtime_type": RUNTIME_PROCESSOR.name}
    )

    # Build the catalog entry data structures required for parsing
    entry_data = EntryData(definition=definition)
    catalog_entry = CatalogEntry(entry_data, catalog_entry_data, catalog_instance, ["path"])

    # Parse the component entry
    parser = KfpComponentParser.create_instance(platform=RUNTIME_PROCESSOR)
    component = parser.parse(catalog_entry)

    # Failed YAML schema validation returns None
    assert component is None

    # Assert validation error is captured appropriately in log
    assert "Invalid format of YAML definition for component" in caplog.text
    assert "Failed validating 'type'" in caplog.text
    assert "On instance['inputs'][0]['name']:\n    2" in caplog.text

    caplog.clear()

    # Modify file to get expected error in YAML safe_load
    new_definition = "key with no mapping\n" + definition
    catalog_entry.entry_data.definition = new_definition

    # Re-parse with new definition content
    component = parser.parse(catalog_entry)

    # Failed YAML safe_load returns None
    assert component is None

    # Assert load error is captured appropriately in log
    assert "Could not load YAML definition for component" in caplog.text
    assert "mapping values are not allowed here" in caplog.text


async def test_parse_components_additional_metatypes():
    # Define the appropriate reader for a URL-type component definition
    kfp_supported_file_types = [".yaml"]
    reader = UrlComponentCatalogConnector(kfp_supported_file_types)

    # Read contents of given path
    url = "https://raw.githubusercontent.com/kubeflow/pipelines/1.4.1/components/keras/Train_classifier/from_CSV/component.yaml"  # noqa: E501
    catalog_entry_data = {"url": url}

    # Construct a catalog instance
    catalog_type = "url-catalog"
    catalog_instance = ComponentCatalogMetadata(
        schema_name=catalog_type, metadata={"categories": ["Test"], "runtime_type": RUNTIME_PROCESSOR.name}
    )

    # Build the catalog entry data structures required for parsing
    entry_data = reader.get_entry_data(catalog_entry_data, {})
    catalog_entry = CatalogEntry(entry_data, catalog_entry_data, catalog_instance, ["url"])

    # Parse the component entry
    parser = KfpComponentParser()
    component = parser.parse(catalog_entry)[0]
    properties_json = ComponentCache.to_canvas_properties(component)

    # Helper method to retrieve the requested parameter value from the dictionary
    def get_parameter_value(param_name):
        property_dict = properties_json["properties"]["component_parameters"]["properties"][param_name]
        if "oneOf" not in property_dict:
            # This is an inputpath-only param and doesn't have a default value
            return None
        return property_dict["oneOf"][0]["properties"]["value"].get("default", "")

    # Ensure system parameters are present
    assert properties_json["properties"]["label"] is not None

    component_source = json.dumps({"catalog_type": catalog_type, "component_ref": catalog_entry.entry_reference})
    assert properties_json["properties"]["component_source"]["default"] == component_source

    assert get_parameter_value("training_features") is None  # inputPath
    assert get_parameter_value("training_labels") is None  # inputPath
    assert get_parameter_value("network_json") is None  # inputPath
    assert get_parameter_value("loss_name") == "categorical_crossentropy"
    assert get_parameter_value("num_classes") == 0
    assert get_parameter_value("optimizer") == "rmsprop"
    assert get_parameter_value("optimizer_config") == ""
    assert get_parameter_value("learning_rate") == 0.01
    assert get_parameter_value("num_epochs") == 100
    assert get_parameter_value("batch_size") == 32
    assert get_parameter_value("metrics") == "['accuracy']"
    assert get_parameter_value("random_seed") == 0<|MERGE_RESOLUTION|>--- conflicted
+++ resolved
@@ -376,14 +376,9 @@
 
     properties_json = ComponentCache.to_canvas_properties(component)
 
-    # Properties JSON should only include the five parameters common to every
-<<<<<<< HEAD
-    # component ('mounted_volumes', 'kubernetes_pod_annotations', 'kubernetes_tolerations',
-    # and 'disable_node_caching), and the output parameter for this component
-=======
+    # Properties JSON should only include the six parameters common to every
     # component ('mounted_volumes', 'kubernetes_pod_annotations', 'kubernetes_pod_labels',
     # 'kubernetes_tolerations', and 'disable_node_caching), and the output parameter for this component
->>>>>>> eb994c64
     num_common_params = 6
     properties_from_json = [
         prop
