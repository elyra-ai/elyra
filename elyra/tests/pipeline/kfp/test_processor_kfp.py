--- conflicted
+++ resolved
@@ -28,17 +28,6 @@
 
 from elyra.pipeline.catalog_connector import FilesystemComponentCatalogConnector
 from elyra.pipeline.component import Component
-<<<<<<< HEAD
-=======
-from elyra.pipeline.component import ComponentParameter
-from elyra.pipeline.component_parameter import CustomSharedMemorySize
-from elyra.pipeline.component_parameter import DisableNodeCaching
-from elyra.pipeline.component_parameter import KubernetesAnnotation
-from elyra.pipeline.component_parameter import KubernetesLabel
-from elyra.pipeline.component_parameter import KubernetesSecret
-from elyra.pipeline.component_parameter import KubernetesToleration
-from elyra.pipeline.component_parameter import VolumeMount
->>>>>>> c7d96321
 from elyra.pipeline.kfp.processor_kfp import CRIO_VOL_DEF_MEDIUM
 from elyra.pipeline.kfp.processor_kfp import CRIO_VOL_DEF_NAME
 from elyra.pipeline.kfp.processor_kfp import CRIO_VOL_DEF_SIZE
@@ -57,7 +46,6 @@
 from elyra.pipeline.pipeline_constants import KUBERNETES_SHARED_MEM_SIZE
 from elyra.pipeline.pipeline_constants import KUBERNETES_TOLERATIONS
 from elyra.pipeline.pipeline_constants import MOUNTED_VOLUMES
-<<<<<<< HEAD
 from elyra.pipeline.properties import ComponentProperty
 from elyra.pipeline.properties import CustomSharedMemorySize
 from elyra.pipeline.properties import DisableNodeCaching
@@ -68,9 +56,7 @@
 from elyra.pipeline.properties import KubernetesToleration
 from elyra.pipeline.properties import VolumeMount
 from elyra.tests.pipeline.test_pipeline_parser import _read_pipeline_resource
-=======
 from elyra.pipeline.processor import PipelineProcessor
->>>>>>> c7d96321
 from elyra.util.cos import join_paths
 from elyra.util.kubernetes import sanitize_label_value
 
@@ -131,220 +117,9 @@
         WorkflowEngineType.get_instance_by_value("ether")
 
 
-<<<<<<< HEAD
-def test_fail_get_metadata_configuration_invalid_namespace(processor: KfpPipelineProcessor):
-    with pytest.raises(RuntimeError):
-        processor._get_metadata_configuration(schemaspace="non_existent_namespace", name="non_existent_metadata")
-
-
-def test_generate_dependency_archive(processor: KfpPipelineProcessor):
-    pipelines_test_file = str((Path(__file__).parent / ".." / "resources" / "archive" / "test.ipynb").resolve())
-    pipeline_dependencies = ["airflow.json"]
-    correct_filelist = ["test.ipynb", "airflow.json"]
-    component_parameters = {
-        "filename": pipelines_test_file,
-        "dependencies": pipeline_dependencies,
-        "runtime_image": "tensorflow/tensorflow:latest",
-    }
-    test_operation = GenericOperation(
-        id="123e4567-e89b-12d3-a456-426614174000",
-        type="execution-node",
-        classifier="execute-notebook-node",
-        name="test",
-        component_props=component_parameters,
-    )
-
-    archive_location = processor._generate_dependency_archive(test_operation)
-
-    tar_content = []
-    with tarfile.open(archive_location, "r:gz") as tar:
-        for tarinfo in tar:
-            if tarinfo.isreg():
-                print(tarinfo.name)
-                tar_content.append(tarinfo.name)
-
-    assert sorted(correct_filelist) == sorted(tar_content)
-
-
-def test_fail_generate_dependency_archive(processor: KfpPipelineProcessor):
-    pipelines_test_file = "this/is/a/rel/path/test.ipynb"
-    pipeline_dependencies = ["non_existent_file.json"]
-    component_parameters = {
-        "filename": pipelines_test_file,
-        "dependencies": pipeline_dependencies,
-        "runtime_image": "tensorflow/tensorflow:latest",
-    }
-    test_operation = GenericOperation(
-        id="123e4567-e89b-12d3-a456-426614174000",
-        type="execution-node",
-        classifier="execute-notebook-node",
-        name="test",
-        component_props=component_parameters,
-    )
-
-    with pytest.raises(Exception):
-        processor._generate_dependency_archive(test_operation)
-
-
-def test_get_dependency_source_dir(processor: KfpPipelineProcessor):
-    pipelines_test_file = "this/is/a/rel/path/test.ipynb"
-    processor.root_dir = "/this/is/an/abs/path/"
-    correct_filepath = "/this/is/an/abs/path/this/is/a/rel/path"
-    component_parameters = {"filename": pipelines_test_file, "runtime_image": "tensorflow/tensorflow:latest"}
-    test_operation = GenericOperation(
-        id="123e4567-e89b-12d3-a456-426614174000",
-        type="execution-node",
-        classifier="execute-notebook-node",
-        name="test",
-        component_props=component_parameters,
-    )
-
-    filepath = processor._get_dependency_source_dir(test_operation)
-
-    assert filepath == correct_filepath
-
-
-def test_get_dependency_archive_name(processor: KfpPipelineProcessor):
-    pipelines_test_file = "this/is/a/rel/path/test.ipynb"
-    correct_filename = "test-this-is-a-test-id.tar.gz"
-    component_parameters = {"filename": pipelines_test_file, "runtime_image": "tensorflow/tensorflow:latest"}
-    test_operation = GenericOperation(
-        id="this-is-a-test-id",
-        type="execution-node",
-        classifier="execute-notebook-node",
-        name="test",
-        component_props=component_parameters,
-    )
-
-    filename = processor._get_dependency_archive_name(test_operation)
-
-    assert filename == correct_filename
-
-
-def test_collect_envs(processor: KfpPipelineProcessor):
-    pipelines_test_file = "this/is/a/rel/path/test.ipynb"
-
-    # add system-owned envs with bogus values to ensure they get set to system-derived values,
-    # and include some user-provided edge cases
-    operation_envs = [
-        {"env_var": "ELYRA_RUNTIME_ENV", "value": '"bogus_runtime"'},
-        {"env_var": "ELYRA_ENABLE_PIPELINE_INFO", "value": '"bogus_pipeline"'},
-        {"env_var": "ELYRA_WRITABLE_CONTAINER_DIR", "value": ""},  # simulate operation reference in pipeline
-        {"env_var": "AWS_ACCESS_KEY_ID", "value": '"bogus_key"'},
-        {"env_var": "AWS_SECRET_ACCESS_KEY", "value": '"bogus_secret"'},
-        {"env_var": "USER_EMPTY_VALUE", "value": "  "},
-        {"env_var": "USER_TWO_EQUALS", "value": "KEY=value"},
-        {"env_var": "USER_NO_VALUE", "value": ""},
-    ]
-    converted_envs = ElyraProperty.create_instance("env_vars", operation_envs)
-
-    test_operation = GenericOperation(
-        id="this-is-a-test-id",
-        type="execution-node",
-        classifier="execute-notebook-node",
-        name="test",
-        component_props={"filename": pipelines_test_file, "runtime_image": "tensorflow/tensorflow:latest"},
-        elyra_props={"env_vars": converted_envs},
-    )
-
-    envs = processor._collect_envs(test_operation, cos_secret=None, cos_username="Alice", cos_password="secret")
-
-    assert envs["ELYRA_RUNTIME_ENV"] == "kfp"
-    assert envs["AWS_ACCESS_KEY_ID"] == "Alice"
-    assert envs["AWS_SECRET_ACCESS_KEY"] == "secret"
-    assert envs["ELYRA_ENABLE_PIPELINE_INFO"] == "True"
-    assert envs["ELYRA_WRITABLE_CONTAINER_DIR"] == "/tmp"
-    assert "USER_EMPTY_VALUE" not in envs
-    assert envs["USER_TWO_EQUALS"] == "KEY=value"
-    assert "USER_NO_VALUE" not in envs
-
-    # Repeat with non-None secret - ensure user and password envs are not present, but others are
-    envs = processor._collect_envs(test_operation, cos_secret="secret", cos_username="Alice", cos_password="secret")
-
-    assert envs["ELYRA_RUNTIME_ENV"] == "kfp"
-    assert "AWS_ACCESS_KEY_ID" not in envs
-    assert "AWS_SECRET_ACCESS_KEY" not in envs
-    assert envs["ELYRA_ENABLE_PIPELINE_INFO"] == "True"
-    assert envs["ELYRA_WRITABLE_CONTAINER_DIR"] == "/tmp"
-    assert "USER_EMPTY_VALUE" not in envs
-    assert envs["USER_TWO_EQUALS"] == "KEY=value"
-    assert "USER_NO_VALUE" not in envs
-
-
-def test_process_list_value_function(processor: KfpPipelineProcessor):
-    # Test values that will be successfully converted to list
-    assert processor._process_list_value("") == []
-    assert processor._process_list_value(None) == []
-    assert processor._process_list_value("[]") == []
-    assert processor._process_list_value("None") == []
-    assert processor._process_list_value("['elem1']") == ["elem1"]
-    assert processor._process_list_value("['elem1', 'elem2', 'elem3']") == ["elem1", "elem2", "elem3"]
-    assert processor._process_list_value("  ['elem1',   'elem2' , 'elem3']  ") == ["elem1", "elem2", "elem3"]
-    assert processor._process_list_value("[1, 2]") == [1, 2]
-    assert processor._process_list_value("[True, False, True]") == [True, False, True]
-    assert processor._process_list_value("[{'obj': 'val', 'obj2': 'val2'}, {}]") == [{"obj": "val", "obj2": "val2"}, {}]
-
-    # Test values that will not be successfully converted to list
-    assert processor._process_list_value("[[]") == "[[]"
-    assert processor._process_list_value("[elem1, elem2]") == "[elem1, elem2]"
-    assert processor._process_list_value("elem1, elem2") == "elem1, elem2"
-    assert processor._process_list_value("  elem1, elem2  ") == "elem1, elem2"
-    assert processor._process_list_value("'elem1', 'elem2'") == "'elem1', 'elem2'"
-
-
-def test_process_dictionary_value_function(processor: KfpPipelineProcessor):
-    # Test values that will be successfully converted to dictionary
-    assert processor._process_dictionary_value("") == {}
-    assert processor._process_dictionary_value(None) == {}
-    assert processor._process_dictionary_value("{}") == {}
-    assert processor._process_dictionary_value("None") == {}
-    assert processor._process_dictionary_value("{'key': 'value'}") == {"key": "value"}
-
-    dict_as_str = "{'key1': 'value', 'key2': 'value'}"
-    assert processor._process_dictionary_value(dict_as_str) == {"key1": "value", "key2": "value"}
-
-    dict_as_str = "  {  'key1': 'value'  , 'key2'  : 'value'}  "
-    assert processor._process_dictionary_value(dict_as_str) == {"key1": "value", "key2": "value"}
-
-    dict_as_str = "{'key1': [1, 2, 3], 'key2': ['elem1', 'elem2']}"
-    assert processor._process_dictionary_value(dict_as_str) == {"key1": [1, 2, 3], "key2": ["elem1", "elem2"]}
-
-    dict_as_str = "{'key1': 2, 'key2': 'value', 'key3': True, 'key4': None, 'key5': [1, 2, 3]}"
-    expected_value = {"key1": 2, "key2": "value", "key3": True, "key4": None, "key5": [1, 2, 3]}
-    assert processor._process_dictionary_value(dict_as_str) == expected_value
-
-    dict_as_str = "{'key1': {'key2': 2, 'key3': 3, 'key4': 4}, 'key5': {}}"
-    expected_value = {
-        "key1": {
-            "key2": 2,
-            "key3": 3,
-            "key4": 4,
-        },
-        "key5": {},
-    }
-    assert processor._process_dictionary_value(dict_as_str) == expected_value
-
-    # Test values that will not be successfully converted to dictionary
-    assert processor._process_dictionary_value("{{}") == "{{}"
-    assert processor._process_dictionary_value("{key1: value, key2: value}") == "{key1: value, key2: value}"
-    assert processor._process_dictionary_value("  { key1: value, key2: value }  ") == "{ key1: value, key2: value }"
-    assert processor._process_dictionary_value("key1: value, key2: value") == "key1: value, key2: value"
-    assert processor._process_dictionary_value("{'key1': true}") == "{'key1': true}"
-    assert processor._process_dictionary_value("{'key': null}") == "{'key': null}"
-
-    dict_as_str = "{'key1': [elem1, elem2, elem3], 'key2': ['elem1', 'elem2']}"
-    assert processor._process_dictionary_value(dict_as_str) == dict_as_str
-
-    dict_as_str = "{'key1': {key2: 2}, 'key3': ['elem1', 'elem2']}"
-    assert processor._process_dictionary_value(dict_as_str) == dict_as_str
-
-    dict_as_str = "{'key1': {key2: 2}, 'key3': ['elem1', 'elem2']}"
-    assert processor._process_dictionary_value(dict_as_str) == dict_as_str
-=======
 # ---------------------------------------------------
 # Test method KfpPipelineProcessor._compose_container_command_args
 # ---------------------------------------------------
->>>>>>> c7d96321
 
 
 def test_compose_container_command_args(processor: KfpPipelineProcessor):
