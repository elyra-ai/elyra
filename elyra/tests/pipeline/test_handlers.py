#
# Copyright 2018-2022 Elyra Authors
#
# Licensed under the Apache License, Version 2.0 (the "License");
# you may not use this file except in compliance with the License.
# You may obtain a copy of the License at
#
# http://www.apache.org/licenses/LICENSE-2.0
#
# Unless required by applicable law or agreed to in writing, software
# distributed under the License is distributed on an "AS IS" BASIS,
# WITHOUT WARRANTIES OR CONDITIONS OF ANY KIND, either express or implied.
# See the License for the specific language governing permissions and
# limitations under the License.
#
import asyncio
import json
import os

from conftest import KFP_COMPONENT_CACHE_INSTANCE
import jupyter_core
import pytest
import requests
from tornado.httpclient import HTTPClientError

from elyra.metadata.metadata import Metadata
from elyra.metadata.schemaspaces import ComponentCatalogs
from elyra.pipeline.runtime_type import RuntimeProcessorType
from elyra.pipeline.runtime_type import RuntimeTypeResources
from elyra.tests.pipeline import resources
from elyra.tests.util.handlers_utils import expected_http_error


try:
    import importlib.resources as pkg_resources
except ImportError:
    # Try backported to PY<37 `importlib_resources`.
    import importlib_resources as pkg_resources


COMPONENT_CATALOG_DIRECTORY = os.path.join(jupyter_core.paths.ENV_JUPYTER_PATH[0], "components")
TEST_CATALOG_NAME = "test_handlers_catalog"


def _get_resource_path(filename):
    resource_path = os.path.join(os.path.dirname(__file__), "resources", "components", filename)
    resource_path = os.path.normpath(resource_path)
    return resource_path


async def cli_catalog_instance(jp_fetch):
    # Create new registry instance with a single URL-based component
    # This is not a fixture because it needs to
    paths = [_get_resource_path("kfp_test_operator.yaml")]

    instance_metadata = {
        "description": "A test registry",
        "runtime_type": RuntimeProcessorType.KUBEFLOW_PIPELINES.name,
        "categories": ["New Components"],
        "paths": paths,
    }
    instance = Metadata(
        schema_name="local-file-catalog",
        name=TEST_CATALOG_NAME,
        display_name="New Test Catalog",
        metadata=instance_metadata,
    )

    body = json.dumps(instance.to_dict())
    r = await jp_fetch(
        "elyra", "metadata", ComponentCatalogs.COMPONENT_CATALOGS_SCHEMASPACE_ID, body=body, method="POST"
    )
    assert r.code == 201
    r = await jp_fetch("elyra", "metadata", ComponentCatalogs.COMPONENT_CATALOGS_SCHEMASPACE_ID)
    assert r.code == 200
    metadata = json.loads(r.body.decode())
    assert len(metadata) >= 1


async def test_get_components(jp_fetch):
    # Ensure all valid components can be found
    runtime_type = RuntimeProcessorType.LOCAL
    response = await jp_fetch("elyra", "pipeline", "components", runtime_type.name)
    assert response.code == 200
    payload = json.loads(response.body.decode())
    palette = json.loads(pkg_resources.read_text(resources, "palette.json"))
    assert payload == palette


async def test_get_component_properties_config(jp_fetch):
    # Ensure all valid component_entry properties can be found
    runtime_type = RuntimeProcessorType.LOCAL
    response = await jp_fetch("elyra", "pipeline", "components", runtime_type.name, "notebook", "properties")
    assert response.code == 200
    payload = json.loads(response.body.decode())
    properties = json.loads(pkg_resources.read_text(resources, "properties.json"))
    assert payload == properties


@pytest.mark.parametrize("catalog_instance", [KFP_COMPONENT_CACHE_INSTANCE], indirect=True)
async def test_get_component_properties_definition(catalog_instance, jp_fetch, caplog):
    # Ensure the definition for a component can be found
    component_url = (
        "https://raw.githubusercontent.com/elyra-ai/examples/master/component-catalog-connectors/"
        "kfp-example-components-connector/kfp_examples_connector/resources/download_data.yaml"
    )
    definition = requests.get(component_url)

    component_id = "elyra-kfp-examples-catalog:a08014f9252f"  # static id for the 'Download Data' example component

    # Test with shorthand runtime (e.g. 'kfp', 'airflow') (support to be removed in later release)
    response = await jp_fetch("elyra", "pipeline", "components", "kfp", component_id)
    assert response.code == 200
    payload = json.loads(response.body.decode())
    assert payload["content"] == definition.text
    assert payload["mimeType"] == "text/x-yaml"

    assert "Deprecation warning" in caplog.text
    caplog.clear()

    # Test with runtime type name in endpoint
    runtime_type = RuntimeProcessorType.KUBEFLOW_PIPELINES
    response = await jp_fetch("elyra", "pipeline", "components", runtime_type.name, component_id)
    assert response.code == 200
    payload = json.loads(response.body.decode())
    assert payload["content"] == definition.text
    assert payload["mimeType"] == "text/x-yaml"

    assert "Deprecation warning" not in caplog.text


async def test_runtime_types_resources(jp_fetch):
    # Ensure appropriate runtime types resources can be fetched
    response = await jp_fetch("elyra", "pipeline", "runtimes", "types")
    assert response.code == 200

    resources = json.loads(response.body.decode())

    runtime_types = resources["runtime_types"]
    assert len(runtime_types) >= 1  # We should have Local for sure
    for runtime_type_resources in runtime_types:
        assert runtime_type_resources.get("id") in ["LOCAL", "KUBEFLOW_PIPELINES", "APACHE_AIRFLOW", "ARGO"]

        # Acquire corresponding instance and compare that results are the same
        runtime_type = RuntimeProcessorType.get_instance_by_name(runtime_type_resources.get("id"))
        resources_instance = RuntimeTypeResources.get_instance_by_type(runtime_type)

        assert runtime_type_resources.get("display_name") == resources_instance.display_name
        assert runtime_type_resources.get("export_file_types") == resources_instance.export_file_types
        assert runtime_type_resources.get("icon") == resources_instance.icon_endpoint


async def test_double_refresh(jp_fetch):
    # Ensure that attempts to refresh the component cache while another is in progress result in 409

    await cli_catalog_instance(jp_fetch)

    refresh = {"action": "refresh"}
    body = json.dumps(refresh)

    response = await jp_fetch("elyra", "pipeline", "components", "cache", body=body, method="PUT")
    assert response.code == 204
    with pytest.raises(HTTPClientError) as e:
        await jp_fetch("elyra", "pipeline", "components", "cache", body=body, method="PUT")
    assert expected_http_error(e, 409)
    # Give the first refresh attempt a chance to complete and try again to ensure it has
    await asyncio.sleep(2)
    response = await jp_fetch("elyra", "pipeline", "components", "cache", body=body, method="PUT")
    assert response.code == 204


async def test_malformed_refresh(jp_fetch):
    # Ensure that providing the endpoints with a bad body generate 400 errors.
    refresh = {"no-action": "refresh"}
    body = json.dumps(refresh)

    with pytest.raises(HTTPClientError) as e:
        await jp_fetch("elyra", "pipeline", "components", "cache", body=body, method="PUT")
    assert expected_http_error(e, 400)

    refresh = {"action": "no-refresh"}
    body = json.dumps(refresh)

    with pytest.raises(HTTPClientError) as e:
        await jp_fetch("elyra", "pipeline", "components", "cache", body=body, method="PUT")
    assert expected_http_error(e, 400)


async def test_get_pipeline_properties_definition(jp_fetch):
    runtime_list = ["kfp", "airflow", "local"]

    for runtime in runtime_list:
        response = await jp_fetch("elyra", "pipeline", runtime, "properties")
        assert response.code == 200
        payload = json.loads(response.body.decode())
        # Spot check
        assert payload["parameters"] == [
            {"id": "name"},
            {"id": "runtime"},
            {"id": "description"},
            {"id": "elyra_runtime_image"},
            {"id": "elyra_env_vars"},
<<<<<<< HEAD
            {"id": "cos_object_prefix"},
=======
            {"id": "elyra_mounted_volumes"},
>>>>>>> b12a9a9c
        ]<|MERGE_RESOLUTION|>--- conflicted
+++ resolved
@@ -198,11 +198,8 @@
             {"id": "name"},
             {"id": "runtime"},
             {"id": "description"},
+            {"id": "cos_object_prefix"},
             {"id": "elyra_runtime_image"},
             {"id": "elyra_env_vars"},
-<<<<<<< HEAD
-            {"id": "cos_object_prefix"},
-=======
             {"id": "elyra_mounted_volumes"},
->>>>>>> b12a9a9c
         ]