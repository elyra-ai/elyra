--- conflicted
+++ resolved
@@ -17,15 +17,10 @@
 import json
 import os
 
-<<<<<<< HEAD
-import jupyter_core
-import pytest
-=======
 from conftest import KFP_COMPONENT_CACHE_INSTANCE
 import jupyter_core
 import pytest
 import requests
->>>>>>> 24553364
 from tornado.httpclient import HTTPClientError
 
 from elyra.metadata.metadata import Metadata
