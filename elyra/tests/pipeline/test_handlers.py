#
# Copyright 2018-2022 Elyra Authors
#
# Licensed under the Apache License, Version 2.0 (the "License");
# you may not use this file except in compliance with the License.
# You may obtain a copy of the License at
#
# http://www.apache.org/licenses/LICENSE-2.0
#
# Unless required by applicable law or agreed to in writing, software
# distributed under the License is distributed on an "AS IS" BASIS,
# WITHOUT WARRANTIES OR CONDITIONS OF ANY KIND, either express or implied.
# See the License for the specific language governing permissions and
# limitations under the License.
#
import asyncio
import json
import os

from conftest import KFP_COMPONENT_CACHE_INSTANCE
import jupyter_core
import pytest
import requests
from tornado.httpclient import HTTPClientError

from elyra.metadata.metadata import Metadata
from elyra.metadata.schemaspaces import ComponentCatalogs
from elyra.pipeline.pipeline_constants import (
    COS_OBJECT_PREFIX,
    ENV_VARIABLES,
    KUBERNETES_POD_ANNOTATIONS,
    KUBERNETES_SECRETS,
    KUBERNETES_TOLERATIONS,
    MOUNTED_VOLUMES,
    PIPELINE_DEFAULTS,
    RUNTIME_IMAGE,
)
from elyra.pipeline.runtime_type import RuntimeProcessorType
from elyra.pipeline.runtime_type import RuntimeTypeResources
from elyra.tests.pipeline import resources
from elyra.tests.util.handlers_utils import expected_http_error

from elyra.pipeline.processor import PipelineProcessorManager
from elyra.pipeline.validation import PipelineValidationManager
from elyra.pipeline.validation import ValidationResponse
from elyra.pipeline.parser import PipelineParser
from elyra.pipeline.validation import ValidationSeverity

try:
    import importlib.resources as pkg_resources
except ImportError:
    # Try backported to PY<37 `importlib_resources`.
    import importlib_resources as pkg_resources


COMPONENT_CATALOG_DIRECTORY = os.path.join(jupyter_core.paths.ENV_JUPYTER_PATH[0], "components")
TEST_CATALOG_NAME = "test_handlers_catalog"


def _async_return(result):
    # Helper function to return an arbitrary value when mocking awaits
    f = asyncio.Future()
    f.set_result(result)
    return f


def _get_resource_path(filename):
    resource_path = os.path.join(os.path.dirname(__file__), "resources", "components", filename)
    resource_path = os.path.normpath(resource_path)
    return resource_path


async def cli_catalog_instance(jp_fetch):
    # Create new registry instance with a single URL-based component
    # This is not a fixture because it needs to
    paths = [_get_resource_path("kfp_test_operator.yaml")]

    instance_metadata = {
        "description": "A test registry",
        "runtime_type": RuntimeProcessorType.KUBEFLOW_PIPELINES.name,
        "categories": ["New Components"],
        "paths": paths,
    }
    instance = Metadata(
        schema_name="local-file-catalog",
        name=TEST_CATALOG_NAME,
        display_name="New Test Catalog",
        metadata=instance_metadata,
    )

    body = json.dumps(instance.to_dict())
    r = await jp_fetch(
        "elyra", "metadata", ComponentCatalogs.COMPONENT_CATALOGS_SCHEMASPACE_ID, body=body, method="POST"
    )
    assert r.code == 201
    r = await jp_fetch("elyra", "metadata", ComponentCatalogs.COMPONENT_CATALOGS_SCHEMASPACE_ID)
    assert r.code == 200
    metadata = json.loads(r.body.decode())
    assert len(metadata) >= 1


async def test_get_components(jp_fetch):
    # Ensure all valid components can be found
    runtime_type = RuntimeProcessorType.LOCAL
    response = await jp_fetch("elyra", "pipeline", "components", runtime_type.name)
    assert response.code == 200
    payload = json.loads(response.body.decode())
    palette = json.loads(pkg_resources.read_text(resources, "palette.json"))
    assert payload == palette


async def test_get_components_runtime_name_vs_type(jp_fetch, caplog):
    # Ensure deprecation warning appears when querying endpoint with shorthand runtime name
    runtime_name = "kfp"
    response = await jp_fetch("elyra", "pipeline", "components", runtime_name)
    assert response.code == 200
    assert "Deprecation warning: when calling endpoint" in caplog.text
    caplog.clear()

    # Ensure no deprecation warning appears when using runtime type name. The type
    # is case-insensitive, e.g., a runtime type can use either lowercase 'local' or
    # uppercase 'LOCAL'
    runtime_type = RuntimeProcessorType.LOCAL  # use LOCAL runtime type
    response = await jp_fetch("elyra", "pipeline", "components", runtime_type.name.lower())  # fetch with 'local'
    assert response.code == 200
    assert "Deprecation warning: when calling endpoint" not in caplog.text


async def test_get_component_properties_config(jp_fetch):
    # Ensure all valid component_entry properties can be found
    runtime_type = RuntimeProcessorType.LOCAL
    response = await jp_fetch("elyra", "pipeline", "components", runtime_type.name, "notebook", "properties")
    assert response.code == 200
    payload = json.loads(response.body.decode())
    properties = json.loads(pkg_resources.read_text(resources, "properties.json"))
    assert payload == properties


@pytest.mark.parametrize("catalog_instance", [KFP_COMPONENT_CACHE_INSTANCE], indirect=True)
async def test_get_component_properties_definition(catalog_instance, jp_fetch, caplog):
    # Ensure the definition for a component can be found
    component_url = (
        "https://raw.githubusercontent.com/elyra-ai/examples/main/component-catalog-connectors/"
        "kfp-example-components-connector/kfp_examples_connector/resources/download_data.yaml"
    )
    definition = requests.get(component_url)

    component_id = "elyra-kfp-examples-catalog:a08014f9252f"  # static id for the 'Download Data' example component

    # Test with shorthand runtime (e.g. 'kfp', 'airflow') (support to be removed in later release)
    response = await jp_fetch("elyra", "pipeline", "components", "kfp", component_id)
    assert response.code == 200
    payload = json.loads(response.body.decode())
    assert payload["content"] == definition.text
    assert payload["mimeType"] == "text/x-yaml"

    assert "Deprecation warning" in caplog.text
    caplog.clear()

    # Test with runtime type name in endpoint
    runtime_type = RuntimeProcessorType.KUBEFLOW_PIPELINES
    response = await jp_fetch("elyra", "pipeline", "components", runtime_type.name, component_id)
    assert response.code == 200
    payload = json.loads(response.body.decode())
    assert payload["content"] == definition.text
    assert payload["mimeType"] == "text/x-yaml"

    assert "Deprecation warning" not in caplog.text


async def test_runtime_types_resources(jp_fetch):
    # Ensure appropriate runtime types resources can be fetched
    response = await jp_fetch("elyra", "pipeline", "runtimes", "types")
    assert response.code == 200

    resources = json.loads(response.body.decode())

    runtime_types = resources["runtime_types"]
    assert len(runtime_types) >= 1  # We should have Local for sure
    for runtime_type_resources in runtime_types:
        assert runtime_type_resources.get("id") in ["LOCAL", "KUBEFLOW_PIPELINES", "APACHE_AIRFLOW", "ARGO"]

        # Acquire corresponding instance and compare that results are the same
        runtime_type = RuntimeProcessorType.get_instance_by_name(runtime_type_resources.get("id"))
        resources_instance = RuntimeTypeResources.get_instance_by_type(runtime_type)

        assert runtime_type_resources.get("display_name") == resources_instance.display_name
        assert runtime_type_resources.get("export_file_types") == resources_instance.export_file_types
        assert runtime_type_resources.get("icon") == resources_instance.icon_endpoint


async def test_double_refresh(jp_fetch):
    # Ensure that attempts to refresh the component cache while another is in progress result in 409

    await cli_catalog_instance(jp_fetch)

    refresh = {"action": "refresh"}
    body = json.dumps(refresh)

    response = await jp_fetch("elyra", "pipeline", "components", "cache", body=body, method="PUT")
    assert response.code == 204
    with pytest.raises(HTTPClientError) as e:
        await jp_fetch("elyra", "pipeline", "components", "cache", body=body, method="PUT")
    assert expected_http_error(e, 409)
    # Give the first refresh attempt a chance to complete and try again to ensure it has
    await asyncio.sleep(2)
    response = await jp_fetch("elyra", "pipeline", "components", "cache", body=body, method="PUT")
    assert response.code == 204


async def test_malformed_refresh(jp_fetch):
    # Ensure that providing the endpoints with a bad body generate 400 errors.
    refresh = {"no-action": "refresh"}
    body = json.dumps(refresh)

    with pytest.raises(HTTPClientError) as e:
        await jp_fetch("elyra", "pipeline", "components", "cache", body=body, method="PUT")
    assert expected_http_error(e, 400)

    refresh = {"action": "no-refresh"}
    body = json.dumps(refresh)

    with pytest.raises(HTTPClientError) as e:
        await jp_fetch("elyra", "pipeline", "components", "cache", body=body, method="PUT")
    assert expected_http_error(e, 400)


async def test_get_pipeline_properties_definition(jp_fetch):
    runtime_list = ["kfp", "airflow", "local"]

    for runtime in runtime_list:
        response = await jp_fetch("elyra", "pipeline", runtime, "properties")
        assert response.code == 200
        payload = json.loads(response.body.decode())
        # Spot check
<<<<<<< HEAD

        pipeline_properties = ["name", "runtime", "description", PIPELINE_DEFAULTS]
        assert all(prop in payload["properties"] for prop in pipeline_properties)

        default_properties = [
            COS_OBJECT_PREFIX,
            RUNTIME_IMAGE,
            ENV_VARIABLES,
            KUBERNETES_SECRETS,
            KUBERNETES_TOLERATIONS,
            MOUNTED_VOLUMES,
            KUBERNETES_POD_ANNOTATIONS,
        ]

        assert all(prop in payload["properties"][PIPELINE_DEFAULTS]["properties"] for prop in default_properties)
=======
        assert payload["parameters"] == [
            {"id": "name"},
            {"id": "runtime"},
            {"id": "description"},
            {"id": "cos_object_prefix"},
            {"id": "elyra_runtime_image"},
            {"id": "elyra_env_vars"},
            {"id": "elyra_kubernetes_secrets"},
            {"id": "elyra_kubernetes_tolerations"},
            {"id": "elyra_mounted_volumes"},
            {"id": "elyra_kubernetes_pod_annotations"},
        ]


async def test_pipeline_success(jp_fetch, monkeypatch):
    request_body = {"pipeline": "body", "export_format": "py", "export_path": "test.py", "overwrite": True}

    # Create a response that will trigger the valid code path
    validation_response = ValidationResponse()

    monkeypatch.setattr(PipelineValidationManager, "validate", lambda x, y: _async_return(validation_response))
    monkeypatch.setattr(PipelineParser, "parse", lambda x, y: "Dummy_Data")
    monkeypatch.setattr(PipelineProcessorManager, "export", lambda x, y, z, aa, bb: _async_return("test.py"))

    json_body = json.dumps(request_body)

    http_response = await jp_fetch("elyra", "pipeline", "export", body=json_body, method="POST")

    assert http_response.code == 201


async def test_pipeline_failure(jp_fetch, monkeypatch):
    request_body = {"pipeline": "body", "export_format": "py", "export_path": "test.py", "overwrite": True}

    # Create a response that will trigger the fatal code path
    bad_validation_response = ValidationResponse()
    bad_validation_response.add_message(severity=ValidationSeverity.Error, message_type="invalidJSON", message="issue")

    monkeypatch.setattr(PipelineValidationManager, "validate", lambda x, y: _async_return(bad_validation_response))

    json_body = json.dumps(request_body)

    # Will raise HTTP error so we need to catch with pytest
    with pytest.raises(HTTPClientError):
        await jp_fetch("elyra", "pipeline", "export", body=json_body, method="POST")


async def test_validation_handler(jp_fetch, monkeypatch):
    request_body = {"pipeline": "body", "export_format": "py", "export_path": "test.py", "overwrite": True}

    monkeypatch.setattr(PipelineValidationManager, "validate", lambda x, y: _async_return(ValidationResponse()))
    json_body = json.dumps(request_body)
    http_response = await jp_fetch("elyra", "pipeline", "validate", body=json_body, method="POST")

    assert http_response.code == 200
>>>>>>> 26c98b08
<|MERGE_RESOLUTION|>--- conflicted
+++ resolved
@@ -25,6 +25,7 @@
 
 from elyra.metadata.metadata import Metadata
 from elyra.metadata.schemaspaces import ComponentCatalogs
+from elyra.pipeline.parser import PipelineParser
 from elyra.pipeline.pipeline_constants import (
     COS_OBJECT_PREFIX,
     ENV_VARIABLES,
@@ -35,16 +36,14 @@
     PIPELINE_DEFAULTS,
     RUNTIME_IMAGE,
 )
+from elyra.pipeline.processor import PipelineProcessorManager
 from elyra.pipeline.runtime_type import RuntimeProcessorType
 from elyra.pipeline.runtime_type import RuntimeTypeResources
+from elyra.pipeline.validation import PipelineValidationManager
+from elyra.pipeline.validation import ValidationResponse
+from elyra.pipeline.validation import ValidationSeverity
 from elyra.tests.pipeline import resources
 from elyra.tests.util.handlers_utils import expected_http_error
-
-from elyra.pipeline.processor import PipelineProcessorManager
-from elyra.pipeline.validation import PipelineValidationManager
-from elyra.pipeline.validation import ValidationResponse
-from elyra.pipeline.parser import PipelineParser
-from elyra.pipeline.validation import ValidationSeverity
 
 try:
     import importlib.resources as pkg_resources
@@ -233,7 +232,6 @@
         assert response.code == 200
         payload = json.loads(response.body.decode())
         # Spot check
-<<<<<<< HEAD
 
         pipeline_properties = ["name", "runtime", "description", PIPELINE_DEFAULTS]
         assert all(prop in payload["properties"] for prop in pipeline_properties)
@@ -247,21 +245,7 @@
             MOUNTED_VOLUMES,
             KUBERNETES_POD_ANNOTATIONS,
         ]
-
         assert all(prop in payload["properties"][PIPELINE_DEFAULTS]["properties"] for prop in default_properties)
-=======
-        assert payload["parameters"] == [
-            {"id": "name"},
-            {"id": "runtime"},
-            {"id": "description"},
-            {"id": "cos_object_prefix"},
-            {"id": "elyra_runtime_image"},
-            {"id": "elyra_env_vars"},
-            {"id": "elyra_kubernetes_secrets"},
-            {"id": "elyra_kubernetes_tolerations"},
-            {"id": "elyra_mounted_volumes"},
-            {"id": "elyra_kubernetes_pod_annotations"},
-        ]
 
 
 async def test_pipeline_success(jp_fetch, monkeypatch):
@@ -304,5 +288,4 @@
     json_body = json.dumps(request_body)
     http_response = await jp_fetch("elyra", "pipeline", "validate", body=json_body, method="POST")
 
-    assert http_response.code == 200
->>>>>>> 26c98b08
+    assert http_response.code == 200