--- conflicted
+++ resolved
@@ -181,20 +181,6 @@
 
         result = runner.invoke(pipeline, invoke_parameters)
         assert result.exit_code != 0
-<<<<<<< HEAD
-
-
-def test_submit_pipeline_with_no_nodes(jp_environ, kfp_runtime_instance):
-    runner = CliRunner()
-    with runner.isolated_filesystem():
-        with open('foo.pipeline', 'w') as pipeline_file:
-            pipeline_file.write(PIPELINE_SOURCE_WITH_ZERO_NODES)
-            pipeline_file_path = os.path.join(os.getcwd(), pipeline_file.name)
-
-        result = runner.invoke(pipeline, ['submit', pipeline_file_path, '--runtime-config', kfp_runtime_instance])
-=======
->>>>>>> 0e623dee
-        assert "At least one node must exist in the primary pipeline." in result.output
 
 
 def test_describe_with_no_nodes():
@@ -231,13 +217,8 @@
     assert result.exit_code == 0
 
 
-<<<<<<< HEAD
 @pytest.mark.parametrize('catalog_instance', [KFP_COMPONENT_CACHE_INSTANCE], indirect=True)
-def test_validate_with_kfp_components(jp_environ, kfp_runtime_instance, catalog_instance):
-=======
-@pytest.mark.parametrize('component_cache_instance', [KFP_COMPONENT_CACHE_INSTANCE], indirect=True)
-def test_validate_with_kfp_components(kubeflow_pipelines_runtime_instance, component_cache_instance):
->>>>>>> 0e623dee
+def test_validate_with_kfp_components(jp_environ, kubeflow_pipelines_runtime_instance, catalog_instance):
     runner = CliRunner()
     pipeline_file_path = Path(__file__).parent / 'resources' / 'pipelines' / 'kfp_3_node_custom.pipeline'
     result = runner.invoke(pipeline, ['validate',
@@ -267,11 +248,7 @@
         assert result.exit_code == 0
 
 
-<<<<<<< HEAD
-def test_validate_with_missing_kfp_component(jp_environ, kfp_runtime_instance):
-=======
-def test_validate_with_missing_kfp_component(kubeflow_pipelines_runtime_instance):
->>>>>>> 0e623dee
+def test_validate_with_missing_kfp_component(jp_environ, kubeflow_pipelines_runtime_instance):
     runner = CliRunner()
     with runner.isolated_filesystem():
         valid_file_path = Path(__file__).parent / 'resources' / 'pipelines' / 'kfp_3_node_custom.pipeline'
