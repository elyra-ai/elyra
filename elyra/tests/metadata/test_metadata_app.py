--- conflicted
+++ resolved
@@ -59,32 +59,22 @@
 def test_no_opts(script_runner):
     ret = script_runner.run("elyra-metadata")
     assert ret.success is False
-<<<<<<< HEAD
-    message = "No subcommand specified.  One of: ['list', 'install', 'remove', 'migrate', " + \
-        "'export', 'import'] must be specified."
-=======
     message = (
         "No subcommand specified.  One of: "
-        "['list', 'create', 'update', 'install', 'remove', 'migrate', 'export'] "
+        "['list', 'create', 'update', 'install', 'remove', 'migrate', 'export', 'import'] "
         "must be specified."
     )
->>>>>>> 27c09da1
     assert message in ret.stdout
 
 
 def test_bad_subcommand(script_runner):
     ret = script_runner.run("elyra-metadata", "bogus-subcommand")
     assert ret.success is False
-<<<<<<< HEAD
-    assert "Subcommand 'bogus-subcommand' is invalid.  One of: ['list', 'install', 'remove', 'migrate', 'export', " \
-           "'import'] must be specified." in ret.stdout
-=======
     assert (
         "Subcommand 'bogus-subcommand' is invalid.  One of: "
-        "['list', 'create', 'update', 'install', 'remove', 'migrate', 'export'] "
+        "['list', 'create', 'update', 'install', 'remove', 'migrate', 'export', 'import'] "
         "must be specified." in ret.stdout
     )
->>>>>>> 27c09da1
 
 
 def test_install_bad_argument(script_runner):
@@ -1541,7 +1531,6 @@
     temp_dir.cleanup()
 
 
-<<<<<<< HEAD
 def test_import_help(script_runner):
     ret = script_runner.run('elyra-metadata', 'import', METADATA_TEST_SCHEMASPACE, '--help')
     assert ret.success is False
@@ -1819,8 +1808,6 @@
         assert instance_json['metadata']['number_range_test'] == valid_metadata_json['metadata']['number_range_test']
     metadata_file.close()
 
-=======
->>>>>>> 27c09da1
 # Begin property tests...
 
 
