--- conflicted
+++ resolved
@@ -58,27 +58,16 @@
 def test_no_opts(script_runner):
     ret = script_runner.run('elyra-metadata')
     assert ret.success is False
-<<<<<<< HEAD
-    message = "No subcommand specified. Must specify one of: ['list', 'install', 'remove', " + \
-              "'migrate', 'export', 'import']"
-=======
-    message = "No subcommand specified.  One of: ['list', 'install', 'remove', 'migrate', 'export'] must be specified."
->>>>>>> bd8a5b2e
+    message = "No subcommand specified.  One of: ['list', 'install', 'remove', 'migrate', " + \
+        "'export', 'import'] must be specified."
     assert message in ret.stdout
 
 
 def test_bad_subcommand(script_runner):
     ret = script_runner.run('elyra-metadata', 'bogus-subcommand')
     assert ret.success is False
-<<<<<<< HEAD
-    assert ret.stdout.startswith("Subcommand 'bogus-subcommand' is invalid.")
-    message = "No subcommand specified. Must specify one of: ['list', 'install', 'remove', " + \
-              "'migrate', 'export', 'import']"
-    assert message in ret.stdout
-=======
-    assert "Subcommand 'bogus-subcommand' is invalid.  One of: ['list', 'install', 'remove', 'migrate', 'export'] " \
-           "must be specified." in ret.stdout
->>>>>>> bd8a5b2e
+    assert "Subcommand 'bogus-subcommand' is invalid.  One of: ['list', 'install', 'remove', 'migrate', 'export', " \
+           "'import'] must be specified." in ret.stdout
 
 
 def test_install_bad_argument(script_runner):
