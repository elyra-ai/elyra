--- conflicted
+++ resolved
@@ -79,10 +79,6 @@
     def is_valid_processor(self, processor_type: str) -> bool:
         return processor_type in self._processors.keys()
 
-    @property
-    def processor_instances(self):
-        return list(self._processors.values())
-
 
 class PipelineProcessorManager(SingletonConfigurable):
     _registry: PipelineProcessorRegistry
@@ -98,11 +94,6 @@
 
     def is_supported_runtime(self, processor_type: str) -> bool:
         return self._registry.is_valid_processor(processor_type)
-
-    def update_component_cache(self):
-        for processor in self._registry.processor_instances:
-            if isinstance(processor.component_registry, CachedComponentRegistry):
-                processor.component_registry.update_cache()
 
     async def get_components(self, processor_type):
         processor = self._get_processor_for_runtime(processor_type)
@@ -314,11 +305,7 @@
         return self._component_parser
 
     @property
-<<<<<<< HEAD
-    def component_registry(self) -> Union[CachedComponentRegistry, ComponentRegistry]:
-=======
     def component_registry(self) -> ComponentRegistry:
->>>>>>> 383c90fc
         return self._component_registry
 
     def __init__(self, root_dir: str, component_parser: ComponentParser, **kwargs):
