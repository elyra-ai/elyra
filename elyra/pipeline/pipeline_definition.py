--- conflicted
+++ resolved
@@ -438,7 +438,6 @@
 
             self.set_component_parameter(KUBERNETES_SECRETS, secret_objects)
 
-<<<<<<< HEAD
         kubernetes_tolerations = self.get_component_parameter(KUBERNETES_TOLERATIONS)
         if kubernetes_tolerations and isinstance(kubernetes_tolerations, KeyValueList):
             tolerations_objects = []
@@ -450,7 +449,7 @@
                 tolerations_objects.append(KubernetesToleration(key, operator, value, effect))
 
             self.set_component_parameter(KUBERNETES_TOLERATIONS, tolerations_objects)
-=======
+
         kubernetes_pod_annotations = self.get_component_parameter(KUBERNETES_POD_ANNOTATIONS)
         if kubernetes_pod_annotations and isinstance(kubernetes_pod_annotations, KeyValueList):
             annotations_objects = []
@@ -460,7 +459,6 @@
                 annotations_objects.append(KubernetesAnnotation(annotation_key, annotation_value))
 
             self.set_component_parameter(KUBERNETES_POD_ANNOTATIONS, annotations_objects)
->>>>>>> 17d8aea2
 
 
 class PipelineDefinition(object):
