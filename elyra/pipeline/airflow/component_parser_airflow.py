--- conflicted
+++ resolved
@@ -66,12 +66,7 @@
         }
 
         class_name = "no_class"
-<<<<<<< HEAD
-        classes["no_class"] = {"content": [], "args": []}
         class_regex = re.compile(r"class ([\w]+[.\w]*)\(\w*\):")
-=======
-        class_regex = re.compile(r"class ([\w]+)\(\w*\):")
->>>>>>> e9e8aba8
         for line in component_definition.split('\n'):
             # Remove any inline comments (must follow the '2 preceding spaces and one following space'
             # rule). This avoids the case where the default value of an __init__ arg contains '#'.
