--- conflicted
+++ resolved
@@ -395,13 +395,7 @@
                         )
                         processed_value = "\"{{ ti.xcom_pull(task_ids='" + parent_node_name + "') }}\""
                         operation.component_params[component_property.ref] = processed_value
-<<<<<<< HEAD
-                    elif component_property.json_data_type == "boolean":
-                        operation.component_params[component_property.ref] = property_value
                     elif component_property.json_data_type == "string":
-=======
-                    elif component_property.data_type == "string":
->>>>>>> 35ff340a
                         # Add surrounding quotation marks to string value for correct rendering
                         # in jinja DAG template
                         operation.component_params[component_property.ref] = json.dumps(property_value)
@@ -450,9 +444,8 @@
                     "parent_operation_ids": operation.parent_operation_ids,
                     "component_params": operation.component_params_as_dict,
                     "operator_source": component.component_source,
-                    "is_generic_operator": operation.is_generic,
+                    "is_generic_operator": False,
                     "doc": operation.doc,
-                    "volumes": operation.mounted_volumes,
                 }
 
                 target_ops.append(target_op)
