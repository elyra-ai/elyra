#
# Copyright 2018-2022 Elyra Authors
#
# Licensed under the Apache License, Version 2.0 (the "License");
# you may not use this file except in compliance with the License.
# You may obtain a copy of the License at
#
# http://www.apache.org/licenses/LICENSE-2.0
#
# Unless required by applicable law or agreed to in writing, software
# distributed under the License is distributed on an "AS IS" BASIS,
# WITHOUT WARRANTIES OR CONDITIONS OF ANY KIND, either express or implied.
# See the License for the specific language governing permissions and
# limitations under the License.
#
from collections import OrderedDict
from datetime import datetime
import json
import os
import re
import string
import tempfile
from textwrap import dedent
import time
from typing import Any
from typing import Dict
from typing import List
from typing import Optional
from typing import Set
from typing import Union

import autopep8
from jinja2 import Environment
from jinja2 import PackageLoader
from traitlets import CUnicode
from traitlets import List as ListTrait

from elyra._version import __version__
from elyra.airflow.operator import BootscriptBuilder
from elyra.metadata.schemaspaces import RuntimeImages
from elyra.metadata.schemaspaces import Runtimes
from elyra.pipeline import pipeline_constants
from elyra.pipeline.component_catalog import ComponentCache
from elyra.pipeline.component_parameter import CustomSharedMemorySize
from elyra.pipeline.component_parameter import ElyraProperty
from elyra.pipeline.component_parameter import ElyraPropertyList
from elyra.pipeline.component_parameter import KubernetesAnnotation
from elyra.pipeline.component_parameter import KubernetesLabel
from elyra.pipeline.component_parameter import KubernetesToleration
from elyra.pipeline.component_parameter import VolumeMount
from elyra.pipeline.pipeline import GenericOperation
from elyra.pipeline.pipeline import Operation
from elyra.pipeline.pipeline import Pipeline
from elyra.pipeline.processor import PipelineProcessor
from elyra.pipeline.processor import RuntimePipelineProcessor
from elyra.pipeline.processor import RuntimePipelineProcessorResponse
from elyra.pipeline.runtime_type import RuntimeProcessorType
from elyra.util.cos import join_paths
from elyra.util.github import GithubClient

try:
    from elyra.util.gitlab import GitLabClient
except ImportError:
    pass  # Gitlab package is not installed, ignore and use only GitHub

from elyra.util.gitutil import SupportedGitTypes  # noqa:I202
from elyra.util.path import get_absolute_path


class AirflowPipelineProcessor(RuntimePipelineProcessor):
    _type = RuntimeProcessorType.APACHE_AIRFLOW
    _name = "airflow"

    # Provide users with the ability to identify a writable directory in the
    # running container where the notebook | script is executed. The location
    # must exist and be known before the container is started.
    # Defaults to `/tmp`
    WCD = os.getenv("ELYRA_WRITABLE_CONTAINER_DIR", "/tmp").strip().rstrip("/")

    # This specifies the default airflow operators included with Elyra.  Any Airflow-based
    # custom connectors should create/extend the elyra configuration file to include
    # those fully-qualified operator/class names.
    available_airflow_operators = ListTrait(
        CUnicode(),
        [
            "airflow.operators.slack_operator.SlackAPIPostOperator",
            "airflow.operators.bash_operator.BashOperator",
            "airflow.operators.email_operator.EmailOperator",
            "airflow.operators.http_operator.SimpleHttpOperator",
            "airflow.contrib.operators.spark_sql_operator.SparkSqlOperator",
            "airflow.contrib.operators.spark_submit_operator.SparkSubmitOperator",
        ],
        help="""List of available Apache Airflow operator names.

Operators available for use within Apache Airflow pipelines.  These operators must
be fully qualified (i.e., prefixed with their package names).
       """,
    ).tag(config=True)

    # Contains mappings from class to import statement for each available Airflow operator
    class_import_map = {}

    def __init__(self, **kwargs):
        super().__init__(**kwargs)
        if not self.class_import_map:  # Only need to load once
            for package in self.available_airflow_operators:
                parts = package.rsplit(".", 1)
                self.class_import_map[parts[1]] = f"from {parts[0]} import {parts[1]}"
        self.log.debug(f"class_package_map = {self.class_import_map}")

    def process(self, pipeline: Pipeline) -> None:
        """
        Submit the pipeline for execution on Apache Airflow.
        """
        t0_all = time.time()
        timestamp = datetime.now().strftime("%m%d%H%M%S")
        # Create an instance id that will be used to store
        # the pipelines' dependencies, if applicable
        pipeline_instance_id = f"{pipeline.name}-{timestamp}"

        runtime_configuration = self._get_metadata_configuration(
            schemaspace=Runtimes.RUNTIMES_SCHEMASPACE_ID, name=pipeline.runtime_config
        )
        api_endpoint = runtime_configuration.metadata.get("api_endpoint")
        cos_endpoint = runtime_configuration.metadata.get(
            "public_cos_endpoint", runtime_configuration.metadata.get("cos_endpoint")
        )
        cos_bucket = runtime_configuration.metadata.get("cos_bucket")

        git_type = SupportedGitTypes.get_instance_by_name(
            runtime_configuration.metadata.get("git_type", SupportedGitTypes.GITHUB.name)
        )
        if git_type == SupportedGitTypes.GITLAB and SupportedGitTypes.is_enabled(SupportedGitTypes.GITLAB) is False:
            raise ValueError(
                "Python package `python-gitlab` is not installed. "
                "Please install using `elyra[gitlab]` to use GitLab as DAG repository."
            )

        github_api_endpoint = runtime_configuration.metadata.get("github_api_endpoint")
        github_repo_token = runtime_configuration.metadata.get("github_repo_token")
        github_repo = runtime_configuration.metadata.get("github_repo")
        github_branch = runtime_configuration.metadata.get("github_branch")

        self.log_pipeline_info(pipeline.name, "Submitting pipeline")
        with tempfile.TemporaryDirectory() as temp_dir:
            pipeline_export_path = os.path.join(temp_dir, f"{pipeline.name}.py")

            self.log.debug(f"Creating temp directory '{temp_dir}'")

            pipeline_filepath = self.create_pipeline_file(
                pipeline=pipeline,
                pipeline_export_format="py",
                pipeline_export_path=pipeline_export_path,
                pipeline_name=pipeline.name,
                pipeline_instance_id=pipeline_instance_id,
            )

            self.log.debug(f"Uploading pipeline file '{pipeline_filepath}'")

            try:
                if git_type == SupportedGitTypes.GITHUB:
                    git_client = GithubClient(
                        server_url=github_api_endpoint, token=github_repo_token, repo=github_repo, branch=github_branch
                    )
                else:
                    git_client = GitLabClient(
                        server_url=github_api_endpoint,
                        token=github_repo_token,
                        project=github_repo,
                        branch=github_branch,
                    )

            except BaseException as be:
                raise RuntimeError(f"Unable to create a connection to {github_api_endpoint}: {str(be)}") from be

            git_client.upload_dag(pipeline_filepath, pipeline_instance_id)

            self.log.info("Waiting for Airflow Scheduler to process and start the pipeline")

            download_url = git_client.get_git_url(
                api_url=github_api_endpoint, repository_name=github_repo, repository_branch=github_branch
            )

            self.log_pipeline_info(
                pipeline.name, f"pipeline pushed to git: {download_url}", duration=(time.time() - t0_all)
            )

            if pipeline.contains_generic_operations():
                object_storage_url = f"{cos_endpoint}"
                os_path = join_paths(
                    pipeline.pipeline_parameters.get(pipeline_constants.COS_OBJECT_PREFIX), pipeline_instance_id
                )
                object_storage_path = f"/{cos_bucket}/{os_path}"
            else:
                object_storage_url = None
                object_storage_path = None

            return AirflowPipelineProcessorResponse(
                git_url=f"{download_url}",
                run_url=f"{api_endpoint}",
                object_storage_url=object_storage_url,
                object_storage_path=object_storage_path,
            )

    def export(
        self, pipeline: Pipeline, pipeline_export_format: str, pipeline_export_path: str, overwrite: bool
    ) -> str:
        """
        Export pipeline as Airflow DAG
        """
        # Verify that the AirflowPipelineProcessor supports the given export format
        self._verify_export_format(pipeline_export_format)

        timestamp = datetime.now().strftime("%m%d%H%M%S")
        # Create an instance id that will be used to store
        # the pipelines' dependencies, if applicable
        pipeline_instance_id = f"{pipeline.name}-{timestamp}"

        absolute_pipeline_export_path = get_absolute_path(self.root_dir, pipeline_export_path)

        if os.path.exists(absolute_pipeline_export_path) and not overwrite:
            raise ValueError(f"File '{absolute_pipeline_export_path}' already exists.")

        self.log_pipeline_info(pipeline.name, f"exporting pipeline as a .{pipeline_export_format} file")

        new_pipeline_file_path = self.create_pipeline_file(
            pipeline=pipeline,
            pipeline_export_format="py",
            pipeline_export_path=absolute_pipeline_export_path,
            pipeline_name=pipeline.name,
            pipeline_instance_id=pipeline_instance_id,
        )

        return new_pipeline_file_path

    def _cc_pipeline(self, pipeline: Pipeline, pipeline_name: str, pipeline_instance_id: str) -> OrderedDict:
        """
        Compile the pipeline in preparation for DAG generation
        """

        runtime_configuration = self._get_metadata_configuration(
            schemaspace=Runtimes.RUNTIMES_SCHEMASPACE_ID, name=pipeline.runtime_config
        )
        image_namespace = self._get_metadata_configuration(
            schemaspace=RuntimeImages.RUNTIME_IMAGES_SCHEMASPACE_ID, name=None
        )

        cos_endpoint = runtime_configuration.metadata.get("cos_endpoint")
        cos_username = runtime_configuration.metadata.get("cos_username")
        cos_password = runtime_configuration.metadata.get("cos_password")
        cos_secret = runtime_configuration.metadata.get("cos_secret")
        cos_bucket = runtime_configuration.metadata.get("cos_bucket")

        pipeline_instance_id = pipeline_instance_id or pipeline_name
        artifact_object_prefix = join_paths(
            pipeline.pipeline_parameters.get(pipeline_constants.COS_OBJECT_PREFIX), pipeline_instance_id
        )

        self.log_pipeline_info(
            pipeline_name,
            f"processing pipeline dependencies for upload to '{cos_endpoint}' "
            f"bucket '{cos_bucket}' folder '{artifact_object_prefix}'",
        )

        # Create dictionary that maps component Id to its ContainerOp instance
        target_ops = []

        t0_all = time.time()

        # Sort operations based on dependency graph (topological order)
        sorted_operations = PipelineProcessor._sort_operations(pipeline.operations)

        # Determine whether access to cloud storage is required and check connectivity
        for operation in sorted_operations:
            if isinstance(operation, GenericOperation):
                self._verify_cos_connectivity(runtime_configuration)
                break

        # All previous operation outputs should be propagated throughout the pipeline.
        # In order to process this recursively, the current operation's inputs should be combined
        # from its parent's inputs (which, themselves are derived from the outputs of their parent)
        # and its parent's outputs.

        PipelineProcessor._propagate_operation_inputs_outputs(pipeline, sorted_operations)

        # Scrub all node labels of invalid characters
        scrubbed_operations = self._scrub_invalid_characters_from_list(sorted_operations)
        # Generate unique names for all operations
        unique_operations = self._create_unique_node_names(scrubbed_operations)

        for operation in unique_operations:

            if isinstance(operation, GenericOperation):
                operation_artifact_archive = self._get_dependency_archive_name(operation)

                self.log.debug(f"Creating pipeline component:\n {operation} archive : {operation_artifact_archive}")

                # Collect env variables
                pipeline_envs = self._collect_envs(
                    operation, cos_secret=cos_secret, cos_username=cos_username, cos_password=cos_password
                )

                # Generate unique ELYRA_RUN_NAME value and expose it as an
                # environment variable in the container.
                # Notebook | script nodes are implemented using the kubernetes_pod_operator
                # (https://airflow.apache.org/docs/apache-airflow/1.10.12/_api/airflow/contrib/operators/kubernetes_pod_operator/index.html)
                # Environment variables that are passed to this operator are
                # pre-processed by Airflow at runtime and placeholder values (expressed as '{{ xyz }}'
                #  - see https://airflow.apache.org/docs/apache-airflow/1.10.12/macros-ref#default-variables)
                # replaced.
                if pipeline_envs is None:
                    pipeline_envs = {}
                pipeline_envs["ELYRA_RUN_NAME"] = f"{pipeline_name}-{{{{ ts_nodash }}}}"

                image_pull_policy = None
                runtime_image_pull_secret = None
                for image_instance in image_namespace:
                    if image_instance.metadata["image_name"] == operation.runtime_image:
                        if image_instance.metadata.get("pull_policy"):
                            image_pull_policy = image_instance.metadata["pull_policy"]
                        if image_instance.metadata.get("pull_secret"):
                            runtime_image_pull_secret = image_instance.metadata["pull_secret"]
                        break

                bootscript = BootscriptBuilder(
                    filename=operation.filename,
                    pipeline_name=pipeline_name,
                    cos_endpoint=cos_endpoint,
                    cos_bucket=cos_bucket,
                    cos_directory=artifact_object_prefix,
                    cos_dependencies_archive=operation_artifact_archive,
                    inputs=operation.inputs,
                    outputs=operation.outputs,
                )

                target_op = {
                    "notebook": operation.name,
                    "id": operation.id,
                    "argument_list": bootscript.container_cmd,
                    "runtime_image": operation.runtime_image,
                    "pipeline_envs": pipeline_envs,
                    "parent_operation_ids": operation.parent_operation_ids,
                    "image_pull_policy": image_pull_policy,
                    "cpu_request": operation.cpu,
                    "mem_request": operation.memory,
                    "gpu_limit": operation.gpu,
                    "operator_source": operation.filename,
                }

                if runtime_image_pull_secret is not None:
                    target_op["runtime_image_pull_secret"] = runtime_image_pull_secret

                self.log_pipeline_info(
                    pipeline_name,
                    f"processing operation dependencies for id '{operation.id}'",
                    operation_name=operation.name,
                )

                self._upload_dependencies_to_object_store(
                    runtime_configuration, pipeline_name, operation, prefix=artifact_object_prefix
                )

            else:
                # Retrieve component from cache
                component = ComponentCache.instance().get_component(self._type, operation.classifier)

                # Convert the user-entered value of certain properties according to their type
                for component_property in component.properties:
                    self.log.debug(
                        f"Processing component parameter '{component_property.name}' "
                        f"of type '{component_property.json_data_type}'"
                    )

                    # Skip properties for which no value was given
                    if component_property.ref not in operation.component_params.keys():
                        continue

                    # Get corresponding property's value from parsed pipeline
                    property_value_dict = operation.component_params.get(component_property.ref)
                    data_entry_type = property_value_dict.get("widget", None)  # one of: inputpath, file, raw data type
                    property_value = property_value_dict.get("value", None)

                    if data_entry_type == "inputpath":
                        # Path-based parameters accept an input from a parent
                        parent_node_name = self._get_node_name(
                            target_ops, json.loads(json.dumps(property_value))["value"]
                        )
                        processed_value = "\"{{ ti.xcom_pull(task_ids='" + parent_node_name + "') }}\""
                        operation.component_params[component_property.ref] = processed_value
                    else:  # Parameter is either of a raw data type or file contents
                        if data_entry_type == "file" and property_value:
                            # Read a value from a file
                            absolute_path = get_absolute_path(self.root_dir, property_value)
                            with open(absolute_path, "r") as f:
                                property_value = f.read() if os.path.getsize(absolute_path) else None

                        # If a value is not found, assign it the default value assigned in parser
                        if property_value is None:
                            property_value = component_property.value

                        # Adjust value based on data type for correct rendering in DAG template
                        if component_property.json_data_type == "string":
                            # Add surrounding quotation marks to string value
                            operation.component_params[component_property.ref] = json.dumps(property_value)
                        elif component_property.json_data_type == "object":
                            processed_value = self._process_dictionary_value(property_value)
                            operation.component_params[component_property.ref] = processed_value
                        elif component_property.json_data_type == "array":
                            processed_value = self._process_list_value(property_value)
                            operation.component_params[component_property.ref] = processed_value
                        else:  # booleans and numbers can be rendered as-is
                            operation.component_params[component_property.ref] = property_value

                # Remove inputs and outputs from params dict until support for data exchange is provided
                operation.component_params_as_dict.pop("inputs")
                operation.component_params_as_dict.pop("outputs")

                # Locate the import statement. If not found raise...
                import_stmts = []
                # Check for import statement on Component object, otherwise get from class_import_map
                import_stmt = component.import_statement or self.class_import_map.get(component.name)
                if import_stmt:
                    import_stmts.append(import_stmt)
                else:
                    # If we didn't find a mapping to the import statement, let's check if the component
                    # name includes a package prefix.  If it does, log a warning, but proceed, otherwise
                    # raise an exception.
                    if len(component.name.split(".")) > 1:  # We (presumably) have a package prefix
                        self.log.warning(
                            f"Operator '{component.name}' of node '{operation.name}' is not configured "
                            f"in the list of available Airflow operators but appears to include a "
                            f"package prefix and processing will proceed."
                        )
                    else:
                        raise ValueError(
                            f"Operator '{component.name}' of node '{operation.name}' is not configured "
                            f"in the list of available operators.  Please add the fully-qualified "
                            f"package name for '{component.name}' to the "
                            f"AirflowPipelineProcessor.available_airflow_operators configuration."
                        )

                target_op = {
                    "notebook": operation.name,
                    "id": operation.id,
                    "imports": import_stmts,
                    "class_name": component.name,
                    "parent_operation_ids": operation.parent_operation_ids,
                    "component_params": operation.component_params_as_dict,
                    "operator_source": component.component_source,
                }

            target_op.update(
                {
                    "is_generic_operator": operation.is_generic,
                    "doc": operation.doc,
                    "elyra_params": operation.elyra_params,
                }
            )
            target_ops.append(target_op)

        ordered_target_ops = OrderedDict()

        while target_ops:
            for i in range(len(target_ops)):
                target_op = target_ops.pop(0)
                if not target_op["parent_operation_ids"]:
                    ordered_target_ops[target_op["id"]] = target_op
                    self.log.debug(f"Added root node {ordered_target_ops[target_op['id']]}")
                elif all(deps in ordered_target_ops.keys() for deps in target_op["parent_operation_ids"]):
                    ordered_target_ops[target_op["id"]] = target_op
                    self.log.debug(f"Added dependent node {ordered_target_ops[target_op['id']]}")
                else:
                    target_ops.append(target_op)

        self.log_pipeline_info(pipeline_name, "pipeline dependencies processed", duration=(time.time() - t0_all))

        return ordered_target_ops

    def create_pipeline_file(
        self,
        pipeline: Pipeline,
        pipeline_export_format: str,
        pipeline_export_path: str,
        pipeline_name: str,
        pipeline_instance_id: str,
    ) -> str:
        """
        Convert the pipeline to an Airflow DAG and store it in pipeline_export_path.
        """

        self.log.info(f"Creating pipeline definition as a .{pipeline_export_format} file")
        if pipeline_export_format == "json":
            with open(pipeline_export_path, "w", encoding="utf-8") as file:
                json.dump(pipeline_export_path, file, ensure_ascii=False, indent=4)
        else:
            # Load template from installed elyra package
            loader = PackageLoader("elyra", "templates/airflow")
            template_env = Environment(loader=loader)

            template_env.filters["regex_replace"] = lambda x: AirflowPipelineProcessor.scrub_invalid_characters(x)
            template = template_env.get_template("airflow_template.jinja2")

            ordered_ops = self._cc_pipeline(pipeline, pipeline_name, pipeline_instance_id)
            runtime_configuration = self._get_metadata_configuration(
                schemaspace=Runtimes.RUNTIMES_SCHEMASPACE_ID, name=pipeline.runtime_config
            )
            user_namespace = runtime_configuration.metadata.get("user_namespace", "default")
            cos_secret = runtime_configuration.metadata.get("cos_secret")

            pipeline_description = pipeline.description
            if pipeline_description is None:
                pipeline_description = f"Created with Elyra {__version__} pipeline editor using `{pipeline.source}`."

            python_output = template.render(
                operations_list=ordered_ops,
                pipeline_name=pipeline_instance_id,
                user_namespace=user_namespace,
                cos_secret=cos_secret if any(op.get("is_generic_operator") for op in ordered_ops.values()) else None,
                kube_config_path=None,
                is_paused_upon_creation="False",
                in_cluster="True",
                pipeline_description=pipeline_description,
                processor=self,
            )

            # Write to python file and fix formatting
            with open(pipeline_export_path, "w") as fh:
                # Defer the import to postpone logger messages: https://github.com/psf/black/issues/2058
                import black

                autopep_output = autopep8.fix_code(python_output)
                output_to_file = black.format_str(autopep_output, mode=black.FileMode())

                fh.write(output_to_file)

        return pipeline_export_path

    def _create_unique_node_names(self, operation_list: List[Operation]) -> List[Operation]:
        unique_names = {}
        for operation in operation_list:
            # Ensure operation name is unique
            new_name = operation.name
            while new_name in unique_names:
                new_name = f"{operation.name}_{unique_names[operation.name]}"
                unique_names[operation.name] += 1
            operation.name = new_name

            unique_names[operation.name] = 1

        return operation_list

    def _scrub_invalid_characters_from_list(self, operation_list: List[Operation]) -> List[Operation]:
        for operation in operation_list:
            operation.name = AirflowPipelineProcessor.scrub_invalid_characters(operation.name)

        return operation_list

    @staticmethod
    def scrub_invalid_characters(name: str) -> str:
        chars = re.escape(string.punctuation)
        clean_name = re.sub(r"[" + chars + "\\s]", "_", name)  # noqa E226
        return clean_name

    def _process_dictionary_value(self, value: str) -> Union[Dict, str]:
        """
        For component parameters of type dictionary, if a string value is returned from the superclass
        method, it must be converted to include surrounding quotation marks for correct rendering
        in jinja DAG template.
        """
        converted_value = super()._process_dictionary_value(value)
        if isinstance(converted_value, str):
            converted_value = json.dumps(converted_value)
        return converted_value

    def _process_list_value(self, value: str) -> Union[List, str]:
        """
        For component parameters of type list, if a string value is returned from the superclass
        method, it must be converted to include surrounding quotation marks for correct rendering
        in jinja DAG template.
        """
        converted_value = super()._process_list_value(value)
        if isinstance(converted_value, str):
            converted_value = json.dumps(converted_value)
        return converted_value

    def _get_node_name(self, operations_list: list, node_id: str) -> Optional[str]:
        for operation in operations_list:
            if operation["id"] == node_id:
                return operation["notebook"]
        return None

    def render_volumes(self, elyra_parameters: Dict[str, ElyraProperty]) -> str:
        """
        Render volumes defined for an operation for use in the Airflow DAG template
        :returns: a string literal containing the python code to be rendered in the DAG
        """
        str_to_render = ""
        for v in elyra_parameters.get(pipeline_constants.MOUNTED_VOLUMES, []):
            str_to_render += f"""
                Volume(name="{v.pvc_name}", configs={{"persistentVolumeClaim": {{"claimName": "{v.pvc_name}"}}}}),"""
        # set custom shared memory size
        shm = elyra_parameters.get(pipeline_constants.KUBERNETES_SHARED_MEM_SIZE)
        if shm is not None and shm.size:
            config = f"""configs={{"emptyDir": {{"medium": "Memory", "sizeLimit": "{shm.size}{shm.units}"}}}}"""
            str_to_render += f"""
                Volume(name="shm", {config}),"""
        return dedent(str_to_render)

    def render_mounts(self, elyra_parameters: Dict[str, ElyraProperty]) -> str:
        """
        Render volume mounts defined for an operation for use in the Airflow DAG template
        :returns: a string literal containing the python code to be rendered in the DAG
        """
        str_to_render = ""
        for v in elyra_parameters.get(pipeline_constants.MOUNTED_VOLUMES, []):
            str_to_render += f"""
<<<<<<< HEAD
                 VolumeMount(name="{v.pvc_name}", mount_path="{v.path}", sub_path=None, read_only=False),"""
        # set custom shared memory size
        shm = elyra_parameters.get(pipeline_constants.KUBERNETES_SHARED_MEM_SIZE)
        if shm is not None and shm.size:
            str_to_render += """
                 VolumeMount(name="shm", mount_path="/dev/shm", sub_path=None, read_only=False),"""

=======
                 VolumeMount(name="{v.pvc_name}", mount_path="{v.path}",
                 sub_path="{v.sub_path}", read_only={v.read_only}),"""
>>>>>>> 3e33fdc4
        return dedent(str_to_render)

    def render_secrets(self, elyra_parameters: Dict[str, ElyraProperty], cos_secret: Optional[str]) -> str:
        """
        Render Kubernetes secrets defined for an operation for use in the Airflow DAG template
        :returns: a string literal containing the python code to be rendered in the DAG
        """
        str_to_render = ""
        if cos_secret:
            str_to_render += f"""
                Secret("env", "AWS_ACCESS_KEY_ID", "{cos_secret}", "AWS_ACCESS_KEY_ID"),
                Secret("env", "AWS_SECRET_ACCESS_KEY", "{cos_secret}", "AWS_SECRET_ACCESS_KEY"),"""
        for s in elyra_parameters.get(pipeline_constants.KUBERNETES_SECRETS, []):
            str_to_render += f"""
                Secret("env", "{s.env_var}", "{s.name}", "{s.key}"),"""
        return dedent(str_to_render)

    def render_annotations(self, elyra_parameters: Dict[str, ElyraProperty]) -> Dict:
        """
        Render Kubernetes annotations defined for an operation for use in the Airflow DAG template
        :returns: a string literal containing the python code to be rendered in the DAG
        """
        annotations = elyra_parameters.get(pipeline_constants.KUBERNETES_POD_ANNOTATIONS, ElyraPropertyList([]))
        return {key: value or "" for key, value in annotations.to_dict().items()}

    def render_labels(self, elyra_parameters: Dict[str, ElyraProperty]) -> Dict:
        """
        Render Kubernetes labels defined for an operation for use in the Airflow DAG template
        :returns: a string literal containing the python code to be rendered in the DAG
        """
        labels = elyra_parameters.get(pipeline_constants.KUBERNETES_POD_LABELS, ElyraPropertyList([]))
        return {key: value or "" for key, value in labels.to_dict().items()}

    def render_tolerations(self, elyra_parameters: Dict[str, ElyraProperty]):
        """
        Render any Kubernetes tolerations defined for an operation for use in the Airflow DAG template
        :returns: a string literal containing the python code to be rendered in the DAG
        """
        str_to_render = ""
        for t in elyra_parameters.get(pipeline_constants.KUBERNETES_TOLERATIONS, []):
            key = f'"{t.key}"' if t.key is not None else t.key
            value = f'"{t.value}"' if t.value is not None else t.value
            effect = f'"{t.effect}"' if t.effect is not None else t.effect
            str_to_render += f"""
                {{"key": {key}, "operator": "{t.operator}", "value": {value}, "effect": {effect}}},"""
        return dedent(str_to_render)

    def render_elyra_owned_properties(self, elyra_parameters: Dict[str, ElyraProperty]):
        """
        Build the KubernetesExecutor object for the given operation for use in the DAG.
        """
        kubernetes_executor = {}
        for value in elyra_parameters.values():
            if isinstance(value, (ElyraProperty, ElyraPropertyList)):
                value.add_to_execution_object(runtime_processor=self, execution_object=kubernetes_executor)

        return {"KubernetesExecutor": kubernetes_executor} if kubernetes_executor else {}

    def add_mounted_volume(self, instance: VolumeMount, execution_object: Any, **kwargs) -> None:
        """Add VolumeMount instance to the execution object for the given runtime processor"""
        if "volumes" not in execution_object:
            execution_object["volumes"] = []
        if "volume_mounts" not in execution_object:
            execution_object["volume_mounts"] = []
        execution_object["volumes"].append(
            {
                "name": instance.pvc_name,
                "persistentVolumeClaim": {"claimName": instance.pvc_name},
            }
        )
        execution_object["volume_mounts"].append(
            {
                "mountPath": instance.path,
                "name": instance.pvc_name,
                "sub_path": instance.sub_path,
                "read_only": instance.read_only,
            }
        )

    def add_kubernetes_pod_annotation(self, instance: KubernetesAnnotation, execution_object: Any, **kwargs) -> None:
        """Add KubernetesAnnotation instance to the execution object for the given runtime processor"""
        if "annotations" not in execution_object:
            execution_object["annotations"] = {}
        execution_object["annotations"][instance.key] = instance.value or ""

    def add_kubernetes_pod_label(self, instance: KubernetesLabel, execution_object: Any, **kwargs) -> None:
        """Add KubernetesLabel instance to the execution object for the given runtime processor"""
        if "labels" not in execution_object:
            execution_object["labels"] = {}
        execution_object["labels"][instance.key] = instance.value or ""

    def add_kubernetes_toleration(self, instance: KubernetesToleration, execution_object: Any, **kwargs) -> None:
        """Add KubernetesToleration instance to the execution object for the given runtime processor"""
        if "tolerations" not in execution_object:
            execution_object["tolerations"] = []
        execution_object["tolerations"].append(
            {
                "key": instance.key,
                "operator": instance.operator,
                "value": instance.value,
                "effect": instance.effect,
            }
        )

    def add_custom_shared_memory_size(self, instance: CustomSharedMemorySize, execution_object: Any, **kwargs) -> None:
        """Add CustomSharedMemorySize instance to the execution object for the given runtime processor"""

        if not instance.size:
            return

        if "volumes" not in execution_object:
            execution_object["volumes"] = []
        if "volume_mounts" not in execution_object:
            execution_object["volume_mounts"] = []
        execution_object["volumes"].append(
            {
                "name": "shm",
                "emptyDir": {"medium": "Memory", "sizeLimit": f"{instance.size}{instance.units}"},
            }
        )
        execution_object["volume_mounts"].append(
            {"mountPath": "/dev/shm", "name": "shm", "sub_path": None, "read_only": False},
        )

    @property
    def supported_properties(self) -> Set[str]:
        """A list of Elyra-owned properties supported by this runtime processor."""
        return [
            pipeline_constants.ENV_VARIABLES,
            pipeline_constants.KUBERNETES_SECRETS,
            pipeline_constants.MOUNTED_VOLUMES,
            pipeline_constants.KUBERNETES_POD_ANNOTATIONS,
            pipeline_constants.KUBERNETES_POD_LABELS,
            pipeline_constants.KUBERNETES_TOLERATIONS,
            pipeline_constants.KUBERNETES_SHARED_MEM_SIZE,
        ]


class AirflowPipelineProcessorResponse(RuntimePipelineProcessorResponse):

    _type = RuntimeProcessorType.APACHE_AIRFLOW
    _name = "airflow"

    def __init__(self, git_url, run_url, object_storage_url, object_storage_path):
        super().__init__(run_url, object_storage_url, object_storage_path)
        self.git_url = git_url

    def to_json(self):
        response = super().to_json()
        response["git_url"] = self.git_url
        return response<|MERGE_RESOLUTION|>--- conflicted
+++ resolved
@@ -614,18 +614,8 @@
         str_to_render = ""
         for v in elyra_parameters.get(pipeline_constants.MOUNTED_VOLUMES, []):
             str_to_render += f"""
-<<<<<<< HEAD
-                 VolumeMount(name="{v.pvc_name}", mount_path="{v.path}", sub_path=None, read_only=False),"""
-        # set custom shared memory size
-        shm = elyra_parameters.get(pipeline_constants.KUBERNETES_SHARED_MEM_SIZE)
-        if shm is not None and shm.size:
-            str_to_render += """
-                 VolumeMount(name="shm", mount_path="/dev/shm", sub_path=None, read_only=False),"""
-
-=======
                  VolumeMount(name="{v.pvc_name}", mount_path="{v.path}",
                  sub_path="{v.sub_path}", read_only={v.read_only}),"""
->>>>>>> 3e33fdc4
         return dedent(str_to_render)
 
     def render_secrets(self, elyra_parameters: Dict[str, ElyraProperty], cos_secret: Optional[str]) -> str:
