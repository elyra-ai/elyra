#
# Copyright 2018-2021 Elyra Authors
#
# Licensed under the Apache License, Version 2.0 (the "License");
# you may not use this file except in compliance with the License.
# You may obtain a copy of the License at
#
# http://www.apache.org/licenses/LICENSE-2.0
#
# Unless required by applicable law or agreed to in writing, software
# distributed under the License is distributed on an "AS IS" BASIS,
# WITHOUT WARRANTIES OR CONDITIONS OF ANY KIND, either express or implied.
# See the License for the specific language governing permissions and
# limitations under the License.
#
import os
from types import SimpleNamespace

import jupyter_core.paths
import pytest

from elyra.metadata.manager import MetadataManager
from elyra.metadata.metadata import Metadata
from elyra.metadata.schemaspaces import ComponentRegistries
from elyra.pipeline.airflow.component_parser_airflow import AirflowComponentParser
from elyra.pipeline.component import FilesystemComponentReader
from elyra.pipeline.component import UrlComponentReader
from elyra.pipeline.component_registry import ComponentRegistry

COMPONENT_CATALOG_DIRECTORY = os.path.join(jupyter_core.paths.ENV_JUPYTER_PATH[0], 'components')


@pytest.fixture
def invalid_url(request):
    return request.param


def _get_resource_path(filename):
    root = os.path.realpath(os.path.join(os.getcwd(), os.path.dirname(__file__)))
    resource_path = os.path.join(root, '../../tests', 'resources', 'components', filename)
    resource_path = os.path.normpath(resource_path)

    return resource_path


def test_component_registry_can_load_components_from_registries():
    component_parser = AirflowComponentParser()
    component_registry = ComponentRegistry(component_parser)

    components = component_registry.get_all_components()
    assert len(components) > 0


def test_modify_component_registries():
    # Get initial set of components from the current active registries
    parser = AirflowComponentParser()
    component_registry = ComponentRegistry(parser, caching_enabled=False)
    initial_components = component_registry.get_all_components()

<<<<<<< HEAD
    metadata_manager = MetadataManager(schemaspace=ComponentRegistries.COMPONENT_REGISTRIES_SCHEMASPACE_ID)
=======
    # Components must be sorted by id for the equality comparison with later component lists
    initial_components = sorted(initial_components, key=lambda component: component.id)

    metadata_manager = MetadataManager(namespace=MetadataManager.NAMESPACE_COMPONENT_REGISTRIES)
>>>>>>> 3cbad62e

    # Create new registry instance with a single URL-based component
    paths = ["https://raw.githubusercontent.com/elyra-ai/elyra/master/elyra/pipeline/tests/resources/components/"
             "airflow_test_operator.py"]

    instance_metadata = {
        "description": "A test registry",
        "runtime": "airflow",
        "categories": ["New Components"],
        "location_type": "URL",
        "paths": paths
    }
    registry_instance = Metadata(schema_name="component-registry",
                                 name="new_registry",
                                 display_name="New Registry",
                                 metadata=instance_metadata)

    metadata_manager.create("new_registry", registry_instance)

    # Get new set of components from all active registries, including added test registry
    added_components = component_registry.get_all_components()
    assert len(added_components) > len(initial_components)

    added_component_names = [component.name for component in added_components]
    assert 'TestOperator' in added_component_names
    assert 'TestOperatorNoInputs' not in added_component_names

    # Modify the test registry to add an additional path to
    paths.append("https://raw.githubusercontent.com/elyra-ai/elyra/master/elyra/pipeline/tests/resources/components"
                 "/airflow_test_operator_no_inputs.py")
    metadata_manager.update("new_registry", registry_instance)

    # Get set of components from all active registries, including modified test registry
    modified_components = component_registry.get_all_components()
    assert len(modified_components) > len(added_components)

    modified_component_names = [component.name for component in modified_components]
    assert 'TestOperator' in modified_component_names
    assert 'TestOperatorNoInputs' in modified_component_names

    # Delete the test registry
    metadata_manager.remove("new_registry")
    post_delete_components = component_registry.get_all_components()
    post_delete_components = sorted(post_delete_components, key=lambda component: component.id)
    assert len(post_delete_components) == len(initial_components)

    # Check that the list of component ids is the same as before addition of the test registry
    initial_component_ids = [component.id for component in initial_components]
    post_delete_component_ids = [component.id for component in post_delete_components]
    assert post_delete_component_ids == initial_component_ids

    # Check that component palette is the same as before addition of the test registry
    initial_palette = ComponentRegistry.to_canvas_palette(post_delete_components)
    post_delete_palette = ComponentRegistry.to_canvas_palette(initial_components)
    assert initial_palette == post_delete_palette


def test_directory_based_component_registry():
    # Get initial set of components from the current active registries
    parser = AirflowComponentParser()
    component_registry = ComponentRegistry(parser, caching_enabled=False)
    initial_components = component_registry.get_all_components()

    metadata_manager = MetadataManager(schemaspace=ComponentRegistries.COMPONENT_REGISTRIES_SCHEMASPACE_ID)

    # Create new directory-based registry instance with components in ../../test/resources/components
    registry_path = _get_resource_path('')
    instance_metadata = {
        "description": "A test registry",
        "runtime": "airflow",
        "categories": ["New Components"],
        "location_type": "Directory",
        "paths": [registry_path]
    }
    registry_instance = Metadata(schema_name="component-registry",
                                 name="new_registry",
                                 display_name="New Registry",
                                 metadata=instance_metadata)

    metadata_manager.create("new_registry", registry_instance)

    # Get new set of components from all active registries, including added test registry
    added_components = component_registry.get_all_components()
    assert len(added_components) > len(initial_components)

    # Check that all relevant components from the new registry have been added
    added_component_names = [component.name for component in added_components]
    assert 'TestOperator' in added_component_names
    assert 'TestOperatorNoInputs' in added_component_names

    # Remove the test instance
    metadata_manager.remove("new_registry")


def test_parse_airflow_component_file():
    # Define the appropriate reader for a filesystem-type component definition
    airflow_supported_file_types = [".py"]
    reader = FilesystemComponentReader(airflow_supported_file_types)

    path = _get_resource_path('airflow_test_operator.py')

    # Read contents of given path -- read_component_definition() returns a
    # a dictionary of component definition content indexed by path
    component_definition = reader.read_component_definition(path, {})[path]

    # Build entry for parsing
    entry = {
        "location_type": reader.resource_type,
        "location": path,
        "categories": ["Test"],
        "component_definition": component_definition
    }
    component_entry = SimpleNamespace(**entry)

    # Parse the component entry
    parser = AirflowComponentParser()
    component = parser.parse(component_entry)[0]
    properties_json = ComponentRegistry.to_canvas_properties(component)

    # Ensure component parameters are prefixed (and system parameters are not), and hold correct values
    assert properties_json['current_parameters']['label'] == ''
    assert properties_json['current_parameters']['component_source'] == component_entry.location
    assert properties_json['current_parameters']['elyra_test_string_no_default'] == ''
    assert properties_json['current_parameters']['elyra_test_string_default_value'] == 'default'
    assert properties_json['current_parameters']['elyra_test_string_default_empty'] == ''

    assert properties_json['current_parameters']['elyra_test_bool_default'] is False
    assert properties_json['current_parameters']['elyra_test_bool_false'] is False
    assert properties_json['current_parameters']['elyra_test_bool_true'] is True

    assert properties_json['current_parameters']['elyra_test_int_default'] == 0
    assert properties_json['current_parameters']['elyra_test_int_zero'] == 0
    assert properties_json['current_parameters']['elyra_test_int_non_zero'] == 1

    assert properties_json['current_parameters']['elyra_test_dict_default'] == ''  # {}
    assert properties_json['current_parameters']['elyra_test_list_default'] == ''  # []

    # Ensure that type information is inferred correctly
    unusual_dict_property = next(prop for prop in properties_json['uihints']['parameter_info']
                                 if prop.get('parameter_ref') == 'elyra_test_unusual_type_dict')
    assert unusual_dict_property['data']['format'] == "dictionary"

    unusual_list_property = next(prop for prop in properties_json['uihints']['parameter_info']
                                 if prop.get('parameter_ref') == 'elyra_test_unusual_type_list')
    assert unusual_list_property['data']['format'] == "list"

    unusual_string_property = next(prop for prop in properties_json['uihints']['parameter_info']
                                   if prop.get('parameter_ref') == 'elyra_test_unusual_type_string')
    assert unusual_string_property['data']['format'] == "string"

    no_type_property = next(prop for prop in properties_json['uihints']['parameter_info']
                            if prop.get('parameter_ref') == 'elyra_test_unusual_type_notgiven')
    assert no_type_property['data']['format'] == "string"

    # Ensure descriptions are rendered properly with type hint in parentheses
    assert unusual_dict_property['description']['default'] == "The test command description "\
                                                              "(type: a dictionary of arrays)"
    assert unusual_list_property['description']['default'] == "The test command description (type: a list of strings)"
    assert unusual_string_property['description']['default'] == "The test command description (type: a string)"
    assert no_type_property['description']['default'] == "The test command description (type: string)"


def test_parse_airflow_component_url():
    # Define the appropriate reader for a Url-type component definition
    airflow_supported_file_types = [".py"]
    reader = UrlComponentReader(airflow_supported_file_types)

    path = 'https://raw.githubusercontent.com/apache/airflow/1.10.15/airflow/operators/bash_operator.py'  # noqa: E501

    # Read contents of given path -- read_component_definition() returns a
    # a dictionary of component definition content indexed by path
    component_definition = reader.read_component_definition(path, {})[path]

    # Build entry for parsing
    entry = {
        "location_type": reader.resource_type,
        "location": path,
        "categories": ["Test"],
        "component_definition": component_definition
    }
    component_entry = SimpleNamespace(**entry)

    # Parse the component entry
    parser = AirflowComponentParser()
    component = parser.parse(component_entry)[0]
    properties_json = ComponentRegistry.to_canvas_properties(component)

    # Ensure component parameters are prefixed, and system parameters are not, and hold correct values
    assert properties_json['current_parameters']['label'] == ''
    assert properties_json['current_parameters']['component_source'] == component_entry.location
    assert properties_json['current_parameters']['elyra_bash_command'] == ''
    assert properties_json['current_parameters']['elyra_xcom_push'] is False
    assert properties_json['current_parameters']['elyra_env'] == ''  # {}
    assert properties_json['current_parameters']['elyra_output_encoding'] == 'utf-8'


def test_parse_airflow_component_file_no_inputs():
    # Define the appropriate reader for a filesystem-type component definition
    airflow_supported_file_types = [".py"]
    reader = FilesystemComponentReader(airflow_supported_file_types)

    path = _get_resource_path('airflow_test_operator_no_inputs.py')

    # Read contents of given path -- read_component_definition() returns a
    # a dictionary of component definition content indexed by path
    component_definition = reader.read_component_definition(path, {})[path]

    # Build entry for parsing
    entry = {
        "location_type": reader.resource_type,
        "location": path,
        "categories": ["Test"],
        "component_definition": component_definition
    }
    component_entry = SimpleNamespace(**entry)

    # Parse the component entry
    parser = AirflowComponentParser()
    component = parser.parse(component_entry)[0]
    properties_json = ComponentRegistry.to_canvas_properties(component)

    # Properties JSON should only include the two parameters common to every
    # component:'label' and 'component_source'
    num_common_params = 2
    assert len(properties_json['current_parameters'].keys()) == num_common_params
    assert len(properties_json['parameters']) == num_common_params
    assert len(properties_json['uihints']['parameter_info']) == num_common_params
    assert len(properties_json['uihints']['group_info'][0]['group_info']) == num_common_params

    # Ensure that template still renders the two common parameters correctly
    assert properties_json['current_parameters']['label'] == ""
    assert properties_json['current_parameters']['component_source'] == component_entry.location


@pytest.mark.parametrize('invalid_url', [
    'https://nourl.py',  # test an invalid host
    'https://raw.githubusercontent.com/elyra-ai/elyra/master/elyra/\
     pipeline/tests/resources/components/invalid_file.py'  # test an invalid file
], indirect=True)
async def test_parse_components_invalid_url(invalid_url):
    # Define the appropriate reader for a Url-type component definition
    airflow_supported_file_types = [".py"]
    reader = UrlComponentReader(airflow_supported_file_types)

    # Get path to an invalid component definition file and read contents
    component_definition = reader.read_component_definition(invalid_url, {})
    assert component_definition == {}

    # Build entry for parsing
    entry = {
        "location_type": reader.resource_type,
        "location": invalid_url,
        "categories": ["Test"],
        "component_definition": component_definition
    }
    component_entry = SimpleNamespace(**entry)

    # Parse the component entry
    parser = AirflowComponentParser()
    component = parser.parse(component_entry)
    assert component is None<|MERGE_RESOLUTION|>--- conflicted
+++ resolved
@@ -57,14 +57,10 @@
     component_registry = ComponentRegistry(parser, caching_enabled=False)
     initial_components = component_registry.get_all_components()
 
-<<<<<<< HEAD
-    metadata_manager = MetadataManager(schemaspace=ComponentRegistries.COMPONENT_REGISTRIES_SCHEMASPACE_ID)
-=======
     # Components must be sorted by id for the equality comparison with later component lists
     initial_components = sorted(initial_components, key=lambda component: component.id)
 
-    metadata_manager = MetadataManager(namespace=MetadataManager.NAMESPACE_COMPONENT_REGISTRIES)
->>>>>>> 3cbad62e
+    metadata_manager = MetadataManager(schemaspace=ComponentRegistries.COMPONENT_REGISTRIES_SCHEMASPACE_ID)
 
     # Create new registry instance with a single URL-based component
     paths = ["https://raw.githubusercontent.com/elyra-ai/elyra/master/elyra/pipeline/tests/resources/components/"
