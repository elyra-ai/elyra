#
# Copyright 2018-2022 Elyra Authors
#
# Licensed under the Apache License, Version 2.0 (the "License");
# you may not use this file except in compliance with the License.
# You may obtain a copy of the License at
#
# http://www.apache.org/licenses/LICENSE-2.0
#
# Unless required by applicable law or agreed to in writing, software
# distributed under the License is distributed on an "AS IS" BASIS,
# WITHOUT WARRANTIES OR CONDITIONS OF ANY KIND, either express or implied.
# See the License for the specific language governing permissions and
# limitations under the License.
#
from dataclasses import asdict as dataclass_asdict
from dataclasses import dataclass
from dataclasses import is_dataclass
import json
import os
import sys
from typing import Any
from typing import Dict
from typing import List
from typing import Optional

from elyra.pipeline.pipeline_constants import ENV_VARIABLES
from elyra.pipeline.pipeline_constants import KUBERNETES_SECRETS
from elyra.pipeline.pipeline_constants import KUBERNETES_TOLERATIONS
from elyra.pipeline.pipeline_constants import MOUNTED_VOLUMES

# TODO: Make pipeline version available more widely
# as today is only available on the pipeline editor
PIPELINE_CURRENT_VERSION = 7
PIPELINE_CURRENT_SCHEMA = 3.0


class Operation(object):
    """
    Represents a single operation in a pipeline representing a third-party component
    """

    generic_node_types = ["execute-notebook-node", "execute-python-node", "execute-r-node"]

    @classmethod
    def create_instance(
        cls,
        id: str,
        type: str,
        name: str,
        classifier: str,
        parent_operation_ids: Optional[List[str]] = None,
        component_params: Optional[Dict[str, Any]] = None,
    ) -> "Operation":
        """Class method that creates the appropriate instance of Operation based on inputs."""

        if Operation.is_generic_operation(classifier):
            return GenericOperation(
                id, type, name, classifier, parent_operation_ids=parent_operation_ids, component_params=component_params
            )
        return Operation(
            id, type, name, classifier, parent_operation_ids=parent_operation_ids, component_params=component_params
        )

    def __init__(
        self,
        id: str,
        type: str,
        name: str,
        classifier: str,
        parent_operation_ids: Optional[List[str]] = None,
        component_params: Optional[Dict[str, Any]] = None,
    ):
        """
        :param id: Generated UUID, 128 bit number used as a unique identifier
                   e.g. 123e4567-e89b-12d3-a456-426614174000
        :param type: The type of node e.g. execution_node
        :param classifier: indicates the operation's class
        :param name: The name of the operation
        :param parent_operation_ids: List of parent operation 'ids' required to execute prior to this operation
        :param component_params: dictionary of parameter key:value pairs that are used in the creation of a
                                 a non-standard operation instance
        """

        # Validate that the operation has all required properties
        if not id:
            raise ValueError("Invalid pipeline operation: Missing field 'operation id'.")
        if not type:
            raise ValueError("Invalid pipeline operation: Missing field 'operation type'.")
        if not classifier:
            raise ValueError("Invalid pipeline operation: Missing field 'operation classifier'.")
        if not name:
            raise ValueError("Invalid pipeline operation: Missing field 'operation name'.")

        self._id = id
        self._type = type
        self._classifier = classifier
        self._name = name
        self._parent_operation_ids = parent_operation_ids or []
        self._component_params = component_params or {}
        self._doc = None

        self._mounted_volumes = []
        param_volumes = component_params.get(MOUNTED_VOLUMES)
        if (
            param_volumes is not None
            and isinstance(param_volumes, list)
            and (len(param_volumes) == 0 or isinstance(param_volumes[0], VolumeMount))
        ):
<<<<<<< HEAD
            # The mounted_volumes property is the Elyra system property (ie, not defined in the component
=======
            # The mounted_volumes property is an Elyra system property (ie, not defined in the component
>>>>>>> 334a3bb9
            # spec) and must be removed from the component_params dict
            self._mounted_volumes = self._component_params.pop(MOUNTED_VOLUMES, [])

        self._kubernetes_tolerations = []
        param_tolerations = component_params.get(KUBERNETES_TOLERATIONS)
        if (
            param_tolerations is not None
            and isinstance(param_tolerations, list)
            and (len(param_tolerations) == 0 or isinstance(param_tolerations[0], KubernetesToleration))
        ):
            # The kubernetes_tolerations property is the Elyra system property (ie, not defined in the component
            # spec) and must be removed from the component_params dict
            self._kubernetes_tolerations = self._component_params.pop(KUBERNETES_TOLERATIONS, [])

        # Scrub the inputs and outputs lists
        self._component_params["inputs"] = Operation._scrub_list(component_params.get("inputs", []))
        self._component_params["outputs"] = Operation._scrub_list(component_params.get("outputs", []))

    @property
    def id(self) -> str:
        return self._id

    @property
    def type(self) -> str:
        return self._type

    @property
    def classifier(self) -> str:
        return self._classifier

    @property
    def name(self) -> str:
        return self._name

    @name.setter
    def name(self, value: str):
        self._name = value

    @property
    def doc(self) -> str:
        return self._doc

    @doc.setter
    def doc(self, value: str):
        self._doc = value

    @property
    def parent_operation_ids(self) -> List[str]:
        return self._parent_operation_ids

    @property
    def component_params(self) -> Optional[Dict[str, Any]]:
        return self._component_params

    @property
    def component_params_as_dict(self) -> Dict[str, Any]:
        return self._component_params or {}

    @property
    def mounted_volumes(self) -> List["VolumeMount"]:
        return self._mounted_volumes

    @property
    def kubernetes_tolerations(self) -> List["KubernetesToleration"]:
        return self._kubernetes_tolerations

    @property
    def inputs(self) -> Optional[List[str]]:
        return self._component_params.get("inputs")

    @inputs.setter
    def inputs(self, value: List[str]):
        self._component_params["inputs"] = value

    @property
    def outputs(self) -> Optional[List[str]]:
        return self._component_params.get("outputs")

    @property
    def is_generic(self) -> bool:
        return isinstance(self, GenericOperation)

    @outputs.setter
    def outputs(self, value: List[str]):
        self._component_params["outputs"] = value

    def __eq__(self, other: "Operation") -> bool:
        if isinstance(self, other.__class__):
            return (
                self.id == other.id
                and self.type == other.type
                and self.classifier == other.classifier
                and self.name == other.name
                and self.parent_operation_ids == other.parent_operation_ids
                and self.component_params == other.component_params
            )
        return False

    def __str__(self) -> str:
        params = ""
        for key, value in self.component_params_as_dict.items():
            params += f"\t{key}: {value}, \n"

        return (
            f"componentID : {self.id} \n "
            f"name : {self.name} \n "
            f"parent_operation_ids : {self.parent_operation_ids} \n "
            f"component_parameters: {{\n{params}}} \n"
        )

    @staticmethod
    def _scrub_list(dirty: Optional[List[Optional[str]]]) -> List[str]:
        """
        Clean an existing list by filtering out None and empty string values
        :param dirty: a List of values
        :return: a clean list without None or empty string values
        """
        if not dirty:
            return []
        return [clean for clean in dirty if clean]

    @staticmethod
    def is_generic_operation(operation_classifier) -> bool:
        return operation_classifier in Operation.generic_node_types


class GenericOperation(Operation):
    """
    Represents a single operation in a pipeline representing a generic (built-in) component
    """

    def __init__(
        self,
        id: str,
        type: str,
        name: str,
        classifier: str,
        parent_operation_ids: Optional[List[str]] = None,
        component_params: Optional[Dict[str, Any]] = None,
    ):
        """
        :param id: Generated UUID, 128 bit number used as a unique identifier
                   e.g. 123e4567-e89b-12d3-a456-426614174000
        :param type: The type of node e.g. execution_node
        :param classifier: indicates the operation's class
        :param name: The name of the operation
        :param parent_operation_ids: List of parent operation 'ids' required to execute prior to this operation
        :param component_params: dictionary of parameter key:value pairs that are used in the creation of a
                                 a non-standard operation instance

        Component_params for "generic components" (i.e., those with one of the following classifier values:
        ["execute-notebook-node", "execute-python-node", "execute-r-node"]) can expect to have the following
        entries.
                filename: The relative path to the source file in the users local environment
                         to be executed e.g. path/to/file.ext
                runtime_image: The DockerHub image to be used for the operation
                               e.g. user/docker_image_name:tag
                dependencies: List of local files/directories needed for the operation to run
                             and packaged into each operation's dependency archive
                include_subdirectories: Include or Exclude subdirectories when packaging our 'dependencies'
                env_vars: List of Environmental variables to set in the container image
                         e.g. FOO="BAR"
                inputs: List of files to be consumed by this operation, produced by parent operation(s)
                outputs: List of files produced by this operation to be included in a child operation(s)
                cpu: number of cpus requested to run the operation
                memory: amount of memory requested to run the operation (in Gi)
                gpu: number of gpus requested to run the operation
        Entries for other (non-built-in) component types are a function of the respective component.
        """

        super().__init__(
            id, type, name, classifier, parent_operation_ids=parent_operation_ids, component_params=component_params
        )

        if not component_params.get("filename"):
            raise ValueError("Invalid pipeline operation: Missing field 'operation filename'.")
        if not component_params.get("runtime_image"):
            raise ValueError("Invalid pipeline operation: Missing field 'operation runtime image'.")
        if component_params.get("cpu") and not self._validate_range(component_params.get("cpu"), min_value=1):
            raise ValueError("Invalid pipeline operation: CPU must be a positive value or None")
        if component_params.get("gpu") and not self._validate_range(component_params.get("gpu"), min_value=0):
            raise ValueError("Invalid pipeline operation: GPU must be a positive value or None")
        if component_params.get("memory") and not self._validate_range(component_params.get("memory"), min_value=1):
            raise ValueError("Invalid pipeline operation: Memory must be a positive value or None")

        # Re-build object to include default values
        self._component_params["filename"] = component_params.get("filename")
        self._component_params["runtime_image"] = component_params.get("runtime_image")
        self._component_params["dependencies"] = Operation._scrub_list(component_params.get("dependencies", []))
        self._component_params["include_subdirectories"] = component_params.get("include_subdirectories", False)
        self._component_params["env_vars"] = KeyValueList(Operation._scrub_list(component_params.get("env_vars", [])))
        self._component_params["cpu"] = component_params.get("cpu")
        self._component_params["gpu"] = component_params.get("gpu")
        self._component_params["memory"] = component_params.get("memory")

    @property
    def name(self) -> str:
        if self._name == os.path.basename(self.filename):
            self._name = os.path.basename(self._name).split(".")[0]
        return self._name

    @name.setter
    def name(self, value):
        self._name = value

    @property
    def filename(self) -> str:
        return self._component_params.get("filename")

    @property
    def runtime_image(self) -> str:
        return self._component_params.get("runtime_image")

    @property
    def dependencies(self) -> Optional[List[str]]:
        return self._component_params.get("dependencies")

    @property
    def include_subdirectories(self) -> Optional[bool]:
        return self._component_params.get("include_subdirectories")

    @property
    def env_vars(self) -> Optional["KeyValueList"]:
        return self._component_params.get(ENV_VARIABLES)

    @property
    def cpu(self) -> Optional[str]:
        return self._component_params.get("cpu")

    @property
    def memory(self) -> Optional[str]:
        return self._component_params.get("memory")

    @property
    def gpu(self) -> Optional[str]:
        return self._component_params.get("gpu")

    @property
    def kubernetes_secrets(self) -> List["KubernetesSecret"]:
        return self._component_params.get(KUBERNETES_SECRETS)

    def __eq__(self, other: "GenericOperation") -> bool:
        if isinstance(self, other.__class__):
            return super().__eq__(other)
        return False

    def _validate_range(self, value: str, min_value: int = 0, max_value: int = sys.maxsize) -> bool:
        return int(value) in range(min_value, max_value)


class Pipeline(object):
    """
    Represents a single pipeline constructed in the pipeline editor
    """

    def __init__(
        self,
        id: str,
        name: str,
        runtime: str,
        runtime_config: str,
        source: Optional[str] = None,
        description: Optional[str] = None,
        pipeline_parameters: Optional[Dict[str, Any]] = None,
    ):
        """
        :param id: Generated UUID, 128 bit number used as a unique identifier
            e.g. 123e4567-e89b-12d3-a456-426614174000
        :param name: Pipeline name, e.g. test-pipeline-123456
        :param runtime: Type of runtime we want to use to execute our pipeline, e.g. kfp OR airflow
        :param runtime_config: Runtime configuration that should be used to submit the pipeline to execution
        :param source: The pipeline source, e.g. a pipeline file or a notebook.
        :param description: Pipeline description
        :param pipeline_parameters: Key/value pairs representing the parameters of this pipeline
        """

        if not name:
            raise ValueError("Invalid pipeline: Missing pipeline name.")
        if not runtime:
            raise ValueError("Invalid pipeline: Missing runtime.")
        if not runtime_config:
            raise ValueError("Invalid pipeline: Missing runtime configuration.")

        self._id = id
        self._name = name
        self._description = description
        self._source = source
        self._runtime = runtime
        self._runtime_config = runtime_config
        self._pipeline_parameters = pipeline_parameters or {}
        self._operations = {}

    @property
    def id(self) -> str:
        return self._id

    @property
    def name(self) -> str:
        return self._name

    @property
    def source(self) -> str:
        return self._source

    @property
    def runtime(self) -> str:
        """
        The runtime processor name that will execute the pipeline
        """
        return self._runtime

    @property
    def runtime_config(self) -> str:
        """
        The runtime configuration that should be used to submit the pipeline for execution
        """
        return self._runtime_config

    @property
    def pipeline_parameters(self) -> Dict[str, Any]:
        """
        The dictionary of global parameters associated with each node of the pipeline
        """
        return self._pipeline_parameters

    @property
    def operations(self) -> Dict[str, Operation]:
        return self._operations

    @property
    def description(self) -> Optional[str]:
        """
        Pipeline description
        """
        return self._description

    def contains_generic_operations(self) -> bool:
        """
        Returns a truthy value indicating whether the pipeline contains
        one or more generic operations.
        """
        for op_id, op in self._operations.items():
            if isinstance(op, GenericOperation):
                return True
        return False

    def __eq__(self, other: "Pipeline") -> bool:
        if isinstance(self, other.__class__):
            return (
                self.id == other.id
                and self.name == other.name
                and self.source == other.source
                and self.description == other.description
                and self.runtime == other.runtime
                and self.runtime_config == other.runtime_config
                and self.operations == other.operations
            )


class KeyValueList(list):
    """
    A list class that exposes functionality specific to lists whose entries are
    key-value pairs separated by a pre-defined character.
    """

    _key_value_separator: str = "="

    def to_dict(self) -> Dict[str, str]:
        """
        Properties consisting of key-value pairs are stored in a list of separated
        strings, while most processing steps require a dictionary - so we must convert.
        If no key/value pairs are specified, an empty dictionary is returned, otherwise
        pairs are converted to dictionary entries, stripped of whitespace, and returned.
        """
        kv_dict = {}
        for kv in self:
            if not kv:
                continue

            if self._key_value_separator not in kv:
                raise ValueError(
                    f"Property {kv} does not contain the expected "
                    f"separator character: '{self._key_value_separator}'."
                )

            key, value = kv.split(self._key_value_separator, 1)

            key = key.strip()
            if not key:
                # Invalid entry; skip inclusion and continue
                continue

            if isinstance(value, str):
                value = value.strip()
            if not value:
                # Invalid entry; skip inclusion and continue
                continue

            kv_dict[key] = value
        return kv_dict

    @classmethod
    def to_str(cls, key: str, value: str) -> str:
        return f"{key}{cls._key_value_separator}{value}"

    @classmethod
    def from_dict(cls, kv_dict: Dict) -> "KeyValueList":
        """
        Convert a set of key-value pairs stored in a dictionary to
        a KeyValueList of strings with the defined separator.
        """
        str_list = [KeyValueList.to_str(key, value) for key, value in kv_dict.items()]
        return KeyValueList(str_list)

    @classmethod
    def merge(cls, primary: "KeyValueList", secondary: "KeyValueList") -> "KeyValueList":
        """
        Merge two key-value pair lists, preferring the values given in the
        primary parameter in the case of a matching key between the two lists.
        """
        primary_dict = primary.to_dict()
        secondary_dict = secondary.to_dict()

        return KeyValueList.from_dict({**secondary_dict, **primary_dict})

    @classmethod
    def difference(cls, minuend: "KeyValueList", subtrahend: "KeyValueList") -> "KeyValueList":
        """
        Given KeyValueLists, convert to dictionaries and remove any keys found in the
        second (subtrahend) from the first (minuend), if present.

        :param minuend: list to be subtracted from
        :param subtrahend: list whose keys will be removed from the minuend

        :returns: the difference of the two lists
        """
        subtract_dict = minuend.to_dict()
        for key in subtrahend.to_dict().keys():
            if key in subtract_dict:
                subtract_dict.pop(key)

        return KeyValueList.from_dict(subtract_dict)


@dataclass
class VolumeMount:
    path: str
    pvc_name: str


@dataclass
class KubernetesSecret:
    env_var: str
    name: str
    key: str


@dataclass
class KubernetesToleration:
    key: str
    operator: str
    value: str
    effect: str


class DataClassJSONEncoder(json.JSONEncoder):
    """
    A JSON Encoder class to prevent errors during serialization of dataclasses.
    """

    def default(self, o):
        """
        Render dataclass content as dict
        """
        if is_dataclass(o):
            return dataclass_asdict(o)
        return super().default(o)<|MERGE_RESOLUTION|>--- conflicted
+++ resolved
@@ -107,11 +107,7 @@
             and isinstance(param_volumes, list)
             and (len(param_volumes) == 0 or isinstance(param_volumes[0], VolumeMount))
         ):
-<<<<<<< HEAD
-            # The mounted_volumes property is the Elyra system property (ie, not defined in the component
-=======
             # The mounted_volumes property is an Elyra system property (ie, not defined in the component
->>>>>>> 334a3bb9
             # spec) and must be removed from the component_params dict
             self._mounted_volumes = self._component_params.pop(MOUNTED_VOLUMES, [])
 
