--- conflicted
+++ resolved
@@ -129,26 +129,16 @@
            configured on the Operation are overlayed on the existing env.
         """
         envs = {}
-<<<<<<< HEAD
-        for env_var in self.env_vars:
-            # Strip any of these special characters from both key and value
-            # Splits on the first occurrence of '='
-            result = [x.strip(' \'\"') for x in env_var.split('=', 1)]
-            # Should be non empty key with a value
-            if len(result) == 2 and result[0] != '':
-                envs[result[0]] = result[1]
-            else:
-                if logger:
-                    logger.warning(f"Could not process environment variable entry `{env_var}`, skipping...")
-=======
         for nv in self.env_vars:
             if nv and len(nv) > 0:
                 nv_pair = nv.split("=")
                 if len(nv_pair) == 2 and nv_pair[0].strip():
                     envs[nv_pair[0]] = nv_pair[1]
->>>>>>> 05d51c9a
                 else:
-                    print(f"Could not process environment variable entry `{env_var}`, skipping...")
+                    if logger:
+                        logger.warning(f"Could not process environment variable entry `{nv}`, skipping...")
+                    else:
+                        print(f"Could not process environment variable entry `{nv}`, skipping...")
         return envs
 
     @property
