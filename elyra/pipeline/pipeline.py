#
# Copyright 2018-2022 Elyra Authors
#
# Licensed under the Apache License, Version 2.0 (the "License");
# you may not use this file except in compliance with the License.
# You may obtain a copy of the License at
#
# http://www.apache.org/licenses/LICENSE-2.0
#
# Unless required by applicable law or agreed to in writing, software
# distributed under the License is distributed on an "AS IS" BASIS,
# WITHOUT WARRANTIES OR CONDITIONS OF ANY KIND, either express or implied.
# See the License for the specific language governing permissions and
# limitations under the License.
#
from __future__ import annotations

import os
import sys
from typing import Any
from typing import Dict
from typing import List
from typing import Optional

from elyra.pipeline.pipeline_constants import ENV_VARIABLES
from elyra.pipeline.pipeline_constants import PIPELINE_PARAMETERS
from elyra.pipeline.pipeline_constants import RUNTIME_IMAGE
from elyra.pipeline.properties import ElyraPropertyList
from elyra.pipeline.properties import EnvironmentVariable

# TODO: Make pipeline version available more widely
# as today is only available on the pipeline editor
PIPELINE_CURRENT_VERSION = 8
PIPELINE_CURRENT_SCHEMA = 3.0


class Operation(object):
    """
    Represents a single operation in a pipeline representing a third-party component
    """

    generic_node_types = ["execute-notebook-node", "execute-python-node", "execute-r-node"]

    @classmethod
    def create_instance(
        cls,
        id: str,
        type: str,
        name: str,
        classifier: str,
        parent_operation_ids: Optional[List[str]] = None,
        component_props: Optional[Dict[str, Any]] = None,
        elyra_props: Optional[Dict[str, Any]] = None,
    ) -> Operation:
        """Class method that creates the appropriate instance of Operation based on inputs."""

        if Operation.is_generic_operation(classifier):
            return GenericOperation(id, type, name, classifier, parent_operation_ids, component_props, elyra_props)
        return Operation(id, type, name, classifier, parent_operation_ids, component_props, elyra_props)

    def __init__(
        self,
        id: str,
        type: str,
        name: str,
        classifier: str,
        parent_operation_ids: Optional[List[str]] = None,
        component_props: Optional[Dict[str, Any]] = None,
        elyra_props: Optional[Dict[str, Any]] = None,
    ):
        """
        :param id: Generated UUID, 128 bit number used as a unique identifier, e.g. 123e4567-e89b-12d3-a456-426614174000
        :param type: The type of node e.g. execution_node
        :param classifier: indicates the operation's class
        :param name: The name of the operation
        :param parent_operation_ids: List of parent operation 'ids' required to execute prior to this operation
        :param component_props: dictionary of property key:value pairs that are used in the creation of a
            non-Generic operation instance
        :param elyra_props: dictionary of property key:value pairs that are owned by Elyra
        """

        # Validate that the operation has all required properties
        if not id:
            raise ValueError("Invalid pipeline operation: Missing field 'operation id'.")
        if not type:
            raise ValueError("Invalid pipeline operation: Missing field 'operation type'.")
        if not classifier:
            raise ValueError("Invalid pipeline operation: Missing field 'operation classifier'.")
        if not name:
            raise ValueError("Invalid pipeline operation: Missing field 'operation name'.")

        self._id = id
        self._type = type
        self._classifier = classifier
        self._name = name
        self._parent_operation_ids = parent_operation_ids or []
        self._component_props = component_props or {}
        self._elyra_props = elyra_props or {}
        self._doc = None

        # Scrub the inputs and outputs lists
        self._component_props["inputs"] = Operation._scrub_list(component_props.get("inputs", []))
        self._component_props["outputs"] = Operation._scrub_list(component_props.get("outputs", []))

    @property
    def id(self) -> str:
        return self._id

    @property
    def type(self) -> str:
        return self._type

    @property
    def classifier(self) -> str:
        return self._classifier

    @property
    def name(self) -> str:
        return self._name

    @name.setter
    def name(self, value: str):
        self._name = value

    @property
    def doc(self) -> str:
        return self._doc

    @doc.setter
    def doc(self, value: str):
        self._doc = value

    @property
    def parent_operation_ids(self) -> List[str]:
        return self._parent_operation_ids

    @property
    def component_props(self) -> Optional[Dict[str, Any]]:
        return self._component_props

    @property
    def component_props_as_dict(self) -> Dict[str, Any]:
        return self._component_props or {}

    @property
    def elyra_props(self) -> Optional[Dict[str, Any]]:
        return self._elyra_props or {}

    @property
    def inputs(self) -> Optional[List[str]]:
        return self._component_props.get("inputs")

    @inputs.setter
    def inputs(self, value: List[str]):
        self._component_props["inputs"] = value

    @property
    def outputs(self) -> Optional[List[str]]:
        return self._component_props.get("outputs")

    @property
    def is_generic(self) -> bool:
        return isinstance(self, GenericOperation)

    @outputs.setter
    def outputs(self, value: List[str]):
        self._component_props["outputs"] = value

    def __eq__(self, other: Operation) -> bool:
        if isinstance(self, other.__class__):
            return (
                self.id == other.id
                and self.type == other.type
                and self.classifier == other.classifier
                and self.name == other.name
                and self.parent_operation_ids == other.parent_operation_ids
                and self.component_props == other.component_props
            )
        return False

    def __str__(self) -> str:
        props = ""
        for key, value in self.component_props_as_dict.items():
            props += f"\t{key}: {value}, \n"

        return (
            f"componentID : {self.id} \n "
            f"name : {self.name} \n "
            f"parent_operation_ids : {self.parent_operation_ids} \n "
            f"component_properties: {{\n{props}}} \n"
        )

    @staticmethod
    def _scrub_list(dirty: Optional[List[Optional[str]]]) -> List[str]:
        """
        Clean an existing list by filtering out None and empty string values
        :param dirty: a List of values
        :return: a clean list without None or empty string values
        """
        if not dirty:
            return []
        return [clean for clean in dirty if clean]

    @staticmethod
    def is_generic_operation(operation_classifier) -> bool:
        return operation_classifier in Operation.generic_node_types


class GenericOperation(Operation):
    """
    Represents a single operation in a pipeline representing a generic (built-in) component
    """

    def __init__(
        self,
        id: str,
        type: str,
        name: str,
        classifier: str,
        parent_operation_ids: Optional[List[str]] = None,
        component_props: Optional[Dict[str, Any]] = None,
        elyra_props: Optional[Dict[str, Any]] = None,
    ):
        """
        :param id: Generated UUID, 128 bit number used as a unique identifier
                   e.g. 123e4567-e89b-12d3-a456-426614174000
        :param type: The type of node e.g. execution_node
        :param classifier: indicates the operation's class
        :param name: The name of the operation
        :param parent_operation_ids: List of parent operation 'ids' required to execute prior to this operation
        :param component_props: dictionary of property key:value pairs that are used in the creation of a
                                 a non-standard operation instance

        component_props for "generic components" (i.e., those with one of the following classifier values:
        ["execute-notebook-node", "execute-python-node", "execute-r-node"]) can expect to have the following
        entries.
                filename: The relative path to the source file in the users local environment
                         to be executed e.g. path/to/file.ext
                runtime_image: The DockerHub image to be used for the operation
                               e.g. user/docker_image_name:tag
                dependencies: List of local files/directories needed for the operation to run
                             and packaged into each operation's dependency archive
                include_subdirectories: Include or Exclude subdirectories when packaging our 'dependencies'
                env_vars: List of Environmental variables to set in the container image, e.g. FOO="BAR"
                inputs: List of files to be consumed by this operation, produced by parent operation(s)
                outputs: List of files produced by this operation to be included in a child operation(s)
                cpu: number of cpus requested to run the operation
                memory: amount of memory requested to run the operation (in Gi)
                gpu: number of gpus requested to run the operation
                parameters: a list of names of pipeline parameters that should be passed to this operation
        Entries for other (non-built-in) component types are a function of the respective component.

        :param elyra_props: dictionary of property key:value pairs that are owned by Elyra
        """

        super().__init__(id, type, name, classifier, parent_operation_ids, component_props, elyra_props)

        if not component_props.get("filename"):
            raise ValueError("Invalid pipeline operation: Missing field 'operation filename'.")
        if not component_props.get("runtime_image"):
            raise ValueError("Invalid pipeline operation: Missing field 'operation runtime image'.")
        if component_props.get("cpu") and not self._validate_range(component_props.get("cpu"), min_value=1):
            raise ValueError("Invalid pipeline operation: CPU must be a positive value or None")
        if component_props.get("gpu") and not self._validate_range(component_props.get("gpu"), min_value=0):
            raise ValueError("Invalid pipeline operation: GPU must be a positive value or None")
        if component_props.get("memory") and not self._validate_range(component_props.get("memory"), min_value=1):
            raise ValueError("Invalid pipeline operation: Memory must be a positive value or None")

        # Re-build object to include default values
        self._component_props["filename"] = component_props.get("filename")
        self._component_props["runtime_image"] = component_props.get("runtime_image")
        self._component_props["dependencies"] = Operation._scrub_list(component_props.get("dependencies", []))
        self._component_props["include_subdirectories"] = component_props.get("include_subdirectories", False)
        self._component_props["cpu"] = component_props.get("cpu")
        self._component_props["gpu"] = component_props.get("gpu")
        self._component_props["memory"] = component_props.get("memory")
        self._component_props["parameters"] = component_props.get(PIPELINE_PARAMETERS, [])

        if not elyra_props:
            elyra_props = {}
        self._elyra_props["env_vars"] = ElyraPropertyList(elyra_props.get(ENV_VARIABLES, []))

    @property
    def name(self) -> str:
        if self._name == os.path.basename(self.filename):
            self._name = os.path.basename(self._name).split(".")[0]
        return self._name

    @name.setter
    def name(self, value):
        self._name = value

    @property
    def filename(self) -> str:
        return self._component_props.get("filename")

    @property
    def runtime_image(self) -> str:
        return self._component_props.get(RUNTIME_IMAGE)

    @property
    def dependencies(self) -> Optional[List[str]]:
        return self._component_props.get("dependencies")

    @property
    def include_subdirectories(self) -> Optional[bool]:
        return self._component_props.get("include_subdirectories")

    @property
    def env_vars(self) -> ElyraPropertyList[EnvironmentVariable]:
        return self._elyra_props.get(ENV_VARIABLES)

    @property
    def cpu(self) -> Optional[str]:
        return self._component_props.get("cpu")

    @property
    def memory(self) -> Optional[str]:
        return self._component_props.get("memory")

    @property
    def gpu(self) -> Optional[str]:
        return self._component_props.get("gpu")

    @property
    def parameters(self) -> Optional[List[str]]:
        return self._component_props.get("parameters")

    def __eq__(self, other: GenericOperation) -> bool:
        if isinstance(self, other.__class__):
            return super().__eq__(other)
        return False

    def _validate_range(self, value: str, min_value: int = 0, max_value: int = sys.maxsize) -> bool:
        return int(value) in range(min_value, max_value)


class Pipeline(object):
    """
    Represents a single pipeline constructed in the pipeline editor
    """

    def __init__(
        self,
        id: str,
        name: str,
        runtime: str,
        runtime_config: Optional[str] = None,
        source: Optional[str] = None,
        description: Optional[str] = None,
        pipeline_properties: Optional[Dict[str, Any]] = None,
        pipeline_parameters: ElyraPropertyList = None,
    ):
        """
        :param id: Generated UUID, 128 bit number used as a unique identifier
            e.g. 123e4567-e89b-12d3-a456-426614174000
        :param name: Pipeline name, e.g. test-pipeline-123456
        :param runtime: Type of runtime we want to use to execute our pipeline, e.g. kfp OR airflow
        :param runtime_config: Runtime configuration that should be used to submit the pipeline to execution
        :param source: The pipeline source, e.g. a pipeline file or a notebook.
        :param description: Pipeline description
        :param pipeline_properties: Key/value pairs representing the properties of this pipeline
        :param pipeline_parameters: an ElyraPropertyList of pipeline parameters
        """

        if not name:
            raise ValueError("Invalid pipeline: Missing pipeline name.")
        if not runtime:
            raise ValueError("Invalid pipeline: Missing runtime.")

        self._id = id
        self._name = name
        self._description = description
        self._source = source
        self._runtime = runtime
        self._runtime_config = runtime_config
        self._pipeline_properties = pipeline_properties or {}
        self._pipeline_parameters = pipeline_parameters or ElyraPropertyList([])
        self._operations = {}

    @property
    def id(self) -> str:
        return self._id

    @property
    def name(self) -> str:
        return self._name

    @property
    def source(self) -> str:
        return self._source

    @property
    def runtime(self) -> str:
        """
        The runtime processor name that will execute the pipeline
        """
        return self._runtime

    @property
    def runtime_config(self) -> str:
        """
        The runtime configuration that should be used to submit the pipeline for execution
        """
        return self._runtime_config

    @property
    def pipeline_properties(self) -> Dict[str, Any]:
        """
        The dictionary of global properties associated with this pipeline
        """
        return self._pipeline_properties

    @property
    def parameters(self) -> ElyraPropertyList:
        """
        The list of parameters associated with this pipeline
        """
        return self._pipeline_parameters

    @property
    def operations(self) -> Dict[str, Operation]:
        return self._operations

    @property
    def description(self) -> Optional[str]:
        """
        Pipeline description
        """
        return self._description

    def contains_generic_operations(self) -> bool:
        """
        Returns a truthy value indicating whether the pipeline contains
        one or more generic operations.
        """
        for op_id, op in self._operations.items():
            if isinstance(op, GenericOperation):
                return True
        return False

    def __eq__(self, other: "Pipeline") -> bool:
        if isinstance(other, Pipeline):
            return (
                self.id == other.id
                and self.name == other.name
                and self.source == other.source
                and self.description == other.description
                and self.runtime == other.runtime
                and self.operations == other.operations
<<<<<<< HEAD
            )
=======
            )
        return False
>>>>>>> 138952ed
<|MERGE_RESOLUTION|>--- conflicted
+++ resolved
@@ -448,9 +448,5 @@
                 and self.description == other.description
                 and self.runtime == other.runtime
                 and self.operations == other.operations
-<<<<<<< HEAD
             )
-=======
-            )
-        return False
->>>>>>> 138952ed
+        return False