#
# Copyright 2018-2022 Elyra Authors
#
# Licensed under the Apache License, Version 2.0 (the "License");
# you may not use this file except in compliance with the License.
# You may obtain a copy of the License at
#
# http://www.apache.org/licenses/LICENSE-2.0
#
# Unless required by applicable law or agreed to in writing, software
# distributed under the License is distributed on an "AS IS" BASIS,
# WITHOUT WARRANTIES OR CONDITIONS OF ANY KIND, either express or implied.
# See the License for the specific language governing permissions and
# limitations under the License.
#
from __future__ import annotations

import os
import sys
from typing import Any
from typing import Dict
from typing import List
from typing import Optional

from elyra.pipeline.component_parameter import ElyraPropertyList
from elyra.pipeline.component_parameter import EnvironmentVariable
from elyra.pipeline.pipeline_constants import ENV_VARIABLES
from elyra.pipeline.pipeline_constants import RUNTIME_IMAGE

# TODO: Make pipeline version available more widely
# as today is only available on the pipeline editor
PIPELINE_CURRENT_VERSION = 8
PIPELINE_CURRENT_SCHEMA = 3.0


class Operation(object):
    """
    Represents a single operation in a pipeline representing a third-party component
    """

    generic_node_types = ["execute-notebook-node", "execute-python-node", "execute-r-node"]

    @classmethod
    def create_instance(
        cls,
        id: str,
        type: str,
        name: str,
        classifier: str,
        parent_operation_ids: Optional[List[str]] = None,
        component_params: Optional[Dict[str, Any]] = None,
        elyra_params: Optional[Dict[str, Any]] = None,
    ) -> Operation:
        """Class method that creates the appropriate instance of Operation based on inputs."""

        if Operation.is_generic_operation(classifier):
            return GenericOperation(id, type, name, classifier, parent_operation_ids, component_params, elyra_params)
        return Operation(id, type, name, classifier, parent_operation_ids, component_params, elyra_params)

    def __init__(
        self,
        id: str,
        type: str,
        name: str,
        classifier: str,
        parent_operation_ids: Optional[List[str]] = None,
        component_params: Optional[Dict[str, Any]] = None,
        elyra_params: Optional[Dict[str, Any]] = None,
    ):
        """
        :param id: Generated UUID, 128 bit number used as a unique identifier, e.g. 123e4567-e89b-12d3-a456-426614174000
        :param type: The type of node e.g. execution_node
        :param classifier: indicates the operation's class
        :param name: The name of the operation
        :param parent_operation_ids: List of parent operation 'ids' required to execute prior to this operation
        :param component_params: dictionary of parameter key:value pairs that are used in the creation of a
            non-Generic operation instance
        :param elyra_params: dictionary of parameter key:value pairs that are owned by Elyra
        """

        # Validate that the operation has all required properties
        if not id:
            raise ValueError("Invalid pipeline operation: Missing field 'operation id'.")
        if not type:
            raise ValueError("Invalid pipeline operation: Missing field 'operation type'.")
        if not classifier:
            raise ValueError("Invalid pipeline operation: Missing field 'operation classifier'.")
        if not name:
            raise ValueError("Invalid pipeline operation: Missing field 'operation name'.")

        self._id = id
        self._type = type
        self._classifier = classifier
        self._name = name
        self._parent_operation_ids = parent_operation_ids or []
        self._component_params = component_params or {}
        self._elyra_params = elyra_params or {}
        self._doc = None

        # Scrub the inputs and outputs lists
        self._component_params["inputs"] = Operation._scrub_list(component_params.get("inputs", []))
        self._component_params["outputs"] = Operation._scrub_list(component_params.get("outputs", []))

    @property
    def id(self) -> str:
        return self._id

    @property
    def type(self) -> str:
        return self._type

    @property
    def classifier(self) -> str:
        return self._classifier

    @property
    def name(self) -> str:
        return self._name

    @name.setter
    def name(self, value: str):
        self._name = value

    @property
    def doc(self) -> str:
        return self._doc

    @doc.setter
    def doc(self, value: str):
        self._doc = value

    @property
    def parent_operation_ids(self) -> List[str]:
        return self._parent_operation_ids

    @property
    def component_params(self) -> Optional[Dict[str, Any]]:
        return self._component_params

    @property
    def component_params_as_dict(self) -> Dict[str, Any]:
        return self._component_params or {}

    @property
    def elyra_params(self) -> Optional[Dict[str, Any]]:
        return self._elyra_params or {}

    @property
    def inputs(self) -> Optional[List[str]]:
        return self._component_params.get("inputs")

    @inputs.setter
    def inputs(self, value: List[str]):
        self._component_params["inputs"] = value

    @property
    def outputs(self) -> Optional[List[str]]:
        return self._component_params.get("outputs")

    @property
    def is_generic(self) -> bool:
        return isinstance(self, GenericOperation)

    @outputs.setter
    def outputs(self, value: List[str]):
        self._component_params["outputs"] = value

    def __eq__(self, other: Operation) -> bool:
        if isinstance(self, other.__class__):
            return (
                self.id == other.id
                and self.type == other.type
                and self.classifier == other.classifier
                and self.name == other.name
                and self.parent_operation_ids == other.parent_operation_ids
                and self.component_params == other.component_params
            )
        return False

    def __str__(self) -> str:
        params = ""
        for key, value in self.component_params_as_dict.items():
            params += f"\t{key}: {value}, \n"

        return (
            f"componentID : {self.id} \n "
            f"name : {self.name} \n "
            f"parent_operation_ids : {self.parent_operation_ids} \n "
            f"component_parameters: {{\n{params}}} \n"
        )

    @staticmethod
    def _scrub_list(dirty: Optional[List[Optional[str]]]) -> List[str]:
        """
        Clean an existing list by filtering out None and empty string values
        :param dirty: a List of values
        :return: a clean list without None or empty string values
        """
        if not dirty:
            return []
        return [clean for clean in dirty if clean]

    @staticmethod
    def is_generic_operation(operation_classifier) -> bool:
        return operation_classifier in Operation.generic_node_types


class GenericOperation(Operation):
    """
    Represents a single operation in a pipeline representing a generic (built-in) component
    """

    def __init__(
        self,
        id: str,
        type: str,
        name: str,
        classifier: str,
        parent_operation_ids: Optional[List[str]] = None,
        component_params: Optional[Dict[str, Any]] = None,
        elyra_params: Optional[Dict[str, Any]] = None,
    ):
        """
        :param id: Generated UUID, 128 bit number used as a unique identifier
                   e.g. 123e4567-e89b-12d3-a456-426614174000
        :param type: The type of node e.g. execution_node
        :param classifier: indicates the operation's class
        :param name: The name of the operation
        :param parent_operation_ids: List of parent operation 'ids' required to execute prior to this operation
        :param component_params: dictionary of parameter key:value pairs that are used in the creation of a
                                 a non-standard operation instance

        Component_params for "generic components" (i.e., those with one of the following classifier values:
        ["execute-notebook-node", "execute-python-node", "execute-r-node"]) can expect to have the following
        entries.
                filename: The relative path to the source file in the users local environment
                         to be executed e.g. path/to/file.ext
                runtime_image: The DockerHub image to be used for the operation
                               e.g. user/docker_image_name:tag
                dependencies: List of local files/directories needed for the operation to run
                             and packaged into each operation's dependency archive
                include_subdirectories: Include or Exclude subdirectories when packaging our 'dependencies'
                env_vars: List of Environmental variables to set in the container image, e.g. FOO="BAR"
                inputs: List of files to be consumed by this operation, produced by parent operation(s)
                outputs: List of files produced by this operation to be included in a child operation(s)
                cpu: number of cpus requested to run the operation
                memory: amount of memory requested to run the operation (in Gi)
                gpu: number of gpus requested to run the operation
                gpu_vendor: gpu resource type, eg. nvidia.com/gpu, tencent.com/vcuda-core
                gpu_memory: gpu memory limits for vGPU
                gpu_memory_vendor: gpu memory limits if vGPU is enabled, e.g. tencent.com/vcuda-memory
        Entries for other (non-built-in) component types are a function of the respective component.

        :param elyra_params: dictionary of parameter key:value pairs that are owned by Elyra
        """

        super().__init__(id, type, name, classifier, parent_operation_ids, component_params, elyra_params)

        if not component_params.get("filename"):
            raise ValueError("Invalid pipeline operation: Missing field 'operation filename'.")
        if not component_params.get("runtime_image"):
            raise ValueError("Invalid pipeline operation: Missing field 'operation runtime image'.")
        if component_params.get("cpu") and not self._validate_range(component_params.get("cpu"), min_value=1):
            raise ValueError("Invalid pipeline operation: CPU must be a positive value or None")
        if component_params.get("memory") and not self._validate_range(component_params.get("memory"), min_value=1):
            raise ValueError("Invalid pipeline operation: Memory must be a positive value or None")
        if component_params.get("gpu") and not self._validate_range(component_params.get("gpu"), min_value=0):
            raise ValueError("Invalid pipeline operation: GPU must be a positive value or None")
        if component_params.get("gpu_memory") and not self._validate_range(
            component_params.get("gpu_memory"), min_value=0
        ):
            raise ValueError("Invalid pipeline operation: GPU Memory must be a positive value or None")

        # Re-build object to include default values
        self._component_params["filename"] = component_params.get("filename")
        self._component_params["runtime_image"] = component_params.get("runtime_image")
        self._component_params["dependencies"] = Operation._scrub_list(component_params.get("dependencies", []))
        self._component_params["include_subdirectories"] = component_params.get("include_subdirectories", False)
        self._component_params["cpu"] = component_params.get("cpu")
        self._component_params["memory"] = component_params.get("memory")
        self._component_params["gpu"] = component_params.get("gpu")
        self._component_params["gpu_vendor"] = component_params.get("gpu_vendor")
        self._component_params["gpu_memory"] = component_params.get("gpu_memory")
        self._component_params["gpu_memory_vendor"] = component_params.get("gpu_memory_vendor")

        if not elyra_params:
            elyra_params = {}
        self._elyra_params["env_vars"] = ElyraPropertyList(elyra_params.get(ENV_VARIABLES, []))

    @property
    def name(self) -> str:
        if self._name == os.path.basename(self.filename):
            self._name = os.path.basename(self._name).split(".")[0]
        return self._name

    @name.setter
    def name(self, value):
        self._name = value

    @property
    def filename(self) -> str:
        return self._component_params.get("filename")

    @property
    def runtime_image(self) -> str:
        return self._component_params.get(RUNTIME_IMAGE)

    @property
    def dependencies(self) -> Optional[List[str]]:
        return self._component_params.get("dependencies")

    @property
    def include_subdirectories(self) -> Optional[bool]:
        return self._component_params.get("include_subdirectories")

    @property
    def env_vars(self) -> ElyraPropertyList[EnvironmentVariable]:
        return self._elyra_params.get(ENV_VARIABLES)

    @property
    def cpu(self) -> Optional[str]:
        return self._component_params.get("cpu")

    @property
    def memory(self) -> Optional[str]:
        return self._component_params.get("memory")

    @property
    def gpu(self) -> Optional[str]:
        return self._component_params.get("gpu")

<<<<<<< HEAD
    @property
    def gpu_vendor(self) -> Optional[str]:
        return self._component_params.get("gpu_vendor")

    @property
    def gpu_memory(self) -> Optional[str]:
        return self._component_params.get("gpu_memory")

    @property
    def gpu_memory_vendor(self) -> Optional[str]:
        return self._component_params.get("gpu_memory_vendor")

    @property
    def kubernetes_secrets(self) -> List["KubernetesSecret"]:
        return self._component_params.get(KUBERNETES_SECRETS)

    def __eq__(self, other: "GenericOperation") -> bool:
=======
    def __eq__(self, other: GenericOperation) -> bool:
>>>>>>> 4f78ac4a
        if isinstance(self, other.__class__):
            return super().__eq__(other)
        return False

    def _validate_range(self, value: str, min_value: int = 0, max_value: int = sys.maxsize) -> bool:
        return int(value) in range(min_value, max_value)


class Pipeline(object):
    """
    Represents a single pipeline constructed in the pipeline editor
    """

    def __init__(
        self,
        id: str,
        name: str,
        runtime: str,
        runtime_config: Optional[str] = None,
        source: Optional[str] = None,
        description: Optional[str] = None,
        pipeline_parameters: Optional[Dict[str, Any]] = None,
    ):
        """
        :param id: Generated UUID, 128 bit number used as a unique identifier
            e.g. 123e4567-e89b-12d3-a456-426614174000
        :param name: Pipeline name, e.g. test-pipeline-123456
        :param runtime: Type of runtime we want to use to execute our pipeline, e.g. kfp OR airflow
        :param runtime_config: Runtime configuration that should be used to submit the pipeline to execution
        :param source: The pipeline source, e.g. a pipeline file or a notebook.
        :param description: Pipeline description
        :param pipeline_parameters: Key/value pairs representing the parameters of this pipeline
        """

        if not name:
            raise ValueError("Invalid pipeline: Missing pipeline name.")
        if not runtime:
            raise ValueError("Invalid pipeline: Missing runtime.")

        self._id = id
        self._name = name
        self._description = description
        self._source = source
        self._runtime = runtime
        self._runtime_config = runtime_config
        self._pipeline_parameters = pipeline_parameters or {}
        self._operations = {}

    @property
    def id(self) -> str:
        return self._id

    @property
    def name(self) -> str:
        return self._name

    @property
    def source(self) -> str:
        return self._source

    @property
    def runtime(self) -> str:
        """
        The runtime processor name that will execute the pipeline
        """
        return self._runtime

    @property
    def runtime_config(self) -> str:
        """
        The runtime configuration that should be used to submit the pipeline for execution
        """
        return self._runtime_config

    @property
    def pipeline_parameters(self) -> Dict[str, Any]:
        """
        The dictionary of global parameters associated with each node of the pipeline
        """
        return self._pipeline_parameters

    @property
    def operations(self) -> Dict[str, Operation]:
        return self._operations

    @property
    def description(self) -> Optional[str]:
        """
        Pipeline description
        """
        return self._description

    def contains_generic_operations(self) -> bool:
        """
        Returns a truthy value indicating whether the pipeline contains
        one or more generic operations.
        """
        for op_id, op in self._operations.items():
            if isinstance(op, GenericOperation):
                return True
        return False

    def __eq__(self, other: "Pipeline") -> bool:
        if isinstance(self, other.__class__):
            return (
                self.id == other.id
                and self.name == other.name
                and self.source == other.source
                and self.description == other.description
                and self.runtime == other.runtime
                and self.operations == other.operations
            )


class KeyValueList(list):
    """
    A list class that exposes functionality specific to lists whose entries are
    key-value pairs separated by a pre-defined character.
    """

    _key_value_separator: str = "="

    def to_dict(self) -> Dict[str, str]:
        """
        Properties consisting of key-value pairs are stored in a list of separated
        strings, while most processing steps require a dictionary - so we must convert.
        If no key/value pairs are specified, an empty dictionary is returned, otherwise
        pairs are converted to dictionary entries, stripped of whitespace, and returned.
        """
        kv_dict = {}
        for kv in self:
            if not kv:
                continue

            if self._key_value_separator not in kv:
                raise ValueError(
                    f"Property {kv} does not contain the expected "
                    f"separator character: '{self._key_value_separator}'."
                )

            key, value = kv.split(self._key_value_separator, 1)

            key = key.strip()
            if not key:
                # Invalid entry; skip inclusion and continue
                continue

            if isinstance(value, str):
                value = value.strip()
            if not value:
                # Invalid entry; skip inclusion and continue
                continue

            kv_dict[key] = value
        return kv_dict<|MERGE_RESOLUTION|>--- conflicted
+++ resolved
@@ -329,7 +329,6 @@
     def gpu(self) -> Optional[str]:
         return self._component_params.get("gpu")
 
-<<<<<<< HEAD
     @property
     def gpu_vendor(self) -> Optional[str]:
         return self._component_params.get("gpu_vendor")
@@ -346,10 +345,7 @@
     def kubernetes_secrets(self) -> List["KubernetesSecret"]:
         return self._component_params.get(KUBERNETES_SECRETS)
 
-    def __eq__(self, other: "GenericOperation") -> bool:
-=======
     def __eq__(self, other: GenericOperation) -> bool:
->>>>>>> 4f78ac4a
         if isinstance(self, other.__class__):
             return super().__eq__(other)
         return False
