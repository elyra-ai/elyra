--- conflicted
+++ resolved
@@ -247,11 +247,8 @@
                 cpu: number of cpus requested to run the operation
                 memory: amount of memory requested to run the operation (in Gi)
                 gpu: number of gpus requested to run the operation
-<<<<<<< HEAD
                 parameters: a list of names of pipeline parameters that should be passed to this operation
-=======
                 gpu_vendor: gpu resource type, eg. nvidia.com/gpu, amd.com/gpu etc.
->>>>>>> 38dee787
         Entries for other (non-built-in) component types are a function of the respective component.
 
         :param elyra_props: dictionary of property key:value pairs that are owned by Elyra
@@ -271,33 +268,19 @@
             raise ValueError("Invalid pipeline operation: Memory must be a positive value or None")
 
         # Re-build object to include default values
-<<<<<<< HEAD
         self._component_props["filename"] = component_props.get("filename")
         self._component_props["runtime_image"] = component_props.get("runtime_image")
         self._component_props["dependencies"] = Operation._scrub_list(component_props.get("dependencies", []))
         self._component_props["include_subdirectories"] = component_props.get("include_subdirectories", False)
         self._component_props["cpu"] = component_props.get("cpu")
+        self._component_props["memory"] = component_props.get("memory")
         self._component_props["gpu"] = component_props.get("gpu")
-        self._component_props["memory"] = component_props.get("memory")
+        self._component_props["gpu_vendor"] = component_props.get("gpu_vendor")
         self._component_props["parameters"] = component_props.get(PIPELINE_PARAMETERS, [])
 
         if not elyra_props:
             elyra_props = {}
         self._elyra_props["env_vars"] = ElyraPropertyList(elyra_props.get(ENV_VARIABLES, []))
-=======
-        self._component_params["filename"] = component_params.get("filename")
-        self._component_params["runtime_image"] = component_params.get("runtime_image")
-        self._component_params["dependencies"] = Operation._scrub_list(component_params.get("dependencies", []))
-        self._component_params["include_subdirectories"] = component_params.get("include_subdirectories", False)
-        self._component_params["cpu"] = component_params.get("cpu")
-        self._component_params["memory"] = component_params.get("memory")
-        self._component_params["gpu"] = component_params.get("gpu")
-        self._component_params["gpu_vendor"] = component_params.get("gpu_vendor")
-
-        if not elyra_params:
-            elyra_params = {}
-        self._elyra_params["env_vars"] = ElyraPropertyList(elyra_params.get(ENV_VARIABLES, []))
->>>>>>> 38dee787
 
     @property
     def name(self) -> str:
@@ -347,7 +330,7 @@
 
     @property
     def gpu_vendor(self) -> Optional[str]:
-        return self._component_params.get("gpu_vendor")
+        return self._component_props.get("gpu_vendor")
 
     def __eq__(self, other: GenericOperation) -> bool:
         if isinstance(self, other.__class__):
