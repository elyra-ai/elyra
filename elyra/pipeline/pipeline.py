#
# Copyright 2018-2022 Elyra Authors
#
# Licensed under the Apache License, Version 2.0 (the "License");
# you may not use this file except in compliance with the License.
# You may obtain a copy of the License at
#
# http://www.apache.org/licenses/LICENSE-2.0
#
# Unless required by applicable law or agreed to in writing, software
# distributed under the License is distributed on an "AS IS" BASIS,
# WITHOUT WARRANTIES OR CONDITIONS OF ANY KIND, either express or implied.
# See the License for the specific language governing permissions and
# limitations under the License.
#
from dataclasses import asdict as dataclass_asdict
from dataclasses import dataclass
from dataclasses import is_dataclass
import json
import os
import sys
from typing import Any
from typing import Dict
from typing import List
from typing import Optional

from elyra.pipeline.pipeline_constants import ENV_VARIABLES
from elyra.pipeline.pipeline_constants import KUBERNETES_POD_ANNOTATIONS
from elyra.pipeline.pipeline_constants import KUBERNETES_SECRETS
from elyra.pipeline.pipeline_constants import KUBERNETES_TOLERATIONS
from elyra.pipeline.pipeline_constants import MOUNTED_VOLUMES

# TODO: Make pipeline version available more widely
# as today is only available on the pipeline editor
PIPELINE_CURRENT_VERSION = 7
PIPELINE_CURRENT_SCHEMA = 3.0


class Operation(object):
    """
    Represents a single operation in a pipeline representing a third-party component
    """

    generic_node_types = ["execute-notebook-node", "execute-python-node", "execute-r-node"]

    @classmethod
    def create_instance(
        cls,
        id: str,
        type: str,
        name: str,
        classifier: str,
        parent_operation_ids: Optional[List[str]] = None,
        component_params: Optional[Dict[str, Any]] = None,
    ) -> "Operation":
        """Class method that creates the appropriate instance of Operation based on inputs."""

        if Operation.is_generic_operation(classifier):
            return GenericOperation(
                id, type, name, classifier, parent_operation_ids=parent_operation_ids, component_params=component_params
            )
        return Operation(
            id, type, name, classifier, parent_operation_ids=parent_operation_ids, component_params=component_params
        )

    def __init__(
        self,
        id: str,
        type: str,
        name: str,
        classifier: str,
        parent_operation_ids: Optional[List[str]] = None,
        component_params: Optional[Dict[str, Any]] = None,
    ):
        """
        :param id: Generated UUID, 128 bit number used as a unique identifier
                   e.g. 123e4567-e89b-12d3-a456-426614174000
        :param type: The type of node e.g. execution_node
        :param classifier: indicates the operation's class
        :param name: The name of the operation
        :param parent_operation_ids: List of parent operation 'ids' required to execute prior to this operation
        :param component_params: dictionary of parameter key:value pairs that are used in the creation of a
                                 a non-standard operation instance
        """

        # Validate that the operation has all required properties
        if not id:
            raise ValueError("Invalid pipeline operation: Missing field 'operation id'.")
        if not type:
            raise ValueError("Invalid pipeline operation: Missing field 'operation type'.")
        if not classifier:
            raise ValueError("Invalid pipeline operation: Missing field 'operation classifier'.")
        if not name:
            raise ValueError("Invalid pipeline operation: Missing field 'operation name'.")

        self._id = id
        self._type = type
        self._classifier = classifier
        self._name = name
        self._parent_operation_ids = parent_operation_ids or []
        self._component_params = component_params or {}
        self._doc = None

        self._mounted_volumes = []
        param_volumes = component_params.get(MOUNTED_VOLUMES)
        if (
            param_volumes is not None
            and isinstance(param_volumes, list)
            and (len(param_volumes) == 0 or isinstance(param_volumes[0], VolumeMount))
        ):
<<<<<<< HEAD
            # The mounted_volumes property is the Elyra system property (ie, not defined in the component
            # spec) and must be removed from the component_params dict
            self._mounted_volumes = self._component_params.pop(MOUNTED_VOLUMES, [])

        self._kubernetes_tolerations = []
        param_tolerations = component_params.get(KUBERNETES_TOLERATIONS)
        if (
            param_tolerations is not None
            and isinstance(param_tolerations, list)
            and (len(param_tolerations) == 0 or isinstance(param_tolerations[0], KubernetesToleration))
        ):
            # The kubernetes_tolerations property is the Elyra system property (ie, not defined in the component
            # spec) and must be removed from the component_params dict
            self._kubernetes_tolerations = self._component_params.pop(KUBERNETES_TOLERATIONS, [])
=======
            # The mounted_volumes property is an Elyra system property (ie, not defined in the component
            # spec) and must be removed from the component_params dict
            self._mounted_volumes = self._component_params.pop(MOUNTED_VOLUMES, [])

        self._kubernetes_pod_annotations = []
        param_annotations = component_params.get(KUBERNETES_POD_ANNOTATIONS)
        if (
            param_annotations is not None
            and isinstance(param_annotations, list)
            and (len(param_annotations) == 0 or isinstance(param_annotations[0], KubernetesAnnotation))
        ):
            # The kubernetes_pod_annotations property is an Elyra system property (ie, not defined in the component
            # spec) and must be removed from the component_params dict
            self._kubernetes_pod_annotations = self._component_params.pop(KUBERNETES_POD_ANNOTATIONS, [])
>>>>>>> 17d8aea2

        # Scrub the inputs and outputs lists
        self._component_params["inputs"] = Operation._scrub_list(component_params.get("inputs", []))
        self._component_params["outputs"] = Operation._scrub_list(component_params.get("outputs", []))

    @property
    def id(self) -> str:
        return self._id

    @property
    def type(self) -> str:
        return self._type

    @property
    def classifier(self) -> str:
        return self._classifier

    @property
    def name(self) -> str:
        return self._name

    @name.setter
    def name(self, value: str):
        self._name = value

    @property
    def doc(self) -> str:
        return self._doc

    @doc.setter
    def doc(self, value: str):
        self._doc = value

    @property
    def parent_operation_ids(self) -> List[str]:
        return self._parent_operation_ids

    @property
    def component_params(self) -> Optional[Dict[str, Any]]:
        return self._component_params

    @property
    def component_params_as_dict(self) -> Dict[str, Any]:
        return self._component_params or {}

    @property
    def mounted_volumes(self) -> List["VolumeMount"]:
        return self._mounted_volumes

    @property
<<<<<<< HEAD
    def kubernetes_tolerations(self) -> List["KubernetesToleration"]:
        return self._kubernetes_tolerations
=======
    def kubernetes_pod_annotations(self) -> List["KubernetesAnnotation"]:
        return self._kubernetes_pod_annotations
>>>>>>> 17d8aea2

    @property
    def inputs(self) -> Optional[List[str]]:
        return self._component_params.get("inputs")

    @inputs.setter
    def inputs(self, value: List[str]):
        self._component_params["inputs"] = value

    @property
    def outputs(self) -> Optional[List[str]]:
        return self._component_params.get("outputs")

    @property
    def is_generic(self) -> bool:
        return isinstance(self, GenericOperation)

    @outputs.setter
    def outputs(self, value: List[str]):
        self._component_params["outputs"] = value

    def __eq__(self, other: "Operation") -> bool:
        if isinstance(self, other.__class__):
            return (
                self.id == other.id
                and self.type == other.type
                and self.classifier == other.classifier
                and self.name == other.name
                and self.parent_operation_ids == other.parent_operation_ids
                and self.component_params == other.component_params
            )
        return False

    def __str__(self) -> str:
        params = ""
        for key, value in self.component_params_as_dict.items():
            params += f"\t{key}: {value}, \n"

        return (
            f"componentID : {self.id} \n "
            f"name : {self.name} \n "
            f"parent_operation_ids : {self.parent_operation_ids} \n "
            f"component_parameters: {{\n{params}}} \n"
        )

    @staticmethod
    def _scrub_list(dirty: Optional[List[Optional[str]]]) -> List[str]:
        """
        Clean an existing list by filtering out None and empty string values
        :param dirty: a List of values
        :return: a clean list without None or empty string values
        """
        if not dirty:
            return []
        return [clean for clean in dirty if clean]

    @staticmethod
    def is_generic_operation(operation_classifier) -> bool:
        return operation_classifier in Operation.generic_node_types


class GenericOperation(Operation):
    """
    Represents a single operation in a pipeline representing a generic (built-in) component
    """

    def __init__(
        self,
        id: str,
        type: str,
        name: str,
        classifier: str,
        parent_operation_ids: Optional[List[str]] = None,
        component_params: Optional[Dict[str, Any]] = None,
    ):
        """
        :param id: Generated UUID, 128 bit number used as a unique identifier
                   e.g. 123e4567-e89b-12d3-a456-426614174000
        :param type: The type of node e.g. execution_node
        :param classifier: indicates the operation's class
        :param name: The name of the operation
        :param parent_operation_ids: List of parent operation 'ids' required to execute prior to this operation
        :param component_params: dictionary of parameter key:value pairs that are used in the creation of a
                                 a non-standard operation instance

        Component_params for "generic components" (i.e., those with one of the following classifier values:
        ["execute-notebook-node", "execute-python-node", "execute-r-node"]) can expect to have the following
        entries.
                filename: The relative path to the source file in the users local environment
                         to be executed e.g. path/to/file.ext
                runtime_image: The DockerHub image to be used for the operation
                               e.g. user/docker_image_name:tag
                dependencies: List of local files/directories needed for the operation to run
                             and packaged into each operation's dependency archive
                include_subdirectories: Include or Exclude subdirectories when packaging our 'dependencies'
                env_vars: List of Environmental variables to set in the container image
                         e.g. FOO="BAR"
                inputs: List of files to be consumed by this operation, produced by parent operation(s)
                outputs: List of files produced by this operation to be included in a child operation(s)
                cpu: number of cpus requested to run the operation
                memory: amount of memory requested to run the operation (in Gi)
                gpu: number of gpus requested to run the operation
        Entries for other (non-built-in) component types are a function of the respective component.
        """

        super().__init__(
            id, type, name, classifier, parent_operation_ids=parent_operation_ids, component_params=component_params
        )

        if not component_params.get("filename"):
            raise ValueError("Invalid pipeline operation: Missing field 'operation filename'.")
        if not component_params.get("runtime_image"):
            raise ValueError("Invalid pipeline operation: Missing field 'operation runtime image'.")
        if component_params.get("cpu") and not self._validate_range(component_params.get("cpu"), min_value=1):
            raise ValueError("Invalid pipeline operation: CPU must be a positive value or None")
        if component_params.get("gpu") and not self._validate_range(component_params.get("gpu"), min_value=0):
            raise ValueError("Invalid pipeline operation: GPU must be a positive value or None")
        if component_params.get("memory") and not self._validate_range(component_params.get("memory"), min_value=1):
            raise ValueError("Invalid pipeline operation: Memory must be a positive value or None")

        # Re-build object to include default values
        self._component_params["filename"] = component_params.get("filename")
        self._component_params["runtime_image"] = component_params.get("runtime_image")
        self._component_params["dependencies"] = Operation._scrub_list(component_params.get("dependencies", []))
        self._component_params["include_subdirectories"] = component_params.get("include_subdirectories", False)
        self._component_params["env_vars"] = KeyValueList(Operation._scrub_list(component_params.get("env_vars", [])))
        self._component_params["cpu"] = component_params.get("cpu")
        self._component_params["gpu"] = component_params.get("gpu")
        self._component_params["memory"] = component_params.get("memory")

    @property
    def name(self) -> str:
        if self._name == os.path.basename(self.filename):
            self._name = os.path.basename(self._name).split(".")[0]
        return self._name

    @name.setter
    def name(self, value):
        self._name = value

    @property
    def filename(self) -> str:
        return self._component_params.get("filename")

    @property
    def runtime_image(self) -> str:
        return self._component_params.get("runtime_image")

    @property
    def dependencies(self) -> Optional[List[str]]:
        return self._component_params.get("dependencies")

    @property
    def include_subdirectories(self) -> Optional[bool]:
        return self._component_params.get("include_subdirectories")

    @property
    def env_vars(self) -> Optional["KeyValueList"]:
        return self._component_params.get(ENV_VARIABLES)

    @property
    def cpu(self) -> Optional[str]:
        return self._component_params.get("cpu")

    @property
    def memory(self) -> Optional[str]:
        return self._component_params.get("memory")

    @property
    def gpu(self) -> Optional[str]:
        return self._component_params.get("gpu")

    @property
    def kubernetes_secrets(self) -> List["KubernetesSecret"]:
        return self._component_params.get(KUBERNETES_SECRETS)

    def __eq__(self, other: "GenericOperation") -> bool:
        if isinstance(self, other.__class__):
            return super().__eq__(other)
        return False

    def _validate_range(self, value: str, min_value: int = 0, max_value: int = sys.maxsize) -> bool:
        return int(value) in range(min_value, max_value)


class Pipeline(object):
    """
    Represents a single pipeline constructed in the pipeline editor
    """

    def __init__(
        self,
        id: str,
        name: str,
        runtime: str,
        runtime_config: str,
        source: Optional[str] = None,
        description: Optional[str] = None,
        pipeline_parameters: Optional[Dict[str, Any]] = None,
    ):
        """
        :param id: Generated UUID, 128 bit number used as a unique identifier
            e.g. 123e4567-e89b-12d3-a456-426614174000
        :param name: Pipeline name, e.g. test-pipeline-123456
        :param runtime: Type of runtime we want to use to execute our pipeline, e.g. kfp OR airflow
        :param runtime_config: Runtime configuration that should be used to submit the pipeline to execution
        :param source: The pipeline source, e.g. a pipeline file or a notebook.
        :param description: Pipeline description
        :param pipeline_parameters: Key/value pairs representing the parameters of this pipeline
        """

        if not name:
            raise ValueError("Invalid pipeline: Missing pipeline name.")
        if not runtime:
            raise ValueError("Invalid pipeline: Missing runtime.")
        if not runtime_config:
            raise ValueError("Invalid pipeline: Missing runtime configuration.")

        self._id = id
        self._name = name
        self._description = description
        self._source = source
        self._runtime = runtime
        self._runtime_config = runtime_config
        self._pipeline_parameters = pipeline_parameters or {}
        self._operations = {}

    @property
    def id(self) -> str:
        return self._id

    @property
    def name(self) -> str:
        return self._name

    @property
    def source(self) -> str:
        return self._source

    @property
    def runtime(self) -> str:
        """
        The runtime processor name that will execute the pipeline
        """
        return self._runtime

    @property
    def runtime_config(self) -> str:
        """
        The runtime configuration that should be used to submit the pipeline for execution
        """
        return self._runtime_config

    @property
    def pipeline_parameters(self) -> Dict[str, Any]:
        """
        The dictionary of global parameters associated with each node of the pipeline
        """
        return self._pipeline_parameters

    @property
    def operations(self) -> Dict[str, Operation]:
        return self._operations

    @property
    def description(self) -> Optional[str]:
        """
        Pipeline description
        """
        return self._description

    def contains_generic_operations(self) -> bool:
        """
        Returns a truthy value indicating whether the pipeline contains
        one or more generic operations.
        """
        for op_id, op in self._operations.items():
            if isinstance(op, GenericOperation):
                return True
        return False

    def __eq__(self, other: "Pipeline") -> bool:
        if isinstance(self, other.__class__):
            return (
                self.id == other.id
                and self.name == other.name
                and self.source == other.source
                and self.description == other.description
                and self.runtime == other.runtime
                and self.runtime_config == other.runtime_config
                and self.operations == other.operations
            )


class KeyValueList(list):
    """
    A list class that exposes functionality specific to lists whose entries are
    key-value pairs separated by a pre-defined character.
    """

    _key_value_separator: str = "="

    def to_dict(self) -> Dict[str, str]:
        """
        Properties consisting of key-value pairs are stored in a list of separated
        strings, while most processing steps require a dictionary - so we must convert.
        If no key/value pairs are specified, an empty dictionary is returned, otherwise
        pairs are converted to dictionary entries, stripped of whitespace, and returned.
        """
        kv_dict = {}
        for kv in self:
            if not kv:
                continue

            if self._key_value_separator not in kv:
                raise ValueError(
                    f"Property {kv} does not contain the expected "
                    f"separator character: '{self._key_value_separator}'."
                )

            key, value = kv.split(self._key_value_separator, 1)

            key = key.strip()
            if not key:
                # Invalid entry; skip inclusion and continue
                continue

            if isinstance(value, str):
                value = value.strip()
            if not value:
                # Invalid entry; skip inclusion and continue
                continue

            kv_dict[key] = value
        return kv_dict

    @classmethod
    def to_str(cls, key: str, value: str) -> str:
        return f"{key}{cls._key_value_separator}{value}"

    @classmethod
    def from_dict(cls, kv_dict: Dict) -> "KeyValueList":
        """
        Convert a set of key-value pairs stored in a dictionary to
        a KeyValueList of strings with the defined separator.
        """
        str_list = [KeyValueList.to_str(key, value) for key, value in kv_dict.items()]
        return KeyValueList(str_list)

    @classmethod
    def merge(cls, primary: "KeyValueList", secondary: "KeyValueList") -> "KeyValueList":
        """
        Merge two key-value pair lists, preferring the values given in the
        primary parameter in the case of a matching key between the two lists.
        """
        primary_dict = primary.to_dict()
        secondary_dict = secondary.to_dict()

        return KeyValueList.from_dict({**secondary_dict, **primary_dict})

    @classmethod
    def difference(cls, minuend: "KeyValueList", subtrahend: "KeyValueList") -> "KeyValueList":
        """
        Given KeyValueLists, convert to dictionaries and remove any keys found in the
        second (subtrahend) from the first (minuend), if present.

        :param minuend: list to be subtracted from
        :param subtrahend: list whose keys will be removed from the minuend

        :returns: the difference of the two lists
        """
        subtract_dict = minuend.to_dict()
        for key in subtrahend.to_dict().keys():
            if key in subtract_dict:
                subtract_dict.pop(key)

        return KeyValueList.from_dict(subtract_dict)


@dataclass
class VolumeMount:
    path: str
    pvc_name: str


@dataclass
class KubernetesSecret:
    env_var: str
    name: str
    key: str


@dataclass
<<<<<<< HEAD
class KubernetesToleration:
    key: str
    operator: str
    value: str
    effect: str
=======
class KubernetesAnnotation:
    key: str
    value: str
>>>>>>> 17d8aea2


class DataClassJSONEncoder(json.JSONEncoder):
    """
    A JSON Encoder class to prevent errors during serialization of dataclasses.
    """

    def default(self, o):
        """
        Render dataclass content as dict
        """
        if is_dataclass(o):
            return dataclass_asdict(o)
        return super().default(o)<|MERGE_RESOLUTION|>--- conflicted
+++ resolved
@@ -108,7 +108,6 @@
             and isinstance(param_volumes, list)
             and (len(param_volumes) == 0 or isinstance(param_volumes[0], VolumeMount))
         ):
-<<<<<<< HEAD
             # The mounted_volumes property is the Elyra system property (ie, not defined in the component
             # spec) and must be removed from the component_params dict
             self._mounted_volumes = self._component_params.pop(MOUNTED_VOLUMES, [])
@@ -123,10 +122,6 @@
             # The kubernetes_tolerations property is the Elyra system property (ie, not defined in the component
             # spec) and must be removed from the component_params dict
             self._kubernetes_tolerations = self._component_params.pop(KUBERNETES_TOLERATIONS, [])
-=======
-            # The mounted_volumes property is an Elyra system property (ie, not defined in the component
-            # spec) and must be removed from the component_params dict
-            self._mounted_volumes = self._component_params.pop(MOUNTED_VOLUMES, [])
 
         self._kubernetes_pod_annotations = []
         param_annotations = component_params.get(KUBERNETES_POD_ANNOTATIONS)
@@ -138,7 +133,6 @@
             # The kubernetes_pod_annotations property is an Elyra system property (ie, not defined in the component
             # spec) and must be removed from the component_params dict
             self._kubernetes_pod_annotations = self._component_params.pop(KUBERNETES_POD_ANNOTATIONS, [])
->>>>>>> 17d8aea2
 
         # Scrub the inputs and outputs lists
         self._component_params["inputs"] = Operation._scrub_list(component_params.get("inputs", []))
@@ -189,13 +183,12 @@
         return self._mounted_volumes
 
     @property
-<<<<<<< HEAD
     def kubernetes_tolerations(self) -> List["KubernetesToleration"]:
         return self._kubernetes_tolerations
-=======
+
+    @property
     def kubernetes_pod_annotations(self) -> List["KubernetesAnnotation"]:
         return self._kubernetes_pod_annotations
->>>>>>> 17d8aea2
 
     @property
     def inputs(self) -> Optional[List[str]]:
@@ -589,17 +582,17 @@
 
 
 @dataclass
-<<<<<<< HEAD
 class KubernetesToleration:
     key: str
     operator: str
     value: str
     effect: str
-=======
+
+
+@dataclass
 class KubernetesAnnotation:
     key: str
     value: str
->>>>>>> 17d8aea2
 
 
 class DataClassJSONEncoder(json.JSONEncoder):
