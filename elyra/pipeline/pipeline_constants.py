#
# Copyright 2018-2022 Elyra Authors
#
# Licensed under the Apache License, Version 2.0 (the "License");
# you may not use this file except in compliance with the License.
# You may obtain a copy of the License at
#
# http://www.apache.org/licenses/LICENSE-2.0
#
# Unless required by applicable law or agreed to in writing, software
# distributed under the License is distributed on an "AS IS" BASIS,
# WITHOUT WARRANTIES OR CONDITIONS OF ANY KIND, either express or implied.
# See the License for the specific language governing permissions and
# limitations under the License.
#

PIPELINE_DEFAULTS = "pipeline_defaults"
RUNTIME_IMAGE = "runtime_image"
ENV_VARIABLES = "env_vars"
<<<<<<< HEAD
PIPELINE_META_PROPERTIES = ["name", "description", "runtime"]
# optional static prefix to be used when generating an object name for object storage
COS_OBJECT_PREFIX = "cos_object_prefix"
=======
MOUNTED_VOLUMES = "mounted_volumes"
>>>>>>> b12a9a9c
<|MERGE_RESOLUTION|>--- conflicted
+++ resolved
@@ -17,10 +17,7 @@
 PIPELINE_DEFAULTS = "pipeline_defaults"
 RUNTIME_IMAGE = "runtime_image"
 ENV_VARIABLES = "env_vars"
-<<<<<<< HEAD
+MOUNTED_VOLUMES = "mounted_volumes"
 PIPELINE_META_PROPERTIES = ["name", "description", "runtime"]
 # optional static prefix to be used when generating an object name for object storage
-COS_OBJECT_PREFIX = "cos_object_prefix"
-=======
-MOUNTED_VOLUMES = "mounted_volumes"
->>>>>>> b12a9a9c
+COS_OBJECT_PREFIX = "cos_object_prefix"