--- conflicted
+++ resolved
@@ -253,28 +253,7 @@
 
         for pipeline in pipeline_definition.pipelines:
             component_list = await PipelineProcessorManager.instance().get_components(pipeline_runtime)
-<<<<<<< HEAD
             components = ComponentRegistry.to_canvas_palette(component_list)
-            for node in node_list:
-                if node['type'] == 'execution_node':
-                    # Get Node Label
-                    if node['app_data'].get('ui_data'):  # If present, always the source of truth
-                        node_label = node['app_data']['ui_data'].get('label')
-                    else:
-                        node_label = node['app_data'].get('label')
-                    # Get Node Data
-                    node_data = node['app_data'].get('component_parameters') or node['app_data']
-
-                    if Operation.is_generic_operation(node['op']):
-                        image_name = node_data.get('runtime_image')
-                        filename = node_data.get("filename")
-                        dependencies = node_data.get("dependencies")
-                        env_vars = node_data.get("env_vars")
-
-                        self._validate_filepath(node_id=node['id'], node_label=node_label, property_name='filename',
-=======
-            categories: list = await PipelineProcessorManager.instance().get_all_categories(pipeline_runtime)
-            components = ComponentRegistry.to_canvas_palette(component_list, categories)
             for node in pipeline.nodes:
                 if node.type == 'execution_node':
                     node_label = node.label
@@ -285,7 +264,6 @@
                         env_vars = node.get_component_parameter("env_vars")
 
                         self._validate_filepath(node_id=node.id, node_label=node_label, property_name='filename',
->>>>>>> 8b67acc4
                                                 filename=filename, response=response)
 
                         # If not running locally, we check resource and image name
