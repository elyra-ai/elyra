--- conflicted
+++ resolved
@@ -448,7 +448,7 @@
 
     async def _validate_custom_component_node_properties(
         self, node: Node, response: ValidationResponse, pipeline_definition: PipelineDefinition, pipeline_runtime: str
-    ):  # sourcery skip: merge-else-if-into-elif, swap-if-else-branches
+    ):
         """
         Validates the properties of the custom component node
         :param node: the node to be validated
@@ -478,22 +478,8 @@
         # List of just the current parameters for the component
         current_parameter_defaults_list = list(current_parameters.keys())
 
-<<<<<<< HEAD
         for param in node.elyra_owned_properties:
             self._validate_elyra_owned_property(node.id, node.label, node, param, response=response)
-=======
-        volumes = node.get_component_parameter(MOUNTED_VOLUMES)
-        if volumes and MOUNTED_VOLUMES not in node.elyra_properties_to_skip:
-            self._validate_mounted_volumes(node.id, node.label, volumes, response=response)
-
-        tolerations = node.get_component_parameter(KUBERNETES_TOLERATIONS)
-        if tolerations and KUBERNETES_TOLERATIONS not in node.elyra_properties_to_skip:
-            self._validate_kubernetes_tolerations(node.id, node.label, tolerations, response=response)
-
-        annotations = node.get_component_parameter(KUBERNETES_POD_ANNOTATIONS)
-        if annotations and KUBERNETES_POD_ANNOTATIONS not in node.elyra_properties_to_skip:
-            self._validate_kubernetes_pod_annotations(node.id, node.label, annotations, response=response)
->>>>>>> ad442218
 
         for default_parameter in current_parameter_defaults_list:
             node_param = node.get_component_parameter(default_parameter)
