--- conflicted
+++ resolved
@@ -39,23 +39,14 @@
 
     def post_save(self, **kwargs: Any) -> None:
         try:  # Modify components associated with this catalog on creates and updates.
-<<<<<<< HEAD
-            component_catalog.ComponentCache.instance().update_manifest_queue(source=self.name, action='modify')
-        except Exception:
-=======
             component_catalog.ComponentCache.instance().update_component_cache(catalog=self, action='modify')
         except Exception as ex:
             print(ex)
->>>>>>> 0bd55312
             pass
 
     def post_delete(self, **kwargs: Any) -> None:
         try:  # Remove components associated with this catalog on deletes.
-<<<<<<< HEAD
-            component_catalog.ComponentCache.instance().update_manifest_queue(source=self.name, action='delete')
-=======
             component_catalog.ComponentCache.instance().update_component_cache(catalog=self, action='delete')
->>>>>>> 0bd55312
         except Exception:
             pass
 
