#
# Copyright 2018-2022 Elyra Authors
#
# Licensed under the Apache License, Version 2.0 (the "License");
# you may not use this file except in compliance with the License.
# You may obtain a copy of the License at
#
# http://www.apache.org/licenses/LICENSE-2.0
#
# Unless required by applicable law or agreed to in writing, software
# distributed under the License is distributed on an "AS IS" BASIS,
# WITHOUT WARRANTIES OR CONDITIONS OF ANY KIND, either express or implied.
# See the License for the specific language governing permissions and
# limitations under the License.
#
from datetime import datetime
from http.client import responses
import json
from typing import List
from typing import Optional

from jupyter_server.base.handlers import APIHandler
from jupyter_server.utils import url_path_join
from tornado import web

from elyra.metadata.error import MetadataNotFoundError
from elyra.metadata.manager import MetadataManager
from elyra.metadata.schemaspaces import ComponentCatalogs
from elyra.pipeline.component import Component
from elyra.pipeline.component_catalog import ComponentCache
from elyra.pipeline.parser import PipelineParser
from elyra.pipeline.processor import PipelineProcessorManager
from elyra.pipeline.processor import PipelineProcessorRegistry
from elyra.pipeline.runtime_type import RuntimeTypeResources
from elyra.pipeline.validation import PipelineValidationManager
from elyra.util.http import HttpErrorMixin


class PipelineExportHandler(HttpErrorMixin, APIHandler):
    """Handler to expose REST API to export pipelines"""

    @web.authenticated
    async def get(self):
        msg_json = dict(title="Operation not supported.")
        self.set_header("Content-Type", 'application/json')
        self.finish(msg_json)

    @web.authenticated
    async def post(self, *args, **kwargs):
        self.log.debug("Pipeline Export handler now executing post request")

        parent = self.settings.get('elyra')
        payload = self.get_json_body()

        self.log.debug("JSON payload: %s", json.dumps(payload, indent=2, separators=(',', ': ')))

        pipeline_definition = payload['pipeline']
        pipeline_export_format = payload['export_format']
        pipeline_export_path = payload['export_path']
        pipeline_overwrite = payload['overwrite']

        response = await PipelineValidationManager.instance().validate(pipeline=pipeline_definition)
        self.log.debug(f"Validation checks completed. Results as follows: {response.to_json()}")

        if not response.has_fatal:
            pipeline = PipelineParser(root_dir=self.settings['server_root_dir'],
                                      parent=parent).parse(pipeline_definition)

            pipeline_exported_path = await PipelineProcessorManager.instance().export(
                pipeline,
                pipeline_export_format,
                pipeline_export_path,
                pipeline_overwrite
            )
            json_msg = json.dumps({"export_path": pipeline_export_path})
            self.set_status(201)
            self.set_header("Content-Type", 'application/json')
            location = url_path_join(
                self.base_url,
                'api',
                'contents',
                pipeline_exported_path
            )
            self.set_header('Location', location)
        else:
            json_msg = json.dumps({
                'reason': responses.get(400),
                'message': 'Errors found in pipeline',
                'timestamp': datetime.now().strftime('%Y-%m-%d %H:%M:%S'),
                'issues': response.to_json().get('issues')
            })
            self.set_status(400)

        self.set_header("Content-Type", 'application/json')
        self.finish(json_msg)


class PipelineSchedulerHandler(HttpErrorMixin, APIHandler):
    """Handler to expose method calls to execute pipelines as batch jobs"""

    @web.authenticated
    async def get(self):
        msg_json = dict(title="Operation not supported.")
        self.write(msg_json)
        self.flush()

    @web.authenticated
    async def post(self, *args, **kwargs):
        self.log.debug("Pipeline SchedulerHandler now executing post request")

        parent = self.settings.get('elyra')
        pipeline_definition = self.get_json_body()
        self.log.debug("JSON payload: %s", pipeline_definition)

        response = await PipelineValidationManager.instance().validate(pipeline=pipeline_definition)

        self.log.debug(f"Validation checks completed. Results as follows: {response.to_json()}")

        if not response.has_fatal:
            self.log.debug("Processing the pipeline submission and executing request")
            pipeline = PipelineParser(root_dir=self.settings['server_root_dir'],
                                      parent=parent).parse(pipeline_definition)
            response = await PipelineProcessorManager.instance().process(pipeline)
            json_msg = json.dumps(response.to_json())
            self.set_status(200)
        else:
            json_msg = json.dumps({
                'reason': responses.get(400),
                'message': 'Errors found in pipeline',
                'timestamp': datetime.now().strftime('%Y-%m-%d %H:%M:%S'),
                'issues': response.to_json().get('issues')
            })
            self.set_status(400)

        self.set_header("Content-Type", 'application/json')
        self.finish(json_msg)


class PipelineComponentHandler(HttpErrorMixin, APIHandler):
    """Handler to expose method calls to retrieve pipelines editor component configuration"""

    @web.authenticated
    async def get(self, processor):
        self.log.debug(f'Retrieving pipeline components for: {processor} runtime')

        if PipelineProcessorManager.instance().is_supported_runtime(processor) is False:
            raise web.HTTPError(400, f"Invalid processor name '{processor}'")

        components: List[Component] = await PipelineProcessorManager.instance().get_components(processor)
        palette_json = ComponentCache.to_canvas_palette(components=components)

        self.set_status(200)
        self.set_header("Content-Type", 'application/json')
        self.finish(palette_json)


class PipelineComponentPropertiesHandler(HttpErrorMixin, APIHandler):
    """Handler to expose method calls to retrieve pipeline component_id properties"""

    @web.authenticated
    async def get(self, processor, component_id):
        self.log.debug(f'Retrieving pipeline component properties for component: {component_id}')

        if PipelineProcessorManager.instance().is_supported_runtime(processor) is False:
            raise web.HTTPError(400, f"Invalid processor name '{processor}'")

        if not component_id:
            raise web.HTTPError(400, "Missing component ID")

        component: Optional[Component] = \
            await PipelineProcessorManager.instance().get_component(processor, component_id)
        properties_json = ComponentCache.to_canvas_properties(component)

        self.set_status(200)
        self.set_header("Content-Type", 'application/json')

        self.finish(properties_json)


class PipelineValidationHandler(HttpErrorMixin, APIHandler):
    """Handler to expose method calls to validate pipeline payloads for errors"""

    @web.authenticated
    async def get(self):
        msg_json = dict(title="GET requests are not supported.")
        self.write(msg_json)
        self.flush()

    @web.authenticated
    async def post(self):
        self.log.debug("Pipeline Validation Handler now executing post request")

        pipeline_definition = self.get_json_body()
        self.log.debug("Pipeline payload: %s", pipeline_definition)

        response = await PipelineValidationManager.instance().validate(pipeline=pipeline_definition)
        json_msg = response.to_json()

        self.set_status(200)
        self.set_header("Content-Type", 'application/json')
        self.finish(json_msg)


class PipelineRuntimeTypesHandler(HttpErrorMixin, APIHandler):
    """Handler to get static information relative to the set of configured runtime types"""

    @web.authenticated
    async def get(self):
        self.log.debug("Retrieving active runtime information from PipelineProcessorRegistry...")
        resources: List[RuntimeTypeResources] = PipelineProcessorRegistry.instance().get_runtime_types_resources()

        runtime_types = []
        for runtime_type in resources:
            runtime_types.append(runtime_type.to_dict())

        self.set_status(200)
        self.set_header("Content-Type", 'application/json')
        await self.finish({"runtime_types": runtime_types})


class ComponentCacheHandler(HttpErrorMixin, APIHandler):
    """Handler to trigger a complete re-fresh of all component catalogs."""

    @web.authenticated
    async def put(self):
        self.log.debug("Refreshing component cache for all catalog instances...")
<<<<<<< HEAD
        ComponentCache.instance().update_manifest_queue(source='API', action='delete-manifest')
=======
        ComponentCache.instance().update_component_cache_for_all_catalogs()
>>>>>>> 0bd55312

        self.set_status(200)
        self.finish()


class ComponentCacheCatalogHandler(HttpErrorMixin, APIHandler):
    """Handler to trigger a re-fresh of a single component catalog with the given name."""

    @web.authenticated
    async def put(self, catalog):
        try:
            # Ensure given catalog name is a metadata instance
<<<<<<< HEAD
            MetadataManager(
=======
            catalog_instance = MetadataManager(
>>>>>>> 0bd55312
                schemaspace=ComponentCatalogs.COMPONENT_CATALOGS_SCHEMASPACE_ID
            ).get(name=catalog)
        except MetadataNotFoundError:
            raise web.HTTPError(404, f"Catalog '{catalog}' cannot be found.")

        self.log.debug(f"Refreshing component cache for catalog with name '{catalog}'...")
<<<<<<< HEAD
        ComponentCache.instance().update_manifest_queue(source=catalog, action='modify')
=======
        ComponentCache.instance().update_component_cache(catalog=catalog_instance, action='modify')
>>>>>>> 0bd55312

        self.set_status(200)
        self.finish()<|MERGE_RESOLUTION|>--- conflicted
+++ resolved
@@ -224,11 +224,7 @@
     @web.authenticated
     async def put(self):
         self.log.debug("Refreshing component cache for all catalog instances...")
-<<<<<<< HEAD
-        ComponentCache.instance().update_manifest_queue(source='API', action='delete-manifest')
-=======
         ComponentCache.instance().update_component_cache_for_all_catalogs()
->>>>>>> 0bd55312
 
         self.set_status(200)
         self.finish()
@@ -241,22 +237,14 @@
     async def put(self, catalog):
         try:
             # Ensure given catalog name is a metadata instance
-<<<<<<< HEAD
-            MetadataManager(
-=======
             catalog_instance = MetadataManager(
->>>>>>> 0bd55312
                 schemaspace=ComponentCatalogs.COMPONENT_CATALOGS_SCHEMASPACE_ID
             ).get(name=catalog)
         except MetadataNotFoundError:
             raise web.HTTPError(404, f"Catalog '{catalog}' cannot be found.")
 
         self.log.debug(f"Refreshing component cache for catalog with name '{catalog}'...")
-<<<<<<< HEAD
-        ComponentCache.instance().update_manifest_queue(source=catalog, action='modify')
-=======
         ComponentCache.instance().update_component_cache(catalog=catalog_instance, action='modify')
->>>>>>> 0bd55312
 
         self.set_status(200)
         self.finish()