#
# Copyright 2018-2022 Elyra Authors
#
# Licensed under the Apache License, Version 2.0 (the "License");
# you may not use this file except in compliance with the License.
# You may obtain a copy of the License at
#
# http://www.apache.org/licenses/LICENSE-2.0
#
# Unless required by applicable law or agreed to in writing, software
# distributed under the License is distributed on an "AS IS" BASIS,
# WITHOUT WARRANTIES OR CONDITIONS OF ANY KIND, either express or implied.
# See the License for the specific language governing permissions and
# limitations under the License.
#
from datetime import datetime
from http.client import responses
import json
import mimetypes
from typing import List
from typing import Optional

from jupyter_server.base.handlers import APIHandler
from jupyter_server.utils import url_path_join
from tornado import web

from elyra.metadata.error import MetadataNotFoundError
from elyra.metadata.manager import MetadataManager
from elyra.metadata.schemaspaces import ComponentCatalogs
from elyra.pipeline.component import Component
from elyra.pipeline.component_catalog import ComponentCache
from elyra.pipeline.component_catalog import RefreshInProgressError
from elyra.pipeline.parser import PipelineParser
from elyra.pipeline.processor import PipelineProcessorManager
from elyra.pipeline.processor import PipelineProcessorRegistry
from elyra.pipeline.runtime_type import RuntimeProcessorType
from elyra.pipeline.runtime_type import RuntimeTypeResources
from elyra.pipeline.validation import PipelineValidationManager
from elyra.util.http import HttpErrorMixin


MIMETYPE_MAP = {
    ".yaml": "text/x-yaml",
    ".py": "text/x-python",
    None: "text/plain"
}


class PipelineExportHandler(HttpErrorMixin, APIHandler):
    """Handler to expose REST API to export pipelines"""

    @web.authenticated
    async def get(self):
        msg_json = dict(title="Operation not supported.")
        self.set_header("Content-Type", 'application/json')
        await self.finish(msg_json)

    @web.authenticated
    async def post(self, *args, **kwargs):
        self.log.debug("Pipeline Export handler now executing post request")

        parent = self.settings.get('elyra')
        payload = self.get_json_body()

        self.log.debug("JSON payload: %s", json.dumps(payload, indent=2, separators=(',', ': ')))

        pipeline_definition = payload['pipeline']
        pipeline_export_format = payload['export_format']
        pipeline_export_path = payload['export_path']
        pipeline_overwrite = payload['overwrite']

        response = await PipelineValidationManager.instance().validate(pipeline=pipeline_definition)
        self.log.debug(f"Validation checks completed. Results as follows: {response.to_json()}")

        if not response.has_fatal:
            pipeline = PipelineParser(root_dir=self.settings['server_root_dir'],
                                      parent=parent).parse(pipeline_definition)

            pipeline_exported_path = await PipelineProcessorManager.instance().export(
                pipeline,
                pipeline_export_format,
                pipeline_export_path,
                pipeline_overwrite
            )
            json_msg = json.dumps({"export_path": pipeline_export_path})
            self.set_status(201)
            self.set_header("Content-Type", 'application/json')
            location = url_path_join(
                self.base_url,
                'api',
                'contents',
                pipeline_exported_path
            )
            self.set_header('Location', location)
        else:
            json_msg = json.dumps({
                'reason': responses.get(400),
                'message': 'Errors found in pipeline',
                'timestamp': datetime.now().strftime('%Y-%m-%d %H:%M:%S'),
                'issues': response.to_json().get('issues')
            })
            self.set_status(400)

        self.set_header("Content-Type", 'application/json')
        await self.finish(json_msg)


class PipelineSchedulerHandler(HttpErrorMixin, APIHandler):
    """Handler to expose method calls to execute pipelines as batch jobs"""

    @web.authenticated
    async def get(self):
        msg_json = dict(title="Operation not supported.")
        self.write(msg_json)
        await self.flush()

    @web.authenticated
    async def post(self, *args, **kwargs):
        self.log.debug("Pipeline SchedulerHandler now executing post request")

        parent = self.settings.get('elyra')
        pipeline_definition = self.get_json_body()
        self.log.debug("JSON payload: %s", pipeline_definition)

        response = await PipelineValidationManager.instance().validate(pipeline=pipeline_definition)

        self.log.debug(f"Validation checks completed. Results as follows: {response.to_json()}")

        if not response.has_fatal:
            self.log.debug("Processing the pipeline submission and executing request")
            pipeline = PipelineParser(root_dir=self.settings['server_root_dir'],
                                      parent=parent).parse(pipeline_definition)
            response = await PipelineProcessorManager.instance().process(pipeline)
            json_msg = json.dumps(response.to_json())
            self.set_status(200)
        else:
            json_msg = json.dumps({
                'reason': responses.get(400),
                'message': 'Errors found in pipeline',
                'timestamp': datetime.now().strftime('%Y-%m-%d %H:%M:%S'),
                'issues': response.to_json().get('issues')
            })
            self.set_status(400)

        self.set_header("Content-Type", 'application/json')
        await self.finish(json_msg)


class PipelineComponentHandler(HttpErrorMixin, APIHandler):
    """Handler to expose method calls to retrieve pipelines editor component configuration"""

    @web.authenticated
    async def get(self, runtime_type):
        self.log.debug(f"Retrieving pipeline components for runtime type: {runtime_type}")

        processor_manager = PipelineProcessorManager.instance()
        if processor_manager.is_supported_runtime(runtime_type):
            # The endpoint path contains the shorthand version of a runtime (e.g., 'kfp',
            # 'airflow'). This case and its associated functions should eventually be removed
            # in favor of using the RuntimeProcessorType name in the request path.
            self.log.warning(f"Deprecation warning: when calling endpoint '{self.request.path}' "
                             f"use runtime type name (e.g. 'KUBEFLOW_PIPELINES', 'APACHE_AIRFLOW') "
                             f"instead of shorthand name (e.g., 'kfp', 'airflow')")
            runtime_processor_type = processor_manager.get_runtime_type(runtime_type)
        elif processor_manager.is_supported_runtime_type(runtime_type):
            # The request path uses the appropriate RuntimeProcessorType name. Use this
            # to get the RuntimeProcessorType instance to pass to get_all_components
            runtime_processor_type = RuntimeProcessorType.get_instance_by_name(runtime_type)
        else:
            raise web.HTTPError(400, f"Invalid runtime type '{runtime_type}'")

        # Include generic components for all runtime types
        components: List[Component] = ComponentCache.get_generic_components()

        # Add additional runtime-type-specific components, if present
        components.extend(ComponentCache.instance().get_all_components(platform=runtime_processor_type))

        palette_json = ComponentCache.to_canvas_palette(components=components)

        self.set_status(200)
        self.set_header("Content-Type", 'application/json')
        await self.finish(palette_json)


class PipelineComponentPropertiesHandler(HttpErrorMixin, APIHandler):
    """Handler to expose method calls to retrieve pipeline component_id properties"""

    def get_mimetype(self, ext: Optional[str]) -> str:
        """
        Get the MIME type for the component definition content.
        """
        if ext == '.yml':
            ext = '.yaml'

        # Get mimetype from mimetypes map or built-in mimetypes package; default to plaintext
        mimetype = MIMETYPE_MAP.get(ext, mimetypes.guess_type(f"file{ext}")[0]) or "text/plain"
        return mimetype

    @web.authenticated
    async def get(self, runtime_type, component_id):
        self.log.debug(f'Retrieving pipeline component properties for component: {component_id}')

        if not component_id:
            raise web.HTTPError(400, "Missing component ID")

        processor_manager = PipelineProcessorManager.instance()
        if processor_manager.is_supported_runtime(runtime_type):
            # The endpoint path contains the shorthand version of a runtime (e.g., 'kfp',
            # 'airflow'). This case and its associated functions should eventually be removed
            # in favor of using the RuntimeProcessorType name in the request path.
            self.log.warning(f"Deprecation warning: when calling endpoint '{self.request.path}' "
                             f"use runtime type name (e.g. 'KUBEFLOW_PIPELINES', 'APACHE_AIRFLOW') "
                             f"instead of shorthand name (e.g., 'kfp', 'airflow')")
            runtime_processor_type = processor_manager.get_runtime_type(runtime_type)
        elif processor_manager.is_supported_runtime_type(runtime_type):
            # The request path uses the appropriate RuntimeProcessorType name. Use this
            # to get the RuntimeProcessorType instance to pass to get_component
            runtime_processor_type = RuntimeProcessorType.get_instance_by_name(runtime_type)
        else:
            raise web.HTTPError(400, f"Invalid runtime type '{runtime_type}'")

        # Try to get component_id as a generic component; assigns None if id is not a generic component
        component: Optional[Component] = ComponentCache.get_generic_component(component_id)

        # Try to retrieve a runtime-type-specific component; assigns None if not found
        if not component:
            component = ComponentCache.instance() \
                .get_component(platform=runtime_processor_type, component_id=component_id)

        if not component:
            raise web.HTTPError(404, f"Component '{component_id}' not found")

        if self.request.path.endswith("/properties"):
            # Return complete set of component properties
            json_response = ComponentCache.to_canvas_properties(component)
        else:
            # Return component definition content
            json_response = json.dumps(
                {
                    "content": component.definition,
                    "mimeType": self.get_mimetype(component.file_extension)
                }
            )

        self.set_status(200)
        self.set_header("Content-Type", 'application/json')
<<<<<<< HEAD

        await self.finish(properties_json)
=======
        await self.finish(json_response)
>>>>>>> 24553364


class PipelineValidationHandler(HttpErrorMixin, APIHandler):
    """Handler to expose method calls to validate pipeline payloads for errors"""

    @web.authenticated
    async def get(self):
        msg_json = dict(title="GET requests are not supported.")
        self.write(msg_json)
        await self.flush()

    @web.authenticated
    async def post(self):
        self.log.debug("Pipeline Validation Handler now executing post request")

        pipeline_definition = self.get_json_body()
        self.log.debug("Pipeline payload: %s", pipeline_definition)

        response = await PipelineValidationManager.instance().validate(pipeline=pipeline_definition)
        json_msg = response.to_json()

        self.set_status(200)
        self.set_header("Content-Type", 'application/json')
        await self.finish(json_msg)


class PipelineRuntimeTypesHandler(HttpErrorMixin, APIHandler):
    """Handler to get static information relative to the set of configured runtime types"""

    @web.authenticated
    async def get(self):
        self.log.debug("Retrieving active runtime information from PipelineProcessorRegistry...")
        resources: List[RuntimeTypeResources] = PipelineProcessorRegistry.instance().get_runtime_types_resources()

        runtime_types = []
        for runtime_type in resources:
            runtime_types.append(runtime_type.to_dict())

        self.set_status(200)
        self.set_header("Content-Type", 'application/json')
        await self.finish({"runtime_types": runtime_types})


class ComponentCacheHandler(HttpErrorMixin, APIHandler):
    """Handler to trigger a complete re-fresh of all component catalogs."""

    @web.authenticated
    async def put(self):

        # Validate the body
        cache_refresh = self.get_json_body()
        if 'action' not in cache_refresh or cache_refresh['action'] != 'refresh':
            raise web.HTTPError(400, reason="A body of {'action': 'refresh'} is required!")

        try:
            self.log.debug("Refreshing component cache for all catalog instances...")
            ComponentCache.instance().refresh()
            self.set_status(204)
        except RefreshInProgressError as ripe:
            self.set_status(409, str(ripe))

        await self.finish()


class ComponentCacheCatalogHandler(HttpErrorMixin, APIHandler):
    """Handler to trigger a re-fresh of a single component catalog with the given name."""

    @web.authenticated
    async def put(self, catalog):

        # Validate the body
        cache_refresh = self.get_json_body()
        if 'action' not in cache_refresh or cache_refresh['action'] != 'refresh':
            raise web.HTTPError(400, reason="A body of {'action': 'refresh'} is required.")

        try:
            # Ensure given catalog name is a metadata instance
            catalog_instance = MetadataManager(
                schemaspace=ComponentCatalogs.COMPONENT_CATALOGS_SCHEMASPACE_ID
            ).get(name=catalog)
        except MetadataNotFoundError:
            raise web.HTTPError(404, f"Catalog '{catalog}' cannot be found.")

        self.log.debug(f"Refreshing component cache for catalog with name '{catalog}'...")
        ComponentCache.instance().update(catalog=catalog_instance, action='modify')
        self.set_status(204)

        await self.finish()<|MERGE_RESOLUTION|>--- conflicted
+++ resolved
@@ -244,12 +244,7 @@
 
         self.set_status(200)
         self.set_header("Content-Type", 'application/json')
-<<<<<<< HEAD
-
-        await self.finish(properties_json)
-=======
         await self.finish(json_response)
->>>>>>> 24553364
 
 
 class PipelineValidationHandler(HttpErrorMixin, APIHandler):
