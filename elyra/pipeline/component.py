#
# Copyright 2018-2021 Elyra Authors
#
# Licensed under the Apache License, Version 2.0 (the "License");
# you may not use this file except in compliance with the License.
# You may obtain a copy of the License at
#
# http://www.apache.org/licenses/LICENSE-2.0
#
# Unless required by applicable law or agreed to in writing, software
# distributed under the License is distributed on an "AS IS" BASIS,
# WITHOUT WARRANTIES OR CONDITIONS OF ANY KIND, either express or implied.
# See the License for the specific language governing permissions and
# limitations under the License.
#
from abc import abstractmethod
from logging import Logger
from types import SimpleNamespace
from typing import Any
from typing import List
from typing import Optional

from traitlets.config import LoggingConfigurable
<<<<<<< HEAD

from elyra.pipeline.runtime_type import RuntimeProcessorType
=======
>>>>>>> 5eceb175


class ComponentParameter(object):
    """
    Represents a single property for a pipeline component
    """

    def __init__(self, id: str,
                 name: str,
                 data_type: str,
                 value: str,
                 description: str,
                 required: bool = False,
                 control: str = "custom",
                 control_id: str = "StringControl",
                 items: Optional[List[str]] = None):
        """
        :param id: Unique identifier for a property
        :param name: The name of the property for display
        :param data_type: The type that the property value takes on
        :param value: The default value of the property
        :param description: A description of the property for display
        :param control: The control of the property on the display, e.g. custom or readonly
        :param control_id: The control type of the property, if the control is 'custom', e.g. StringControl, EnumControl
        :param items: For properties with a control of 'EnumControl', the items making up the enum
        :param required: Whether the property is required
        """

        if not id:
            raise ValueError("Invalid component: Missing field 'id'.")
        if not name:
            raise ValueError("Invalid component: Missing field 'name'.")

        self._ref = id
        self._name = name
        self._data_type = data_type
        self._value = value

        self._description = description
        self._control = control
        self._control_id = control_id
        self._items = items or []

        # Check description for information about 'required' parameter
        if "not optional" in description.lower() or \
                ("required" in description.lower() and
                    "not required" not in description.lower() and
                    "n't required" not in description.lower()):
            required = True

        self._required = required

    @property
    def ref(self) -> str:
        return self._ref

    @property
    def name(self) -> str:
        return self._name

    @property
    def data_type(self) -> str:
        return self._data_type

    @property
    def value(self) -> str:
        return self._value

    @property
    def description(self) -> str:
        return self._description

    @property
    def control(self) -> str:
        return self._control

    @property
    def control_id(self) -> str:
        return self._control_id

    @property
    def items(self) -> List[str]:
        return self._items

    @property
    def required(self) -> bool:
        return bool(self._required)


class Component(object):
    """
    Represents a generic or runtime-specific component
    """

    def __init__(self,
                 id: str,
                 name: str,
                 description: Optional[str],
                 catalog_type: str,
                 source_identifier: Any,
                 definition: Optional[str] = None,
<<<<<<< HEAD
                 runtime_type: Optional[RuntimeProcessorType] = None,
=======
                 runtime: Optional[str] = None,
>>>>>>> 5eceb175
                 op: Optional[str] = None,
                 categories: Optional[List[str]] = None,
                 properties: Optional[List[ComponentParameter]] = None,
                 extensions: Optional[List[str]] = None,
                 parameter_refs: Optional[dict] = None):
        """
        :param id: Unique identifier for a component
        :param name: The name of the component for display
        :param description: The description of the component
        :param catalog_type: Indicates the type of component definition resource
                              location; one of ['url', filename', 'directory]
        :param source_identifier: Source information to help locate the component definition
        :param definition: The content of the specification file for this component
<<<<<<< HEAD
        :param runtime_type: The runtime type of the component (e.g. KUBEFLOW_PIPELINES, APACHE_AIRFLOW, etc.)
=======
        :param runtime: The runtime of the component (e.g. KFP or Airflow)
>>>>>>> 5eceb175
        :param op: The operation name of the component; used by generic components in rendering the palette
        :param categories: A list of categories that this component belongs to; used to organize component
                           in the palette
        :param properties: The set of properties for the component
        :param extensions: The file extension used by the component
        """

        if not id:
            raise ValueError("Invalid component: Missing field 'id'.")
        if not name:
            raise ValueError("Invalid component: Missing field 'name'.")

        self._id = id
        self._name = name
        self._description = description
        self._catalog_type = catalog_type
        self._source_identifier = source_identifier

        self._definition = definition
<<<<<<< HEAD
        self._runtime_type = runtime_type
=======
        self._runtime = runtime
>>>>>>> 5eceb175
        self._op = op
        self._categories = categories or []
        self._properties = properties

        if not parameter_refs:
            if self._catalog_type == "elyra":
                parameter_refs = {
                    "filehandler": "filename"
                }
            else:
                parameter_refs = {}

        if extensions and not parameter_refs.get('filehandler'):
            Component._log_warning(f"Component '{self._id}' specifies extensions '{extensions}' but \
                                   no entry in the 'parameter_ref' dictionary for 'filehandler' and \
                                   cannot participate in drag and drop functionality as a result.")

        self._extensions = extensions
        self._parameter_refs = parameter_refs

    @property
    def id(self) -> str:
        return self._id

    @property
    def name(self) -> str:
        return self._name

    @property
    def description(self) -> Optional[str]:
        return self._description

    @property
    def catalog_type(self) -> str:
        return self._catalog_type
<<<<<<< HEAD

    @property
    def source_identifier(self) -> str:
        return str(self._source_identifier)
=======

    @property
    def source_identifier(self) -> Any:
        return self._source_identifier

    @property
    def component_source(self) -> str:
        return str({
            "catalog_type": self.catalog_type,
            "component_ref": self.source_identifier
        })

    @property
    def definition(self) -> str:
        return self._definition
>>>>>>> 5eceb175

    @property
    def definition(self) -> str:
        return self._definition

    @property
    def runtime_type(self) -> Optional[RuntimeProcessorType]:
        return self._runtime_type

    @property
    def op(self) -> Optional[str]:
        if self._op:
            return self._op
        else:
            return self._id

    @property
    def categories(self) -> List[str]:
        return self._categories

    @property
    def properties(self) -> Optional[List[ComponentParameter]]:
        return self._properties

    @property
    def extensions(self) -> Optional[List[str]]:
        return self._extensions

    @property
    def parameter_refs(self) -> dict:
        return self._parameter_refs

    @staticmethod
    def _log_warning(msg: str, logger: Optional[Logger] = None):
        if logger:
            logger.warning(msg)
        else:
            print(f"WARNING: {msg}")


class ComponentParser(LoggingConfigurable):  # ABC
    _component_platform: RuntimeProcessorType = None
    _file_types: List[str] = None

    @property
    def component_platform(self) -> RuntimeProcessorType:
        return self._component_platform

    @property
    def file_types(self) -> List[str]:
        return self._file_types

    @abstractmethod
    def parse(self, registry_entry: SimpleNamespace) -> Optional[List[Component]]:
        """
        Parse a component definition given in the registry entry and return
        a list of fully-qualified Component objects
        """
        raise NotImplementedError()

    def _format_description(self, description: str, data_type: str) -> str:
        """
        Adds parameter type information parsed from component specification
        to parameter description.
        """
        if description:
            return f"{description} (type: {data_type})"
        return f"(type: {data_type})"

    def determine_type_information(self, parsed_type: str) -> SimpleNamespace:
        """
        Takes the type information of a component parameter as parsed from the component
        specification and returns a new type that is one of several standard options.

        """
        parsed_type_lowered = parsed_type.lower()

        data_type_info: SimpleNamespace

        # Determine if this is a "container type"
        # Prefer types that occur in a clause of the form "[type] of ..." (i.e., "container" types)
        # E.g. "a dictionary of key/value pairs" will produce the type "dictionary"
        container_types = ['dictionary', 'dict', 'set', 'list', 'array', 'arr']
        for option in container_types:
            if option in parsed_type_lowered:
                data_type = option
                if data_type in ['dict', 'dictionary']:
                    data_type = "dictionary"
                elif data_type in ['list', 'set', 'array', 'arr']:
                    data_type = "list"

                # Since we know the type, create our return value and bail
                data_type_info = ComponentParser.create_data_type_info(parsed_data=parsed_type_lowered,
                                                                       data_type=data_type)
                break
        else:  # None of the container types were found...
            # Standardize type names
            if any(word in parsed_type_lowered for word in ["str", "string"]):
                data_type_info = ComponentParser.create_data_type_info(parsed_data=parsed_type_lowered,
                                                                       data_type="string")
            elif any(word in parsed_type_lowered for word in ['int', 'integer', 'number']):
                data_type_info = ComponentParser.create_data_type_info(parsed_data=parsed_type_lowered,
                                                                       data_type="number",
                                                                       control_id="NumberControl",
                                                                       default_value=0)
            elif any(word in parsed_type_lowered for word in ['bool', 'boolean']):
                data_type_info = ComponentParser.create_data_type_info(parsed_data=parsed_type_lowered,
                                                                       data_type="boolean",
                                                                       control_id="BooleanControl",
                                                                       default_value=False)
            else:  # Let this be undetermined.  Callers should check for this status and adjust
                data_type_info = ComponentParser.create_data_type_info(parsed_data=parsed_type_lowered,
                                                                       data_type="string",
                                                                       undetermined=True)

        return data_type_info

    @staticmethod
    def create_data_type_info(parsed_data: str,
                              data_type: str = 'string',
                              default_value: Any = '',
                              required: bool = True,
                              control_id: str = 'StringControl',
                              control: str = 'custom',
                              undetermined: bool = False) -> SimpleNamespace:
        """Returns a SimpleNamespace instance that contains the current state of data-type parsing.

        This method is called by ComponentParser.determine_type_information() and used by subclass
        implementations to determine the current state of parsing a data-type.

        The instance will indicate that the base ComponentParser could not determine the actual data-type
        via a `True` value in its `undetermined` attribute, in which case subclass implementations
        are advised to attempt further parsing. In such cases, the rest of the attributes of the instance
        will reflect a 'string' data type as that is the most flexible data_type and, hence, the default.
        """
        dti = SimpleNamespace(parsed_data=parsed_data,
                              data_type=data_type,
                              default_value=default_value,
                              required=required,
                              control_id=control_id,
                              control=control,
                              undetermined=undetermined)
        return dti<|MERGE_RESOLUTION|>--- conflicted
+++ resolved
@@ -21,11 +21,8 @@
 from typing import Optional
 
 from traitlets.config import LoggingConfigurable
-<<<<<<< HEAD
 
 from elyra.pipeline.runtime_type import RuntimeProcessorType
-=======
->>>>>>> 5eceb175
 
 
 class ComponentParameter(object):
@@ -127,11 +124,7 @@
                  catalog_type: str,
                  source_identifier: Any,
                  definition: Optional[str] = None,
-<<<<<<< HEAD
                  runtime_type: Optional[RuntimeProcessorType] = None,
-=======
-                 runtime: Optional[str] = None,
->>>>>>> 5eceb175
                  op: Optional[str] = None,
                  categories: Optional[List[str]] = None,
                  properties: Optional[List[ComponentParameter]] = None,
@@ -145,11 +138,7 @@
                               location; one of ['url', filename', 'directory]
         :param source_identifier: Source information to help locate the component definition
         :param definition: The content of the specification file for this component
-<<<<<<< HEAD
         :param runtime_type: The runtime type of the component (e.g. KUBEFLOW_PIPELINES, APACHE_AIRFLOW, etc.)
-=======
-        :param runtime: The runtime of the component (e.g. KFP or Airflow)
->>>>>>> 5eceb175
         :param op: The operation name of the component; used by generic components in rendering the palette
         :param categories: A list of categories that this component belongs to; used to organize component
                            in the palette
@@ -169,11 +158,7 @@
         self._source_identifier = source_identifier
 
         self._definition = definition
-<<<<<<< HEAD
         self._runtime_type = runtime_type
-=======
-        self._runtime = runtime
->>>>>>> 5eceb175
         self._op = op
         self._categories = categories or []
         self._properties = properties
@@ -209,12 +194,6 @@
     @property
     def catalog_type(self) -> str:
         return self._catalog_type
-<<<<<<< HEAD
-
-    @property
-    def source_identifier(self) -> str:
-        return str(self._source_identifier)
-=======
 
     @property
     def source_identifier(self) -> Any:
@@ -226,11 +205,6 @@
             "catalog_type": self.catalog_type,
             "component_ref": self.source_identifier
         })
-
-    @property
-    def definition(self) -> str:
-        return self._definition
->>>>>>> 5eceb175
 
     @property
     def definition(self) -> str:
