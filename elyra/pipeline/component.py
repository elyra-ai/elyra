#
# Copyright 2018-2021 Elyra Authors
#
# Licensed under the Apache License, Version 2.0 (the "License");
# you may not use this file except in compliance with the License.
# You may obtain a copy of the License at
#
# http://www.apache.org/licenses/LICENSE-2.0
#
# Unless required by applicable law or agreed to in writing, software
# distributed under the License is distributed on an "AS IS" BASIS,
# WITHOUT WARRANTIES OR CONDITIONS OF ANY KIND, either express or implied.
# See the License for the specific language governing permissions and
# limitations under the License.
#
from abc import abstractmethod
import ast
from http import HTTPStatus
from logging import Logger
import os
import re
from typing import Any
from typing import List
from typing import Optional

import requests
from traitlets.config import LoggingConfigurable


class ComponentParameter(object):
    """
    Represents a single property for a pipeline component
    """

<<<<<<< HEAD
    ref: str
    name: str
    type: str
    value: str
    description: str
    control: str
    control_id: str
    items: list
    required: bool

    def __init__(self, ref: str, name: str, type: str, value: Any, description: str, required: bool = False,
                 control: str = "custom", control_id: str = "StringControl", items: List[str] = []):
=======
    def __init__(self, id: str, name: str, type: str, value: str, description: str, required: bool = False,
                 control: str = "custom", control_id: str = "StringControl", items: Optional[List[str]] = None):
>>>>>>> 42725f75
        """
        :param id: Unique identifier for a property
        :param name: The name of the property for display
        :param type: The type that the property value takes on
        :param value: The default value of the property
        :param description: A description of the property for display
        :param control: The control of the property on the display, e.g. custom or readonly
        :param control_id: The control type of the property, if the control is 'custom', e.g. StringControl, EnumControl
        :param items: For properties with a control of 'EnumControl', the items making up the enum
        :param required: Whether the property is required
        """

        if not id:
            raise ValueError("Invalid component: Missing field 'id'.")
        if not name:
            raise ValueError("Invalid component: Missing field 'name'.")

        self._ref = id
        self._name = name

        if control_id == "BooleanControl":
            if not value:
                value = False
            else:
                value = ast.literal_eval(str(value))

        self._type = type
        self._value = value

<<<<<<< HEAD
=======
        # Add type information to description as hint
        if id.startswith("elyra_path_"):
            if type == "string":
                description += " (type: path)"
            else:
                description += f" (type: path to {type})"
        else:
            description += f" (type: {type})"

>>>>>>> 42725f75
        self._description = description
        self._control = control
        self._control_id = control_id
        self._items = items or []

        # Check description for information about 'required' parameter
        if "not optional" in description.lower() or \
                ("required" in description.lower() and
                    "not required" not in description.lower() and
                    "n't required" not in description.lower()):
            required = True

        self._required = required

    @property
    def ref(self) -> str:
        return self._ref

    @property
    def name(self) -> str:
        return self._name

    @property
    def type(self) -> str:
        return self._type

    @property
    def value(self) -> str:
        return self._value

    @property
    def description(self) -> str:
        return self._description

    @property
    def control(self) -> str:
        return self._control

    @property
    def control_id(self) -> str:
        return self._control_id

    @property
    def items(self) -> List[str]:
        return self._items

    @property
    def required(self) -> bool:
        return bool(self._required)


class Component(object):
    """
    Represents a runtime-specific component
    """

    def __init__(self, id: str, name: str, description: Optional[str], source_type: str,
                 source: str, runtime: Optional[str] = None, op: Optional[str] = None,
                 category_id: Optional[str] = None, properties: Optional[List[ComponentParameter]] = None,
                 extensions: Optional[List[str]] = None,
                 parameter_refs: Optional[dict] = None):
        """
        :param id: Unique identifier for a component
        :param name: The name of the component for display
        :param description: The description of the component
        :param runtime: The runtime of the component (e.g. KFP or Airflow)
        :param properties: The set of properties for the component
        :type properties: List[ComponentParameter]
        :param op: The operation name of the component; used by generic components in rendering the palette
        :param extension: The file extension used by the component
        :type extension: str
        """

        if not id:
            raise ValueError("Invalid component: Missing field 'id'.")
        if not name:
            raise ValueError("Invalid component: Missing field 'name'.")

        self._id = id
        self._name = name
        self._description = description
        self._source_type = source_type
        self._source = source

        self._runtime = runtime
        self._op = op
        self._category_id = category_id
        self._properties = properties

        if not parameter_refs:
            if self._source_type == "elyra":
                parameter_refs = {
                    "filehandler": "filename"
                }
            else:
                parameter_refs = {}

        if extensions and not parameter_refs.get('filehandler'):
            Component._log_warning(f"Component '{self._id}' specifies extensions '{extensions}' but \
                                   no entry in the 'parameter_ref' dictionary for 'filehandler' and \
                                   cannot participate in drag and drop functionality as a result.")

        self._extensions = extensions
        self._parameter_refs = parameter_refs

    @property
    def id(self) -> str:
        return self._id

    @property
    def name(self) -> str:
        return self._name

    @property
    def description(self) -> Optional[str]:
        return self._description

    @property
    def source_type(self) -> str:
        return self._source_type

    @property
    def source(self) -> str:
        return self._source

    @property
    def runtime(self) -> Optional[str]:
        return self._runtime

    @property
    def op(self) -> Optional[str]:
        if self._op:
            return self._op
        else:
            return self._id

    @property
    def category_id(self) -> Optional[str]:
        return self._category_id

    @property
    def properties(self) -> Optional[List[ComponentParameter]]:
        return self._properties

    @property
    def extensions(self) -> Optional[List[str]]:
        return self._extensions

    @property
    def parameter_refs(self) -> dict:
        return self._parameter_refs

    @staticmethod
    def _log_warning(msg: str, logger: Optional[Logger] = None):
        if logger:
            logger.warning(msg)
        else:
            print(f"WARNING: {msg}")


class ComponentReader(LoggingConfigurable):
    """
    Abstract class to model component_entry readers that can read components from different locations
    """
    type: str = None

    @property
    def type(self) -> str:
        return self.type

    @abstractmethod
    def read_component_definition(self, registry_entry: dict) -> str:
        raise NotImplementedError()


class FilesystemComponentReader(ComponentReader):
    """
    Read a component definition from the local filesystem
    """
    type = 'filename'

    def read_component_definition(self, registry_entry: dict) -> Optional[str]:
        component_path = os.path.join(os.path.dirname(__file__), "resources", registry_entry.location)
        if not os.path.exists(component_path):
            self.log.warning(f"Invalid location for component: {registry_entry.id} -> {component_path}")
            return None

        with open(component_path, 'r') as f:
            return f.read()


class UrlComponentReader(ComponentReader):
    """
    Read a component definition from a url
    """
    type = 'url'

    def read_component_definition(self, registry_entry: dict) -> Optional[str]:
        try:
            res = requests.get(registry_entry.location)
        except Exception as e:
            self.log.warning(f"Failed to connect to URL for component: {registry_entry.id} -> " +
                             f"{registry_entry.location}: {str(e)}")
            return None

        if res.status_code != HTTPStatus.OK:
            self.log.warning(f"Invalid location for component: {registry_entry.id} -> {registry_entry.location} " +
                             f"(HTTP code {res.status_code})")
            return None

        return res.text


class ComponentParser(LoggingConfigurable):  # ABC
    _readers = {
        FilesystemComponentReader.type: FilesystemComponentReader(),
        UrlComponentReader.type: UrlComponentReader()
    }

    @abstractmethod
    def parse(self, registry_entry: dict) -> List[Component]:
        raise NotImplementedError()

    def get_adjusted_component_id(self, component_id: str) -> str:
        return component_id

    def _get_reader(self, component_entry: dict) -> ComponentReader:
        """
        Find the proper reader based on the given registry component entry.
        """
        if not component_entry:
            raise ValueError("Missing component entry.")

        try:
            return self._readers.get(component_entry.type)
        except Exception:
            raise ValueError(f'Unsupported registry type {component_entry.type}.')

    def _get_description_with_type_hint(self, description, type):
        """
        Adds type information parsed from component specification to parameter description.
        """
        if description:
            return f"{description} (type: {type})"
        else:
            return f"(type: {type})"

    def determine_type_information(self, type: str):
        """
        Takes the type information of a component parameter as parsed from the component
        specification and returns a new type that is one of several standard options.

        """
        type_lowered = type.lower()
        type_options = ['dictionary', 'dict', 'set', 'list', 'array', 'arr']

        # Prefer types that occur in a clause of the form "[type] of ..."
        # E.g. "a dictionary of key/value pairs" will produce the type "dictionary"
        if any(word + " of " in type_lowered for word in type_options):
            for option in type_options:
                reg = re.compile(f"({option}) of ")
                match = reg.search(type_lowered)
                if match:
                    type_lowered = option
                    break
        else:
            for option in type_options:
                if option in type_lowered:
                    type_lowered = option
                    break

        # Set control id and default value for UI rendering purposes
        control_id = "StringControl"
        default_value = ''
        if any(word in type_lowered for word in ["str", "string"]):
            type_lowered = "string"
            default_value = ''
        elif any(word in type_lowered for word in ['int', 'integer', 'number']):
            type_lowered = "number"
            control_id = "NumberControl"
            default_value = 0
        elif any(word in type_lowered for word in ['bool', 'boolean']):
            type_lowered = "boolean"
            control_id = "BooleanControl"
            default_value = False
        elif type_lowered in ['dict', 'dictionary']:
            type_lowered = "dictionary"
            default_value = ''
        elif type_lowered in ['list', 'set', 'array', 'arr']:
            type_lowered = "list"
            default_value = ''
        elif type_lowered in ['file']:
            default_value = ''
        else:
            type_lowered = "string"

        return type_lowered, control_id, default_value<|MERGE_RESOLUTION|>--- conflicted
+++ resolved
@@ -32,23 +32,8 @@
     Represents a single property for a pipeline component
     """
 
-<<<<<<< HEAD
-    ref: str
-    name: str
-    type: str
-    value: str
-    description: str
-    control: str
-    control_id: str
-    items: list
-    required: bool
-
-    def __init__(self, ref: str, name: str, type: str, value: Any, description: str, required: bool = False,
-                 control: str = "custom", control_id: str = "StringControl", items: List[str] = []):
-=======
     def __init__(self, id: str, name: str, type: str, value: str, description: str, required: bool = False,
                  control: str = "custom", control_id: str = "StringControl", items: Optional[List[str]] = None):
->>>>>>> 42725f75
         """
         :param id: Unique identifier for a property
         :param name: The name of the property for display
@@ -78,18 +63,6 @@
         self._type = type
         self._value = value
 
-<<<<<<< HEAD
-=======
-        # Add type information to description as hint
-        if id.startswith("elyra_path_"):
-            if type == "string":
-                description += " (type: path)"
-            else:
-                description += f" (type: path to {type})"
-        else:
-            description += f" (type: {type})"
-
->>>>>>> 42725f75
         self._description = description
         self._control = control
         self._control_id = control_id
