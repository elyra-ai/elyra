--- conflicted
+++ resolved
@@ -199,24 +199,7 @@
         """
         component_dict: Dict[str, Component] = {}
 
-<<<<<<< HEAD
-        try:
-            metadata_manager = MetadataManager(schemaspace=ComponentRegistries.COMPONENT_REGISTRIES_SCHEMASPACE_ID)
-            all_registries = [r.to_dict(trim=True) for r in metadata_manager.get_all()]
-
-            # Filter registries according to processor type
-            runtime_registries = filter(lambda r: r['metadata']['runtime'] == self._parser.component_platform,
-                                        all_registries)
-        except (ValidationError, ValueError):
-            raise
-        except MetadataNotFoundError:
-            raise
-        except Exception:
-            raise
-
-=======
         runtime_registries = self._get_registries_for_runtime()
->>>>>>> 3cbad62e
         for registry in runtime_registries:
             self.log.debug(f"Component registry: processing components in registry '{registry['display_name']}'")
 
@@ -250,7 +233,7 @@
         """
         runtime_registries = []
         try:
-            metadata_manager = MetadataManager(namespace=MetadataManager.NAMESPACE_COMPONENT_REGISTRIES)
+            metadata_manager = MetadataManager(schemaspace=ComponentRegistries.COMPONENT_REGISTRIES_SCHEMASPACE_ID)
             all_registries = [r.to_dict(trim=True) for r in metadata_manager.get_all()]
 
             # Filter registries according to processor type
