--- conflicted
+++ resolved
@@ -284,18 +284,10 @@
             registries = MetadataManager(schemaspace=ComponentRegistries.COMPONENT_REGISTRIES_SCHEMASPACE_ID)\
                 .get_all()
 
-<<<<<<< HEAD
             # Filter catalogs according to processor type
-            runtime_catalogs = list(
-                filter(lambda r: r.metadata['runtime_type'] == self._parser.component_platform.name, all_catalogs)
-            )
+            runtime_catalogs = \
+                [r for r in registries if r.metadata['runtime_type'] == self._parser.component_platform.name]
         except Exception:
-            self.log.error(f"Could not access catalogs for processor: {self._parser.component_platform.name}")
-=======
-            # Filter registries according to processor type
-            runtime_catalogs = [r for r in registries if r.metadata['runtime'] == self._parser.component_platform]
-        except Exception:
-            self.log.error(f"Could not access registries for processor: {self._parser.component_platform}")
->>>>>>> 70c060a3
+            self.log.error(f"Could not access registries for processor: {self._parser.component_platform.name}")
 
         return runtime_catalogs