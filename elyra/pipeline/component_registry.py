#
# Copyright 2018-2021 Elyra Authors
#
# Licensed under the Apache License, Version 2.0 (the "License");
# you may not use this file except in compliance with the License.
# You may obtain a copy of the License at
#
# http://www.apache.org/licenses/LICENSE-2.0
#
# Unless required by applicable law or agreed to in writing, software
# distributed under the License is distributed on an "AS IS" BASIS,
# WITHOUT WARRANTIES OR CONDITIONS OF ANY KIND, either express or implied.
# See the License for the specific language governing permissions and
# limitations under the License.
#
import json
import os
import time
from types import SimpleNamespace
from typing import Dict
from typing import List
from typing import Optional

import entrypoints
from jinja2 import Environment
from jinja2 import PackageLoader
from jinja2 import Template
from traitlets import default
from traitlets import Integer
from traitlets.config import LoggingConfigurable  # noqa: H306 (alphabetical order catch-22)

from elyra.metadata.manager import MetadataManager
from elyra.metadata.metadata import Metadata
from elyra.metadata.schemaspaces import ComponentRegistries
from elyra.pipeline.component import Component
from elyra.pipeline.component import ComponentParser


class ComponentRegistry(LoggingConfigurable):
    """
    Component Registry, responsible to provide a list of available components
    for each runtime. The registry uses component parser to read and parse each
    component entry from the catalog and transform them into a component value object.
    """
    _cached_components: Dict[str, Component] = {}
    _cache_last_updated = None

    _generic_category_label = "Elyra"
    _generic_components: Dict[str, Component] = {
        "notebook": Component(id="notebook",
                              name="Notebook",
                              description="Run notebook file",
                              op="execute-notebook-node",
                              catalog_type="elyra",
                              source_identifier="elyra",
                              extensions=[".ipynb"],
                              categories=[_generic_category_label]),
        "python-script": Component(id="python-script",
                                   name="Python Script",
                                   description="Run Python script",
                                   op="execute-python-node",
                                   catalog_type="elyra",
                                   source_identifier="elyra",
                                   extensions=[".py"],
                                   categories=[_generic_category_label]),
        "r-script": Component(id="r-script",
                              name="R Script",
                              description="Run R script",
                              op="execute-r-node",
                              catalog_type="elyra",
                              source_identifier="elyra",
                              extensions=[".r"],
                              categories=[_generic_category_label])}

    ttl_default = 300
    cache_ttl_env = 'ELYRA_COMPONENT_REGISTRY_CACHE_TTL'
    cache_ttl = Integer(ttl_default,
                        help="Time-to-live (in seconds) for Component Registry cache entries. "
                             "(ELYRA_COMPONENT_REGISTRY_CACHE_TTL env var)").tag(config=True)

    @default('cache_ttl')
    def cache_ttl_default(self):
        ttl = ComponentRegistry.ttl_default
        try:
            ttl = int(os.getenv(self.cache_ttl_env, ttl))
        except ValueError:
            pass
        return ttl

    def __init__(self,
                 parser: ComponentParser,
                 caching_enabled: bool = True,
                 **kwargs):
        super().__init__(**kwargs)
        self._parser = parser

        # Initialize the cache
        self.caching_enabled = caching_enabled
        if self.caching_enabled:
            self.log.debug(f"ComponentRegistry cache TTL: {self.cache_ttl}")
            self.update_cache()

    def get_all_components(self) -> List[Component]:
        """
        Retrieve all components; use the component registry cache if enabled
        """
        if self.caching_enabled:
            if self._is_cache_expired():
                self.update_cache()
            return list(self._cached_components.values())

        return list(self._read_component_catalogs().values())

    def get_component(self, component_id: str) -> Optional[Component]:
        """
        Retrieve the component with a given component_id; use component registry
        cache if enabled
        """
        component: Component
        if self.caching_enabled:
            if self._is_cache_expired():
                self.update_cache()
            component = self._cached_components.get(component_id)
        else:
            component = self._read_component_catalogs().get(component_id)

        if component is None:
            self.log.error(f"Component with ID '{component_id}' could not be found in any "
                           f"{self._parser.component_platform} catalog.")

        return component

<<<<<<< HEAD
    def update_cache(self):
        self._cached_components = self._read_component_catalogs()
=======
    def update_cache(self, registry: Optional[Metadata] = None, operation: Optional[str] = None):
        updated_components = self._read_component_registries([registry] if registry else None)

        if operation == 'modify':
            # Replace only the components most recently re-read
            for component_id, component in updated_components.items():
                self._cached_components[component_id] = component
        elif operation == 'delete':
            # Remove only the components most recently re-read
            for component_id, component in updated_components.items():
                self._cached_components.pop(component_id)
        else:
            # Replace all components in the cache
            self._cached_components = updated_components

>>>>>>> cb00687d
        self._cache_last_updated = time.time()

    def _is_cache_expired(self) -> bool:
        is_expired = True
        if self._cache_last_updated:
            now = time.time()
            elapsed = int(now - self._cache_last_updated)
            if elapsed < self.cache_ttl:
                is_expired = False

        return is_expired

    @staticmethod
    def get_generic_components() -> List[Component]:
        return list(ComponentRegistry._generic_components.values())

    @staticmethod
    def get_generic_component(component_id: str) -> Component:
        return ComponentRegistry._generic_components.get(component_id)

    @staticmethod
    def load_jinja_template(template_name: str) -> Template:
        """
        Loads the jinja template of the given name from the
        elyra/templates/components folder
        """
        loader = PackageLoader('elyra', 'templates/components')
        template_env = Environment(loader=loader)

        return template_env.get_template(template_name)

    @staticmethod
    def to_canvas_palette(components: List[Component]) -> Dict:
        """
        Converts registry components into appropriate canvas palette format
        """
        template = ComponentRegistry.load_jinja_template('canvas_palette_template.jinja2')

        # Define a fallback category for components with no given categories
        fallback_category_name = "No Category"

        # Convert the list of all components into a dictionary of
        # component lists keyed by category
        category_dict: Dict[str, List[Component]] = {}
        for component in components:
            categories = component.categories

            # Assign a fallback category so that component is not
            # lost during palette render
            if not categories:
                categories = [fallback_category_name]

            for category in categories:
                if category not in category_dict.keys():
                    category_dict[category] = []

                if component.id not in [comp.id for comp in category_dict[category]]:
                    category_dict[category].append(component)

        # Reorder the dictionary such that components with
        # no category to render last
        fallback_category = category_dict.pop(fallback_category_name, None)
        if fallback_category:
            category_dict[fallback_category_name] = fallback_category

        # Render template
        canvas_palette = template.render(category_dict=category_dict)
        return json.loads(canvas_palette)

    @staticmethod
    def to_canvas_properties(component: Component) -> Dict:
        """
        Converts registry components into appropriate canvas properties format

        If component_id is one of the generic set, generic template is rendered,
        otherwise, the  runtime-specific property template is rendered
        """
        if component.id in ('notebook', 'python-script', 'r-script'):
            template = ComponentRegistry.load_jinja_template('generic_properties_template.jinja2')
        else:
            template = ComponentRegistry.load_jinja_template('canvas_properties_template.jinja2')

        canvas_properties = template.render(component=component)
        return json.loads(canvas_properties)

<<<<<<< HEAD
    def _read_component_catalogs(self) -> Dict[str, Component]:
        """
        Read through component catalogs for a given runtime platform and return
        a dictionary of components indexed by component_id.
        """
        component_dict: Dict[str, Component] = {}

        runtime_catalogs = self._get_catalogs_for_runtime()
        for catalog in runtime_catalogs:
            # Assign reader based on the type of the catalog (the 'schema_name')
            try:
                catalog_reader = entrypoints.get_group_named('elyra.component.catalog_types')\
                    .get(catalog.schema_name)\
                    .load()(self._parser.file_types, parent=self.parent)
            except Exception as e:
                self.log.warning(f"Could not load appropriate ComponentCatalogConnector class: {e}")
                raise RuntimeError(f"Could not load appropriate ComponentCatalogConnector class: {e}")

            # Get content of component definition file for each component in this catalog
            self.log.debug(f"Processing components in catalog '{catalog.display_name}'")
            component_data_dict = catalog_reader.read_component_definitions(catalog)
            if not component_data_dict:
                continue

            for component_id, component_data in component_data_dict.items():
=======
    def _read_component_registries(self, registries: Optional[List[Metadata]] = None) -> Dict[str, Component]:
        """
        Read through component registries and return a dictionary of components indexed by component_id.

        :param registries: a list of metadata instances from which to read and construct Component objects;
                           if none provided, all registries for the active runtime platform are assumed

        :returns: a dictionary of component id to Component object for all read/parsed components
        """
        component_dict: Dict[str, Component] = {}

        if not registries:
            registries = self._get_registries_for_runtime()
        for registry in registries:
            self.log.debug(f"Component registry: processing components in registry '{registry.display_name}'")

            registry_categories = registry.metadata.get("categories", [])
            registry_location_type = registry.metadata['location_type'].lower()

            # Assign reader based on the location type of the registry (file, directory, url)
            reader = self._get_reader(registry_location_type, self._parser.file_types)

            # Get content of component definition file for each component in this registry
            component_definitions = reader.read_component_definitions(registry.metadata['paths'])
            for path, component_definition in component_definitions.items():

>>>>>>> cb00687d
                component_entry = {
                    "component_id": component_id,
                    "catalog_type": catalog.schema_name,
                    "categories": catalog.metadata.get("categories", []),
                    "component_definition": component_data.get('definition'),
                    "component_identifier": component_data.get('identifier')
                }

                # Parse the component entry to get a fully qualified Component object
                components = self._parser.parse(SimpleNamespace(**component_entry)) or []
                for component in components:
                    component_dict[component.id] = component

        return component_dict

<<<<<<< HEAD
    def _get_catalogs_for_runtime(self) -> List[Metadata]:
=======
    def _get_registries_for_runtime(self) -> List[Metadata]:
>>>>>>> cb00687d
        """
        Retrieve the catalogs relevant to the calling processor instance
        """
        runtime_catalogs = []
        try:
<<<<<<< HEAD
            metadata_manager = MetadataManager(schemaspace=ComponentRegistries.COMPONENT_REGISTRIES_SCHEMASPACE_ID)
            all_catalogs = metadata_manager.get_all()

            # Filter catalogs according to processor type
            runtime_catalogs = list(
                filter(lambda r: r.metadata['runtime'] == self._parser.component_platform, all_catalogs)
            )
        except Exception:
            self.log.error(f"Could not access catalogs for processor: {self._parser.component_platform}")
=======
            registries = MetadataManager(schemaspace=ComponentRegistries.COMPONENT_REGISTRIES_SCHEMASPACE_ID)\
                .get_all()

            # Filter registries according to processor type
            runtime_registries = [r for r in registries if r.metadata['runtime'] == self._parser.component_platform]
        except Exception:
            self.log.error(f"Could not access registries for processor: {self._parser.component_platform}")

        return runtime_registries

    def _get_reader(self, registry_location_type: str, file_types: List[str]) -> ComponentReader:
        """
        Find the proper reader based on the given registry location type
        """
        readers = {
            FilesystemComponentReader.location_type: FilesystemComponentReader(file_types),
            DirectoryComponentReader.location_type: DirectoryComponentReader(file_types),
            UrlComponentReader.location_type: UrlComponentReader(file_types)
        }

        reader = readers.get(registry_location_type)
        if not reader:
            raise ValueError(f"Unsupported registry type: '{registry_location_type}'")
>>>>>>> cb00687d

        return runtime_catalogs<|MERGE_RESOLUTION|>--- conflicted
+++ resolved
@@ -130,12 +130,8 @@
 
         return component
 
-<<<<<<< HEAD
-    def update_cache(self):
-        self._cached_components = self._read_component_catalogs()
-=======
-    def update_cache(self, registry: Optional[Metadata] = None, operation: Optional[str] = None):
-        updated_components = self._read_component_registries([registry] if registry else None)
+    def update_cache(self, catalog: Optional[Metadata] = None, operation: Optional[str] = None):
+        updated_components = self._read_component_catalogs([catalog] if catalog else None)
 
         if operation == 'modify':
             # Replace only the components most recently re-read
@@ -149,7 +145,6 @@
             # Replace all components in the cache
             self._cached_components = updated_components
 
->>>>>>> cb00687d
         self._cache_last_updated = time.time()
 
     def _is_cache_expired(self) -> bool:
@@ -235,16 +230,20 @@
         canvas_properties = template.render(component=component)
         return json.loads(canvas_properties)
 
-<<<<<<< HEAD
-    def _read_component_catalogs(self) -> Dict[str, Component]:
-        """
-        Read through component catalogs for a given runtime platform and return
-        a dictionary of components indexed by component_id.
+    def _read_component_catalogs(self, catalogs: Optional[List[Metadata]] = None) -> Dict[str, Component]:
+        """
+        Read through component catalogs and return a dictionary of components indexed by component_id.
+
+        :param catalogs: a list of metadata instances from which to read and construct Component objects;
+                         if none provided, all registries for the active runtime platform are assumed
+
+        :returns: a dictionary of component id to Component object for all read/parsed components
         """
         component_dict: Dict[str, Component] = {}
 
-        runtime_catalogs = self._get_catalogs_for_runtime()
-        for catalog in runtime_catalogs:
+        if not catalogs:
+            catalogs = self._get_catalogs_for_runtime()
+        for catalog in catalogs:
             # Assign reader based on the type of the catalog (the 'schema_name')
             try:
                 catalog_reader = entrypoints.get_group_named('elyra.component.catalog_types')\
@@ -261,34 +260,6 @@
                 continue
 
             for component_id, component_data in component_data_dict.items():
-=======
-    def _read_component_registries(self, registries: Optional[List[Metadata]] = None) -> Dict[str, Component]:
-        """
-        Read through component registries and return a dictionary of components indexed by component_id.
-
-        :param registries: a list of metadata instances from which to read and construct Component objects;
-                           if none provided, all registries for the active runtime platform are assumed
-
-        :returns: a dictionary of component id to Component object for all read/parsed components
-        """
-        component_dict: Dict[str, Component] = {}
-
-        if not registries:
-            registries = self._get_registries_for_runtime()
-        for registry in registries:
-            self.log.debug(f"Component registry: processing components in registry '{registry.display_name}'")
-
-            registry_categories = registry.metadata.get("categories", [])
-            registry_location_type = registry.metadata['location_type'].lower()
-
-            # Assign reader based on the location type of the registry (file, directory, url)
-            reader = self._get_reader(registry_location_type, self._parser.file_types)
-
-            # Get content of component definition file for each component in this registry
-            component_definitions = reader.read_component_definitions(registry.metadata['paths'])
-            for path, component_definition in component_definitions.items():
-
->>>>>>> cb00687d
                 component_entry = {
                     "component_id": component_id,
                     "catalog_type": catalog.schema_name,
@@ -304,50 +275,18 @@
 
         return component_dict
 
-<<<<<<< HEAD
     def _get_catalogs_for_runtime(self) -> List[Metadata]:
-=======
-    def _get_registries_for_runtime(self) -> List[Metadata]:
->>>>>>> cb00687d
         """
         Retrieve the catalogs relevant to the calling processor instance
         """
         runtime_catalogs = []
         try:
-<<<<<<< HEAD
-            metadata_manager = MetadataManager(schemaspace=ComponentRegistries.COMPONENT_REGISTRIES_SCHEMASPACE_ID)
-            all_catalogs = metadata_manager.get_all()
-
-            # Filter catalogs according to processor type
-            runtime_catalogs = list(
-                filter(lambda r: r.metadata['runtime'] == self._parser.component_platform, all_catalogs)
-            )
-        except Exception:
-            self.log.error(f"Could not access catalogs for processor: {self._parser.component_platform}")
-=======
             registries = MetadataManager(schemaspace=ComponentRegistries.COMPONENT_REGISTRIES_SCHEMASPACE_ID)\
                 .get_all()
 
             # Filter registries according to processor type
-            runtime_registries = [r for r in registries if r.metadata['runtime'] == self._parser.component_platform]
+            runtime_catalogs = [r for r in registries if r.metadata['runtime'] == self._parser.component_platform]
         except Exception:
             self.log.error(f"Could not access registries for processor: {self._parser.component_platform}")
 
-        return runtime_registries
-
-    def _get_reader(self, registry_location_type: str, file_types: List[str]) -> ComponentReader:
-        """
-        Find the proper reader based on the given registry location type
-        """
-        readers = {
-            FilesystemComponentReader.location_type: FilesystemComponentReader(file_types),
-            DirectoryComponentReader.location_type: DirectoryComponentReader(file_types),
-            UrlComponentReader.location_type: UrlComponentReader(file_types)
-        }
-
-        reader = readers.get(registry_location_type)
-        if not reader:
-            raise ValueError(f"Unsupported registry type: '{registry_location_type}'")
->>>>>>> cb00687d
-
         return runtime_catalogs