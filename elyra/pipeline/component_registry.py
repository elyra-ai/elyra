--- conflicted
+++ resolved
@@ -260,57 +260,4 @@
         if not reader:
             raise ValueError(f"Unsupported registry type: '{registry_location_type}'")
 
-<<<<<<< HEAD
-        return reader
-
-
-class CachedComponentRegistry(ComponentRegistry):
-    """
-    Cached component_entry registry, builds on top of the vanilla component_entry registry
-    adding a cache layer to optimize registry reads.
-    """
-
-    _cached_components: Dict[str, Component] = {}
-    _last_updated = None
-
-    def __init__(self, parser: ComponentParser, cache_ttl_in_seconds: int = 60):
-        super().__init__(parser)
-        self.cache_ttl_in_seconds = cache_ttl_in_seconds
-
-        # Initialize the cache
-        self._update_cache()
-
-    def get_all_components(self) -> List[Component]:
-        """
-        Retrieve all components from the component registry cache
-        """
-        if self._is_cache_expired():
-            self._update_cache()
-
-        return list(self._cached_components.values())
-
-    def get_component(self, component_id: str) -> Optional[Component]:
-        """
-        Retrieve the component with a given component_id.
-        """
-        if self._is_cache_expired():
-            self._update_cache()
-
-        return self._cached_components.get(component_id)
-
-    def _update_cache(self):
-        self._cached_components = super()._read_component_registries()
-        self._last_updated = time.time()
-
-    def _is_cache_expired(self) -> bool:
-        is_expired = True
-        if self._last_updated:
-            now = time.time()
-            elapsed = int(now - self._last_updated)
-            if elapsed < self.cache_ttl_in_seconds:
-                is_expired = False
-
-        return is_expired
-=======
-        return reader
->>>>>>> c0a62b89
+        return reader