--- conflicted
+++ resolved
@@ -32,10 +32,7 @@
 from jinja2 import PackageLoader
 from jinja2 import Template
 from jupyter_core.paths import jupyter_runtime_dir
-<<<<<<< HEAD
-=======
 from traitlets.config import Application
->>>>>>> 0bd55312
 from traitlets.config import SingletonConfigurable
 from watchdog.events import FileSystemEventHandler
 from watchdog.observers import Observer
@@ -62,32 +59,6 @@
 
 
 class CacheUpdateManager(Thread):
-<<<<<<< HEAD
-    """Primary thread for maintaining consistency of the component cache.
-
-    The component cache manager maintains two queues, a "manifest queue"
-    and a "cache queue".  The manifest queue entries are a tuple of 'source'
-    and 'action'.  The 'source' indicates the target aainst which the 'action'
-    is applied.  The 'action' provides an indication of what action to take.
-
-    Actions of 'modify' and 'delete' will have a 'source' of the catalog name
-    to add to the manifest (along with that action).  These queue entries are
-    inserted by the metadata persistence hooks when a component catalog instance
-    is created, updated, or deleted.
-    An 'action' of 'delete-manifest' will have a 'source' placeholder value of 'API'
-    which prompts the deletion of the manifest file that, for server processes
-    triggers the complete reload of the component cache by deleting the manifest
-    file entirely.
-    An 'action' of 'cache' will have a source indicating the absolute path of
-    the manifest file.  This triggers a cache worker thread to read the manifest
-    and perform the necessary actions relative to each of the catalogs referenced.
-
-    The manifest file itself is a JSON file (dictionary) consisting of catalog name
-    and cache-relative action ('delete', 'modify') indicating the kind of update
-    to make to the component cache relative to the catalog.  For 'delete' the components
-    of the referenced catalog are removed.  For 'modify' the components of the referenced
-    catalog are inserted or updated (depending on its prior existence).
-=======
     """
     Primary thread for maintaining consistency of the component cache.
 
@@ -97,200 +68,29 @@
     For 'delete' the components of the referenced catalog are removed. For 'modify'
     the components of the referenced catalog are inserted or updated (depending on
     its prior existence).
->>>>>>> 0bd55312
     """
     def __init__(self,
                  log: Logger,
                  component_cache: ComponentCacheType,
-<<<<<<< HEAD
-                 cache_queue: Queue,
-                 manifest_queue: Queue,
-                 manifest_filename: str):
-        super().__init__()
-
-        self.setDaemon(True)
-=======
                  cache_queue: Queue):
         super().__init__()
 
         self.daemon = True
->>>>>>> 0bd55312
         self.name = "CacheUpdateManager"
 
         self.log: Logger = log
         self._component_cache: ComponentCacheType = component_cache
         self._cache_queue: Queue = cache_queue
-<<<<<<< HEAD
-        self._manifest_queue: Queue = manifest_queue
-        self._manifest_filename: str = manifest_filename
-
-        # All values indicate a non-server process. This attribute will be changed
-        # to true for the process that loads the cache.
-        self.is_server_process: bool = False
-
-        # Create a new manifest file for this process
-        self._write_manifest()
 
         self._threads: List[CacheUpdateWorker] = []
 
         self.stop_event: Event = Event()  # Set when server process stops
 
-=======
-
-        self._threads: List[CacheUpdateWorker] = []
-
-        self.stop_event: Event = Event()  # Set when server process stops
-
->>>>>>> 0bd55312
     def run(self):
         """Process manifest queue entries.  If queue is empty or after processing one manifest
         entry, the cache queue entries are processed.
         """
         while not self.stop_event.is_set():
-<<<<<<< HEAD
-
-            try:
-                # Get a task from the manifest queue
-                source, action = self._manifest_queue.get(timeout=NONBLOCKING_TIMEOUT)
-                self.log.debug(f"CacheUpdateManager processing manifest queue entry for "
-                               f"action: '{action}', source: '{source}'...")
-            except Empty:
-                # No task exists in the manifest queue, proceed to check for cache tasks
-                pass
-            else:
-                # Process the manifest queue entry
-
-                if action == 'delete-manifest':
-                    # TODO test this
-                    # Clear the manifest queue of all tasks so that any prior
-                    # queued updates do not occur unnecessarily
-                    self._manifest_queue.queue.clear()
-
-                    # A 'delete-manifest' action will remove the manifest files, triggering re-load
-                    # of all catalogs from the watchdog. This action is only triggered by the
-                    # catalog refresh API
-                    self.remove_all_manifest_files(delete_own=True)
-
-                    # Build a new manifest file if this is not a server process. The pending
-                    # cache load will create a manifest relative to the server process.
-                    if not self.is_server_process:
-                        self._write_manifest()
-
-                elif action == 'cache':
-                    # A 'cache' action means that updates to the component cache are required.
-                    # These actions are only ever triggered by the manifest file watchdog and
-                    # are only ever completed by the server process
-
-                    # Load manifest in order to perform cache actions in-process
-                    pending_actions = self._read_manifest(filename=source)
-
-                    # Handle all pending actions in one batch (last update wins)
-                    for catalog_name, cache_action in pending_actions.items():
-                        if cache_action == 'delete':
-                            # Fabricate a metadata instance that only includes catalog name
-                            catalog_instance = ComponentCatalogMetadata(name=catalog_name)
-
-                        else:  # cache_action == 'modify':
-                            # Fetch the catalog instance associated with this action
-                            catalog_instance = MetadataManager(
-                                schemaspace=ComponentCatalogs.COMPONENT_CATALOGS_SCHEMASPACE_ID
-                            ).get(name=catalog_name)
-
-                        # Add action to the cache queue
-                        self._cache_queue.put((catalog_instance, cache_action))
-
-                    # Reset manifest actions since they're complete
-                    if pending_actions:
-                        self._write_manifest(filename=source)
-
-                    # 'cache' actions can be marked as done immediately as the tasks are
-                    # handed off to a cache worker thread
-                    if self._manifest_queue.unfinished_tasks:
-                        self._manifest_queue.task_done()
-
-                else:
-                    # Any action that is not a 'delete-manifest' or 'cache' action means that
-                    # an update to the manifest is required (ultimately prompting the watchdog
-                    # of the server process's ComponentCache instance to trigger a 'cache' action)
-                    manifest = self._read_manifest()
-
-                    catalog_name = source
-                    self.log.debug(f"CacheUpdateManager read manifest entry with catalog_name: '{source}, "
-                                   f"action: '{manifest.get(catalog_name)}', expected_action: '{action}'")
-
-                    # Add action to manifest (or over-write prior action)
-                    manifest[catalog_name] = action
-
-                    # Write to file so that this entry gets repurposed as a 'cache' action.
-                    self._write_manifest(manifest=manifest)
-
-                    # If this update is occurring out-of-process, the task can be
-                    # marked as done because out-of-process updates do not work
-                    # on cache updates. If the update is the server process, however,
-                    # a cache update is pending and the manifest task will not be
-                    # marked as complete until its corresponding cache task joins
-                    if not self.is_server_process:
-                        self._manifest_queue.task_done()
-
-                self.log.debug(f"CacheUpdateManager processed manifest queue entry for "
-                               f"action: '{action}', source: '{source}'.")
-            self.manage_cache_tasks()
-
-    def _read_manifest(self, filename: Optional[str] = None) -> Dict[str, str]:
-        """Read and return the contents of a manifest file.
-
-        If 'filename' is not provided, this process's manifest file will be read.
-        """
-        file: str = filename or self._manifest_filename
-        with open(file, 'r') as f:
-            manifest: Dict[str, str] = json.load(f)
-        self.log.debug(f"Reading manifest '{manifest}' from file '{file}'")
-        return manifest
-
-    def _write_manifest(self, filename: Optional[str] = None, manifest: Optional[Dict[str, str]] = None) -> None:
-        """Write the given manifest to the given manifest file.
-
-        If the filename is None, the current process's manifest is written.
-        If the manifest is None, an empty manifest will be written.
-        """
-        filename = filename or self._manifest_filename
-        manifest: Dict[str, str] = manifest or {}
-
-        self.log.debug(f"Writing manifest '{manifest}' to file '{filename}'")
-        with open(filename, 'w') as f:
-            json.dump(manifest, f, indent=2)
-
-    def remove_all_manifest_files(self, delete_own: bool = False):
-        """
-        Remove all existing manifest files in the Jupyter runtimes directory.
-        """
-        manifest_files = Path(os.path.dirname(self._manifest_filename)).glob('**/elyra-component-manifest-*.json')
-        for file in manifest_files:
-            if not delete_own and self.is_server_process and str(file) == self._manifest_filename:
-                # Ensure that we do not remove the manifest file for this process
-                continue
-            os.remove(str(file))
-
-    def manage_cache_tasks(self):
-        """
-        Check the cache queue for a cache update action and start
-        a corresponding worker thread to complete the update
-        """
-        outstanding_threads = self._has_outstanding_threads()
-
-        try:
-            # Get a task from the cache queue
-            timeout = BLOCKING_TIMEOUT
-            if outstanding_threads or not self._manifest_queue.empty():
-                timeout = NONBLOCKING_TIMEOUT
-
-            catalog, action = self._cache_queue.get(timeout=timeout)
-
-        except Empty:
-            # No task exists in the cache queue, proceed to check for thread execution
-            pass
-
-=======
             self.manage_cache_tasks()
 
     def manage_cache_tasks(self):
@@ -312,7 +112,6 @@
             # No task exists in the cache queue, proceed to check for thread execution
             pass
 
->>>>>>> 0bd55312
         else:
             # Create and start a thread for the task
             updater_thread = CacheUpdateWorker(
@@ -354,14 +153,6 @@
                 # Mark cache task as complete
                 self._cache_queue.task_done()
 
-<<<<<<< HEAD
-                # Mark the corresponding manifest 'modify' task that prompted this
-                # cache task as complete
-                if self._manifest_queue.unfinished_tasks:
-                    self._manifest_queue.task_done()
-
-=======
->>>>>>> 0bd55312
                 # Report successful join for threads that have previously logged a
                 # cache update duration warning
                 if thread.last_warn_time != thread.task_start_time:
@@ -381,7 +172,6 @@
         Trigger completion of the manager thread.
         """
         self.stop_event.set()
-        self.remove_all_manifest_files(delete_own=True)
 
 
 class CacheUpdateWorker(Thread):
@@ -510,29 +300,6 @@
     def __init__(self, **kwargs):
         super().__init__(**kwargs)
 
-<<<<<<< HEAD
-        self._cache_queue: Queue = Queue()
-        self._manifest_queue: Queue = Queue()
-
-        manifest_dir = jupyter_runtime_dir()
-        self.manifest_filename = os.path.join(manifest_dir, f"elyra-component-manifest-{os.getpid()}.json")
-
-        # Set up watchdog for manifest file
-        self.observer = Observer()
-        self.observer.schedule(ManifestFileChangeHandler(self), manifest_dir)
-
-        # Start a thread to manage updates to the component cache and manifest
-        self.cache_manager = CacheUpdateManager(
-            self.log,
-            self._component_cache,
-            self._cache_queue,
-            self._manifest_queue,
-            self.manifest_filename
-        )
-        self.cache_manager.start()
-        self.log.debug("CacheUpdateManager started...")
-
-=======
         self.is_server_process = Application.instance().__class__.__name__ in ['ServerApp', 'ElyraApp']
         if "emulate_server_app" in kwargs and bool(kwargs["emulate_server_app"]):
             self.is_server_process = True
@@ -557,7 +324,6 @@
         else:
             self._manifest_filename = os.path.join(self.manifest_dir, f"elyra-component-manifest-{os.getpid()}.json")
 
->>>>>>> 0bd55312
     def load(self):
         """
         Completes a series of actions during system startup, such as creating
@@ -569,49 +335,6 @@
             # The cache manager will work on manifest and cache tasks on an
             # in-process basis as load() is only called during startup from
             # the server process.
-<<<<<<< HEAD
-            self.cache_manager.is_server_process = True
-
-            # Remove all existing manifest files from previous processes
-            self.cache_manager.remove_all_manifest_files()
-
-            # Start the watchdog if its not alive, prevents redundant starts
-            if not self.observer.is_alive():
-                self.observer.start()
-
-            # Fetch all component catalog instances and trigger their add to the component cache
-            catalogs = MetadataManager(schemaspace=ComponentCatalogs.COMPONENT_CATALOGS_SCHEMASPACE_ID).get_all()
-            for catalog in catalogs:
-                self._cache_queue.put((catalog, 'modify'))
-
-    def update_manifest_queue(self, source: str, action: str):
-        """
-        Triggers an update of the component manifest for the given catalog name.
-        """
-        manifest_task = (source, action)
-        if manifest_task not in list(self._manifest_queue.queue):
-            self._manifest_queue.put(manifest_task)
-
-        # CLI processes will never start their watchdog. For these out-of-process updates,
-        # we want to wait for the manifest update to complete before exiting
-        if not self.cache_manager.is_server_process:
-            self.wait_for_all_tasks()
-
-    def wait_for_all_tasks(self):
-        """
-        Block execution and wait for all tasks on the manifest and cache queues.
-        """
-        self.wait_for_all_manifest_tasks()
-        self.wait_for_all_cache_tasks()
-
-    def wait_for_all_manifest_tasks(self):
-        """
-        Block execution and wait for all tasks in the manifest update queue to complete. This
-        is used by tests and out-of-process updates/deletes that should exit after their manifest
-        file is updated.
-        """
-        self._manifest_queue.join()
-=======
             if self.is_server_process:
                 # Remove all existing manifest files from previous processes
                 self.remove_all_manifest_files()
@@ -673,19 +396,14 @@
         self.log.debug(f"Updating manifest '{manifest}' to file '{filename}'")
         with open(filename, 'w') as f:
             json.dump(manifest, f, indent=2)
->>>>>>> 0bd55312
 
     def wait_for_all_cache_tasks(self):
         """
         Block execution and wait for all tasks in the cache task update queue to complete.
         Primarily used for testing.
         """
-<<<<<<< HEAD
-        self._cache_queue.join()
-=======
         if self.is_server_process:
             self.cache_queue.join()
->>>>>>> 0bd55312
 
     def get_all_components(self, platform: RuntimeProcessorType) -> List[Component]:
         """
@@ -854,20 +572,6 @@
         if "elyra-component-manifest" in event.src_path:
             super().dispatch(event)
 
-<<<<<<< HEAD
-    def on_deleted(self, event):
-        """
-        Fires when the component manifest file is deleted, triggering a re-load of the
-        manifest and, ultimately, the component cache.
-        """
-        self.log.debug(f"ManifestFileChangeHandler: file '{event.src_path}' has been deleted.")
-        ComponentCache.instance().load()
-
-    def on_modified(self, event):
-        """Fires when the component manifest file is modified."""
-        self.log.debug(f"ManifestFileChangeHandler: file '{event.src_path}' has been modified.")
-        self.component_cache.update_manifest_queue(source=event.src_path, action='cache')
-=======
     def on_modified(self, event):
         """Fires when the component manifest file is modified."""
         self.log.debug(f"ManifestFileChangeHandler: file '{event.src_path}' has been modified.")
@@ -887,5 +591,4 @@
                     ).get(name=catalog)
 
                 self.component_cache.cache_queue.put((catalog_instance, action))
-            self.component_cache.update_manifest(filename=event.src_path)  # clear the manifest
->>>>>>> 0bd55312
+            self.component_cache.update_manifest(filename=event.src_path)  # clear the manifest