#
# Copyright 2018-2022 Elyra Authors
#
# Licensed under the Apache License, Version 2.0 (the "License");
# you may not use this file except in compliance with the License.
# You may obtain a copy of the License at
#
# http://www.apache.org/licenses/LICENSE-2.0
#
# Unless required by applicable law or agreed to in writing, software
# distributed under the License is distributed on an "AS IS" BASIS,
# WITHOUT WARRANTIES OR CONDITIONS OF ANY KIND, either express or implied.
# See the License for the specific language governing permissions and
# limitations under the License.
#
import json
from logging import Logger
import os
from queue import Empty
from queue import Queue
from threading import Event
from threading import Thread
import time
from typing import Dict
from typing import List
from typing import Optional
from typing import Union

import entrypoints
from jinja2 import Environment
from jinja2 import PackageLoader
from jinja2 import Template
import jupyter_core.paths
from traitlets.config import SingletonConfigurable
from watchdog.events import FileSystemEventHandler
from watchdog.observers import Observer

from elyra.metadata.manager import MetadataManager
from elyra.metadata.schemaspaces import ComponentCatalogs
from elyra.pipeline.catalog_connector import ComponentCatalogConnector
from elyra.pipeline.component import Component
from elyra.pipeline.component import ComponentParser
from elyra.pipeline.component_metadata import ComponentCatalogMetadata
from elyra.pipeline.runtime_type import RuntimeProcessorType

BLOCKING_TIMEOUT = 5
NONBLOCKING_TIMEOUT = 0.10
CATALOG_UPDATE_TIMEOUT = 15


class CacheUpdateManagerThread(Thread):
    def __init__(self,
                 log: Logger,
                 component_cache: Dict[str, Dict],
                 cache_queue: Queue,
                 manifest_queue: Queue,
                 manifest_filename: str):
        super().__init__()

        self.setDaemon(True)

        self.log = log
        self._component_cache = component_cache
        self._cache_queue = cache_queue
        self._manifest_queue = manifest_queue
        self._manifest_filename = manifest_filename

        self._threads: List[CacheUpdateThread] = []

        self.stop_event = Event()

    def run(self):
        while not self.stop_event.is_set():
            try:
                # Get a task from the manifest queue
                catalog, action = self._manifest_queue.get(timeout=NONBLOCKING_TIMEOUT)
            except Empty:
                # No task exists in the manifest queue, proceed to check for cache tasks
                pass
            else:
                # Make the required update to the manifest file
                if os.path.isfile(self._manifest_filename):
                    with open(self._manifest_filename, 'r') as f:
                        manifest = json.loads(f.read())

                write_required = False
                if action == 'cache':
                    # A 'cache' action means that updates to the component cache are required

                    # Handle all pending actions in one batch
                    for pending_action in manifest.get('actions'):
                        catalog_name = list(pending_action.keys())[0]
                        cache_action = list(pending_action.values())[0]

                        write_required = True

                        catalog_instance: ComponentCatalogMetadata = None
                        if cache_action == 'delete':
                            # Remove status stanza from manifest
                            manifest['status'].pop(catalog_name, None)

                            # Fabricate a metadata instance that only includes catalog name
                            catalog_instance = ComponentCatalogMetadata(name=catalog_name)

                        elif cache_action == 'modify':
                            # Create or replace the status stanza to indicate status is current
                            errors = manifest['status'].get(catalog_name, {}).get('errors', [])
                            manifest['status'][catalog_name] = {
                                'action': 'current',
                                'errors': errors
                            }

                            # Fetch the catalog instance associated with this action
                            catalog_instance = MetadataManager(
                                schemaspace=ComponentCatalogs.COMPONENT_CATALOGS_SCHEMASPACE_ID
                            ).get(name=catalog_name)

                        # Add action to the cache queue
                        self._cache_queue.put((catalog_instance, cache_action))

                    # Clear redundant actions from manifest queue and
                    # reset manifest actions to prepare for write out
                    self.clear_duplicate_cache_actions()
                    manifest['actions'] = []

                else:
                    # Any action that is not a 'cache' action means that it is a manifest action
                    # Format necessary action and include in manifest only if not already present
                    manifest_action = {catalog.name: action}
                    if manifest_action not in manifest['actions']:
                        manifest['actions'].append(manifest_action)
                        write_required = True

                if write_required:
                    with open(self._manifest_filename, 'w') as f:
                        f.write(json.dumps(manifest, indent=2))

                self._manifest_queue.task_done()

            self.manage_cache_tasks()

    def clear_duplicate_cache_actions(self):
        """
        Remove redundant actions from the manifest queue. Because manifest 'cache' actions
        trigger batch processing of all pending cache updates, multiple 'cache' actions left
        in the queue after a batch processing event are redundant.
        """
        task_set = set()
        while True:
            try:
                task = self._manifest_queue.get(block=False)
            except Empty:
                break
            else:
                task_set.add(task)
        for task in task_set:
            self._manifest_queue.put(task)

    def manage_cache_tasks(self):
        """
        Check the cache queue for a cache update action and start
        a corresponding worker thread to complete the update
        """
        outstanding_threads = self.check_outstanding_threads()

        try:
            # Get a task from the cache queue
            timeout = BLOCKING_TIMEOUT
            if outstanding_threads or not self._manifest_queue.empty():
                timeout = NONBLOCKING_TIMEOUT

            catalog, action = self._cache_queue.get(timeout=timeout)

        except Empty:
            # No task exists in the cache queue, proceed to check for thread execution
            pass

        else:
            # Create and start a thread for the task
            updater_thread = CacheUpdateThread(
                self._component_cache,
                self._cache_queue,
                self._manifest_queue,
                catalog,
                action
            )
            updater_thread.start()

            self._threads.append(updater_thread)

    def check_outstanding_threads(self) -> bool:
        """
        Join finished threads and report on long-running threads as needed.
        """
        outstanding_threads = False
        for thread in self._threads:
            # Attempt to join thread within the given amount of time
            thread.join(timeout=NONBLOCKING_TIMEOUT)

            cumulative_run_time = int(time.time() - thread.task_start_time)
            if thread.is_alive():
                # Thread is still running (thread join timed out)
                outstanding_threads = True

                # Report on a long-running thread if CATALOG_UPDATE_TIMEOUT is exceeded
                time_since_last_check = int(time.time() - thread.last_warn_time)
                if time_since_last_check > CATALOG_UPDATE_TIMEOUT:
                    thread.last_warn_time = time.time()
                    self.log.warning(f"Cache update for catalog '{thread.name}' is still processing "
                                     f"after {cumulative_run_time} seconds ...")

            else:
                # Thread has been joined and can be removed from the list
                self._threads.remove(thread)

                # Report successful join for threads that have previously logged a
                # cache update duration warning
                if thread.last_warn_time != thread.task_start_time:
                    self.log.info(f"Cache update for catalog '{thread.name}' has "
                                  f"completed after {cumulative_run_time} seconds")

        return outstanding_threads

    def stop(self):
        """
        Trigger completion of the manager thread.
        """
        self.stop_event.set()


class CacheUpdateThread(Thread):
    def __init__(self,
                 component_cache: Dict[str, Dict],
                 cache_queue: Queue,
                 manifest_queue: Queue,
                 catalog: ComponentCatalogMetadata,
                 action: Optional[str] = None):

        super().__init__()

        self.setDaemon(True)
        self.name = catalog.name

        self._component_cache = component_cache
        self._cache_queue = cache_queue
        self._manifest_queue = manifest_queue

        # Task-specific properties
        self.catalog = catalog
        self.action = action

        # Thread metadata
        self.task_start_time = time.time()
        self.last_warn_time = self.task_start_time

    def run(self):
        if self.action == 'delete':
            # Check all runtime types in cache for an entry of the given name.
            # If found, remove only the components from this catalog
            for runtime_type in self._component_cache:
                if self.catalog.name in self._component_cache[runtime_type]:
                    self._component_cache[runtime_type].pop(self.catalog.name, None)
                    break
        else:
<<<<<<< HEAD
            # Replace all components for the given catalog if not present
            if self._catalog.name not in self._component_cache[self._catalog.runtime_type.name]:
                self._component_cache[self._catalog.runtime_type.name][self._catalog.name] = \
                    ComponentCache.instance().read_component_catalog(self._catalog)
=======
            runtime_type = self.catalog.runtime_type.name

            # Add sub-dictionary for this runtime type if not present
            if not self._component_cache.get(runtime_type):
                self._component_cache[runtime_type] = {}

            # Replace all components for the given catalog
            try:
                self._component_cache[runtime_type][self.catalog.name] = \
                    ComponentCache.instance().read_component_catalog(self.catalog)
            except Exception as e:
                # TODO update manifest queue with some sort of 'error' action
                self._manifest_queue.put((self.catalog, [e]))
>>>>>>> f72c0fe6

        self._cache_queue.task_done()


class ComponentCache(SingletonConfigurable):
    # The component_cache is indexed at the top level by runtime type name, e.g. 'APACHE_AIRFLOW',
    # and has as its value another dictionary. At the second level, each sub-dictionary is indexed by
    # a ComponentCatalogMetadata instance name and its value is also a sub-dictionary. This lowest
    # level dictionary is indexed by component id and maps to the corresponding Component object.
    _component_cache: Dict[str, Dict[str, Dict[str, Component]]] = {}

    _generic_category_label = "Elyra"
    _generic_components: Dict[str, Component] = {
        "notebook": Component(id="notebook",
                              name="Notebook",
                              description="Run notebook file",
                              op="execute-notebook-node",
                              catalog_type="elyra",
                              component_reference="elyra",
                              extensions=[".ipynb"],
                              categories=[_generic_category_label]),
        "python-script": Component(id="python-script",
                                   name="Python Script",
                                   description="Run Python script",
                                   op="execute-python-node",
                                   catalog_type="elyra",
                                   component_reference="elyra",
                                   extensions=[".py"],
                                   categories=[_generic_category_label]),
        "r-script": Component(id="r-script",
                              name="R Script",
                              description="Run R script",
                              op="execute-r-node",
                              catalog_type="elyra",
                              component_reference="elyra",
                              extensions=[".r"],
                              categories=[_generic_category_label])}

    def __init__(self, **kwargs):
        super().__init__(**kwargs)

        self._cache_queue = Queue()
        self._manifest_queue = Queue()

        manifest_dir = kwargs.get('component_manifest_dir', jupyter_core.paths.jupyter_runtime_dir())
        self.manifest_filename = os.path.join(manifest_dir, "elyra-component-manifest.json")

        # Set up watchdog for manifest
        self.observer = Observer()
        self.observer.schedule(ManifestFileChangeHandler(self), manifest_dir)

        # Start a thread to manage updates to the component cache and manifest
        self._cache_manager = CacheUpdateManagerThread(
            self.log,
            self._component_cache,
            self._cache_queue,
            self._manifest_queue,
            self.manifest_filename
        )
        self._cache_manager.name = "CacheUpdateManager"
        self._cache_manager.start()

    def load(self):
<<<<<<< HEAD
        """Loads the cache from existing ComponentCatalog metadata instances"""

        # A fetch of all component catalog instances will trigger their load hooks to add themselves
        # to the cache.  This should only be called during system startup and only after the singleton
        # instance has been created.
        if self.initialized:
            MetadataManager(schemaspace=ComponentCatalogs.COMPONENT_CATALOGS_SCHEMASPACE_ID).get_all()
=======
        """
        Completes a series of actions during system startup, such as creating
        the component manifest file and triggering the build of the component
        cache for existing ComponentCatalog metadata instances.
        """
        # Proceed only if singleton instance has been created
        if self.initialized:
            # Create/overwrite manifest file and start its watchdog
            self.set_up_manifest_file()
            self.observer.start()

            # Fetch all component catalog instances and trigger their add to
            # the component manifest, and consequently, the component cache
            catalogs = MetadataManager(schemaspace=ComponentCatalogs.COMPONENT_CATALOGS_SCHEMASPACE_ID).get_all()
            for catalog in catalogs:
                self.update_manifest(catalog, 'modify')

    def set_up_manifest_file(self):
        """
        Build an empty manifest and overwrite or create the file. After this point,
        only the CacheUpdateManagerThread is able to touch this file.
        """
        empty_manifest = {
            "actions": [],
            "status": {}
        }

        with open(self.manifest_filename, 'w') as f:
            f.write(json.dumps(empty_manifest, indent=2))
>>>>>>> f72c0fe6

    def update_manifest(self, catalog: Optional[ComponentCatalogMetadata] = None, action: Optional[str] = None):
        """
        Triggers an update of the component manifest for the given ComponentCatalogMetadata instance.
        """
        self._manifest_queue.put((catalog, action))

        # CLI processes will never start their watchdog. For these out-of-process updates,
        # we want to wait for the manifest update to complete before exiting
        if not self.observer.is_alive():
            self._manifest_queue.join()

    def wait_for_all_cache_updates(self):
        """
        Block execution and wait for all tasks in the cache task update queue to complete.
        Primarily used for testing.
        """
        self._cache_queue.join()

    def get_all_components(self, platform: RuntimeProcessorType) -> List[Component]:
        """
        Retrieve all components from component catalog cache
        """
        components: List[Component] = []

        platform_components = self._component_cache.get(platform.name, {})
        for catalog_name, catalog_components in platform_components.items():
            components.extend(list(catalog_components.values()))

        if not components:
            self.log.error(f"No components could be found in any catalog for platform type '{platform.name}'.")

        return components

    def get_component(self, platform: RuntimeProcessorType, component_id: str) -> Optional[Component]:
        """
        Retrieve the component with a given component_id from component catalog cache
        """
        component: Optional[Component] = None

        platform_components = self._component_cache.get(platform.name, {})
        for catalog_name, catalog_components in platform_components.items():
            component = catalog_components.get(component_id)
            if component:
                break

        if not component:
            self.log.error(f"Component with ID '{component_id}' could not be found in any catalog.")

        return component

    def _load_catalog_reader_class(self, catalog: ComponentCatalogMetadata, file_types: List[str]) \
            -> Optional[ComponentCatalogConnector]:
        """
        Load the appropriate entrypoint class based on the schema name indicated in
        the ComponentCatalogMetadata instance and the file types associated with the component
        parser in use
        """
        try:
            catalog_reader = entrypoints.get_group_named('elyra.component.catalog_types').get(catalog.schema_name)
            if not catalog_reader:
                self.log.error(f"No entrypoint with name '{catalog.schema_name}' was found in group "
                               f"'elyra.component.catalog_types' to match the 'schema_name' given in catalog "
                               f"'{catalog.display_name}'. Skipping...")
                return None

            catalog_reader = catalog_reader.load()(file_types, parent=self.parent)
        except Exception as e:
            self.log.error(f"Could not load appropriate ComponentCatalogConnector class: {e}. Skipping...")
            return None

        return catalog_reader

    def read_component_catalog(self, catalog: ComponentCatalogMetadata) -> Dict[str, Component]:
        """
        Read a component catalog and return a dictionary of components indexed by component_id.

        :param catalog: a metadata instances from which to read and construct Component objects

        :returns: a dictionary of component id to Component object for all read/parsed components
        """
        components: Dict[str, Component] = {}

        # Assign component parser based on the runtime platform type
        parser = ComponentParser.create_instance(platform=catalog.runtime_type)

        # Assign reader based on the type of the catalog (the 'schema_name')
        catalog_reader = self._load_catalog_reader_class(catalog, parser.file_types)
        if not catalog_reader:
            return components

        # Get content of component definition file for each component in this catalog
        self.log.debug(f"Processing components in catalog '{catalog.display_name}'")
        catalog_entries = catalog_reader.read_component_definitions(catalog)
        if not catalog_entries:
            return components

        for catalog_entry in catalog_entries:
            # Parse the entry to get a fully qualified Component object
            parsed_components = parser.parse(catalog_entry) or []
            for component in parsed_components:
                components[component.id] = component

        return components

    @staticmethod
    def get_generic_components() -> List[Component]:
        return list(ComponentCache._generic_components.values())

    @staticmethod
    def get_generic_component(component_id: str) -> Component:
        return ComponentCache._generic_components.get(component_id)

    @staticmethod
    def load_jinja_template(template_name: str) -> Template:
        """
        Loads the jinja template of the given name from the
        elyra/templates/components folder
        """
        loader = PackageLoader('elyra', 'templates/components')
        template_env = Environment(loader=loader)

        return template_env.get_template(template_name)

    @staticmethod
    def to_canvas_palette(components: List[Component]) -> Dict:
        """
        Converts catalog components into appropriate canvas palette format
        """
        template = ComponentCache.load_jinja_template('canvas_palette_template.jinja2')

        # Define a fallback category for components with no given categories
        fallback_category_name = "No Category"

        # Convert the list of all components into a dictionary of
        # component lists keyed by category
        category_to_components: Dict[str, List[Component]] = {}
        for component in components:
            categories = component.categories

            # Assign a fallback category so that component is not
            # lost during palette render
            if not categories:
                categories = [fallback_category_name]

            for category in categories:
                if category not in category_to_components.keys():
                    category_to_components[category] = []

                if component.id not in [comp.id for comp in category_to_components[category]]:
                    category_to_components[category].append(component)

        # Render template
        canvas_palette = template.render(category_dict=category_to_components)
        return json.loads(canvas_palette)

    @staticmethod
    def to_canvas_properties(component: Component) -> Dict:
        """
        Converts catalog components into appropriate canvas properties format

        If component_id is one of the generic set, generic template is rendered,
        otherwise, the  runtime-specific property template is rendered
        """
        if component.id in ('notebook', 'python-script', 'r-script'):
            template = ComponentCache.load_jinja_template('generic_properties_template.jinja2')
        else:
            template = ComponentCache.load_jinja_template('canvas_properties_template.jinja2')

        canvas_properties = template.render(component=component)
        return json.loads(canvas_properties)


class ManifestFileChangeHandler(FileSystemEventHandler):
    """Watchdog handler that filters on .json files within specific metadata directories."""

    def __init__(self, component_cache: ComponentCache, **kwargs):
        super().__init__(**kwargs)
        self.component_cache = component_cache
        self.manifest_filename = component_cache.manifest_filename
        self.log = component_cache.log

    def dispatch(self, event):
        """Dispatches delete and modification events pertaining to the manifest filename"""
        if event.src_path.endswith(os.path.basename(self.manifest_filename)):
            super().dispatch(event)

    def on_deleted(self, event):
        """
        Fires when the component manifest file is deleted, triggering a re-load of the
        manifest and, ultimately, the component cache.
        """
        ComponentCache.instance().load()

    def on_modified(self, event):
        """Fires when the component manifest file is modified."""
        self.component_cache.update_manifest(action='cache')<|MERGE_RESOLUTION|>--- conflicted
+++ resolved
@@ -262,12 +262,6 @@
                     self._component_cache[runtime_type].pop(self.catalog.name, None)
                     break
         else:
-<<<<<<< HEAD
-            # Replace all components for the given catalog if not present
-            if self._catalog.name not in self._component_cache[self._catalog.runtime_type.name]:
-                self._component_cache[self._catalog.runtime_type.name][self._catalog.name] = \
-                    ComponentCache.instance().read_component_catalog(self._catalog)
-=======
             runtime_type = self.catalog.runtime_type.name
 
             # Add sub-dictionary for this runtime type if not present
@@ -281,7 +275,6 @@
             except Exception as e:
                 # TODO update manifest queue with some sort of 'error' action
                 self._manifest_queue.put((self.catalog, [e]))
->>>>>>> f72c0fe6
 
         self._cache_queue.task_done()
 
@@ -345,15 +338,6 @@
         self._cache_manager.start()
 
     def load(self):
-<<<<<<< HEAD
-        """Loads the cache from existing ComponentCatalog metadata instances"""
-
-        # A fetch of all component catalog instances will trigger their load hooks to add themselves
-        # to the cache.  This should only be called during system startup and only after the singleton
-        # instance has been created.
-        if self.initialized:
-            MetadataManager(schemaspace=ComponentCatalogs.COMPONENT_CATALOGS_SCHEMASPACE_ID).get_all()
-=======
         """
         Completes a series of actions during system startup, such as creating
         the component manifest file and triggering the build of the component
@@ -383,7 +367,6 @@
 
         with open(self.manifest_filename, 'w') as f:
             f.write(json.dumps(empty_manifest, indent=2))
->>>>>>> f72c0fe6
 
     def update_manifest(self, catalog: Optional[ComponentCatalogMetadata] = None, action: Optional[str] = None):
         """
