#
# Copyright 2018-2022 Elyra Authors
#
# Licensed under the Apache License, Version 2.0 (the "License");
# you may not use this file except in compliance with the License.
# You may obtain a copy of the License at
#
# http://www.apache.org/licenses/LICENSE-2.0
#
# Unless required by applicable law or agreed to in writing, software
# distributed under the License is distributed on an "AS IS" BASIS,
# WITHOUT WARRANTIES OR CONDITIONS OF ANY KIND, either express or implied.
# See the License for the specific language governing permissions and
# limitations under the License.
#
from datetime import datetime
import os
import re
import tempfile
import time
from typing import Dict
from urllib.parse import urlsplit

from kfp import Client as ArgoClient
from kfp import compiler as kfp_argo_compiler
from kfp import components as components
from kfp.dsl import PipelineConf
from kfp.aws import use_aws_secret  # noqa H306
from kubernetes import client as k8s_client

try:
    from kfp_tekton import compiler as kfp_tekton_compiler
    from kfp_tekton import TektonClient
except ImportError:
    # We may not have kfp-tekton available and that's okay!
    kfp_tekton_compiler = None
    TektonClient = None

from elyra._version import __version__
from elyra.kfp.operator import ExecuteFileOp
from elyra.metadata.schemaspaces import RuntimeImages
from elyra.metadata.schemaspaces import Runtimes
from elyra.pipeline.component_catalog import ComponentCache
from elyra.pipeline.component_parameter import ElyraPropertyList
from elyra.pipeline.kfp.kfp_authentication import AuthenticationError
from elyra.pipeline.kfp.kfp_authentication import KFPAuthenticator
from elyra.pipeline.pipeline import GenericOperation
from elyra.pipeline.pipeline import Operation
from elyra.pipeline.pipeline import Pipeline
from elyra.pipeline.pipeline_constants import COS_OBJECT_PREFIX
from elyra.pipeline.processor import PipelineProcessor
from elyra.pipeline.processor import RuntimePipelineProcessor
from elyra.pipeline.processor import RuntimePipelineProcessorResponse
from elyra.pipeline.runtime_type import RuntimeProcessorType
from elyra.util.cos import join_paths
from elyra.util.path import get_absolute_path


class KfpPipelineProcessor(RuntimePipelineProcessor):
    _type = RuntimeProcessorType.KUBEFLOW_PIPELINES
    _name = "kfp"

    # Provide users with the ability to identify a writable directory in the
    # running container where the notebook | script is executed. The location
    # must exist and be known before the container is started.
    # Defaults to `/tmp`
    WCD = os.getenv("ELYRA_WRITABLE_CONTAINER_DIR", "/tmp").strip().rstrip("/")

    def process(self, pipeline):
        """
        Runs a pipeline on Kubeflow Pipelines

        Each time a pipeline is processed, a new version
        is uploaded and run under the same experiment name.
        """

        timestamp = datetime.now().strftime("%m%d%H%M%S")

        ################
        # Runtime Configs
        ################
        runtime_configuration = self._get_metadata_configuration(
            schemaspace=Runtimes.RUNTIMES_SCHEMASPACE_ID, name=pipeline.runtime_config
        )

        # unpack Kubeflow Pipelines configs
        api_endpoint = runtime_configuration.metadata["api_endpoint"].rstrip("/")
        public_api_endpoint = runtime_configuration.metadata.get("public_api_endpoint", api_endpoint)
        api_username = runtime_configuration.metadata.get("api_username")
        api_password = runtime_configuration.metadata.get("api_password")
        user_namespace = runtime_configuration.metadata.get("user_namespace")
        engine = runtime_configuration.metadata.get("engine")
        if engine == "Tekton" and not TektonClient:
            raise ValueError(
                "Python package `kfp-tekton` is not installed. "
                "Please install using `elyra[kfp-tekton]` to use Tekton engine."
            )

        # unpack Cloud Object Storage configs
        cos_endpoint = runtime_configuration.metadata["cos_endpoint"]
        cos_public_endpoint = runtime_configuration.metadata.get("public_cos_endpoint", cos_endpoint)
        cos_bucket = runtime_configuration.metadata["cos_bucket"]

        # Determine which provider to use to authenticate with Kubeflow
        auth_type = runtime_configuration.metadata.get("auth_type")

        try:
            auth_info = KFPAuthenticator().authenticate(
                api_endpoint,
                auth_type_str=auth_type,
                runtime_config_name=pipeline.runtime_config,
                auth_parm_1=api_username,
                auth_parm_2=api_password,
            )
            self.log.debug(f"Authenticator returned {auth_info}")
        except AuthenticationError as ae:
            if ae.get_request_history() is not None:
                self.log.info("An authentication error was raised. Diagnostic information follows.")
                self.log.info(ae.request_history_to_string())
            raise RuntimeError(f"Kubeflow authentication failed: {ae}")

        #############
        # Create Kubeflow Client
        #############
        try:
            if engine == "Tekton":
                client = TektonClient(
                    host=api_endpoint,
                    cookies=auth_info.get("cookies", None),
                    credentials=auth_info.get("credentials", None),
                    existing_token=auth_info.get("existing_token", None),
                    namespace=user_namespace,
                )
            else:
                client = ArgoClient(
                    host=api_endpoint,
                    cookies=auth_info.get("cookies", None),
                    credentials=auth_info.get("credentials", None),
                    existing_token=auth_info.get("existing_token", None),
                    namespace=user_namespace,
                )
        except Exception as ex:
            # a common cause of these errors is forgetting to include `/pipeline` or including it with an 's'
            api_endpoint_obj = urlsplit(api_endpoint)
            if api_endpoint_obj.path != "/pipeline":
                api_endpoint_tip = api_endpoint_obj._replace(path="/pipeline").geturl()
                tip_string = (
                    f" - [TIP: did you mean to set '{api_endpoint_tip}' as the endpoint, "
                    f"take care not to include 's' at end]"
                )
            else:
                tip_string = ""

            raise RuntimeError(
                f"Failed to initialize `kfp.Client()` against: '{api_endpoint}' - "
                f"Check Kubeflow Pipelines runtime configuration: '{pipeline.runtime_config}'"
                f"{tip_string}"
            ) from ex

        #############
        # Verify Namespace
        #############
        try:
            client.list_experiments(namespace=user_namespace, page_size=1)
        except Exception as ex:
            if user_namespace:
                tip_string = f"[TIP: ensure namespace '{user_namespace}' is correct]"
            else:
                tip_string = "[TIP: you probably need to set a namespace]"

            raise RuntimeError(
                f"Failed to `kfp.Client().list_experiments()` against: '{api_endpoint}' - "
                f"Check Kubeflow Pipelines runtime configuration: '{pipeline.runtime_config}' - "
                f"{tip_string}"
            ) from ex

        #############
        # Pipeline Metadata none - inherited
        #############
        # generate a pipeline name
        pipeline_name = pipeline.name

        # generate a pipeline description
        pipeline_description = pipeline.description
        if pipeline_description is None:
            pipeline_description = f"Created with Elyra {__version__} pipeline editor using `{pipeline.source}`."

        #############
        # Submit & Run the Pipeline
        #############
        self.log_pipeline_info(pipeline_name, "submitting pipeline")

        with tempfile.TemporaryDirectory() as temp_dir:
            self.log.debug(f"Created temporary directory at: {temp_dir}")
            pipeline_path = os.path.join(temp_dir, f"{pipeline_name}.tar.gz")

            #############
            # Get Pipeline ID
            #############
            try:
                # get the kubeflow pipeline id (returns None if not found, otherwise the ID of the pipeline)
                pipeline_id = client.get_pipeline_id(pipeline_name)

                # calculate what "pipeline version" name to use
                if pipeline_id is None:
                    # the first "pipeline version" name must be the pipeline name
                    pipeline_version_name = pipeline_name
                else:
                    # generate a unique name for a new "pipeline version" by appending the current timestamp
                    pipeline_version_name = f"{pipeline_name}-{timestamp}"

            except Exception as ex:
                raise RuntimeError(
                    f"Failed to get ID of Kubeflow pipeline: '{pipeline_name}' - "
                    f"Check Kubeflow Pipelines runtime configuration: '{pipeline.runtime_config}'"
                ) from ex

            #############
            # Compile the Pipeline
            #############
            try:
                t0 = time.time()

                # generate a name for the experiment (lowercase because experiments are case intensive)
                experiment_name = pipeline_name.lower()

                # Create an instance id that will be used to store
                # the pipelines' dependencies, if applicable
                pipeline_instance_id = f"{pipeline_name}-{timestamp}"

                pipeline_function = lambda: self._cc_pipeline(  # nopep8 E731
                    pipeline,
                    pipeline_name=pipeline_name,
                    pipeline_version=pipeline_version_name,
                    experiment_name=experiment_name,
                    pipeline_instance_id=pipeline_instance_id,
                )

                # collect pipeline configuration information
                pipeline_conf = self._generate_pipeline_conf(pipeline)

                # compile the pipeline
                if engine == "Tekton":
                    kfp_tekton_compiler.TektonCompiler().compile(
                        pipeline_function, pipeline_path, pipeline_conf=pipeline_conf
                    )
                else:
                    kfp_argo_compiler.Compiler().compile(pipeline_function, pipeline_path, pipeline_conf=pipeline_conf)
            except RuntimeError:
                raise
            except Exception as ex:
                raise RuntimeError(
                    f"Failed to compile pipeline '{pipeline_name}' with engine '{engine}' to: '{pipeline_path}'"
                ) from ex

            self.log_pipeline_info(pipeline_name, "pipeline compiled", duration=time.time() - t0)

            #############
            # Upload Pipeline Version
            #############
            try:
                t0 = time.time()

                # CASE 1: pipeline needs to be created
                if pipeline_id is None:
                    # create new pipeline (and initial "pipeline version")
                    kfp_pipeline = client.upload_pipeline(
                        pipeline_package_path=pipeline_path,
                        pipeline_name=pipeline_name,
                        description=pipeline_description,
                    )

                    # extract the ID of the pipeline we created
                    pipeline_id = kfp_pipeline.id

                    # the initial "pipeline version" has the same id as the pipeline itself
                    version_id = pipeline_id

                # CASE 2: pipeline already exists
                else:
                    # upload the "pipeline version"
                    kfp_pipeline = client.upload_pipeline_version(
                        pipeline_package_path=pipeline_path,
                        pipeline_version_name=pipeline_version_name,
                        pipeline_id=pipeline_id,
                    )

                    # extract the id of the "pipeline version" that was created
                    version_id = kfp_pipeline.id

            except Exception as ex:
                # a common cause of these errors is forgetting to include `/pipeline` or including it with an 's'
                api_endpoint_obj = urlsplit(api_endpoint)
                if api_endpoint_obj.path != "/pipeline":
                    api_endpoint_tip = api_endpoint_obj._replace(path="/pipeline").geturl()
                    tip_string = (
                        f" - [TIP: did you mean to set '{api_endpoint_tip}' as the endpoint, "
                        f"take care not to include 's' at end]"
                    )
                else:
                    tip_string = ""

                raise RuntimeError(
                    f"Failed to upload Kubeflow pipeline '{pipeline_name}' - "
                    f"Check Kubeflow Pipelines runtime configuration: '{pipeline.runtime_config}'"
                    f"{tip_string}"
                ) from ex

            self.log_pipeline_info(pipeline_name, "pipeline uploaded", duration=time.time() - t0)

            #############
            # Create Experiment
            #############
            try:
                t0 = time.time()

                # create a new experiment (if already exists, this a no-op)
                experiment = client.create_experiment(name=experiment_name, namespace=user_namespace)

            except Exception as ex:
                raise RuntimeError(
                    f"Failed to create Kubeflow experiment: '{experiment_name}' - "
                    f"Check Kubeflow Pipelines runtime configuration: '{pipeline.runtime_config}'"
                ) from ex

            self.log_pipeline_info(pipeline_name, "created experiment", duration=time.time() - t0)

            #############
            # Create Pipeline Run
            #############
            try:
                t0 = time.time()

                # generate name for the pipeline run
                job_name = pipeline_instance_id

                # create pipeline run (or specified pipeline version)
                run = client.run_pipeline(
                    experiment_id=experiment.id, job_name=job_name, pipeline_id=pipeline_id, version_id=version_id
                )

            except Exception as ex:
                raise RuntimeError(
                    f"Failed to create Kubeflow pipeline run: '{job_name}' - "
                    f"Check Kubeflow Pipelines runtime configuration: '{pipeline.runtime_config}'"
                ) from ex

            if run is None:
                # client.run_pipeline seemed to have encountered an issue
                # but didn't raise an exception
                raise RuntimeError(
                    f"Failed to create Kubeflow pipeline run: '{job_name}' - "
                    f"Check Kubeflow Pipelines runtime configuration: '{pipeline.runtime_config}'"
                )

            self.log_pipeline_info(
                pipeline_name,
                f"pipeline submitted: {public_api_endpoint}/#/runs/details/{run.id}",
                duration=time.time() - t0,
            )

        if pipeline.contains_generic_operations():
            object_storage_url = f"{cos_public_endpoint}"
            os_path = join_paths(pipeline.pipeline_parameters.get(COS_OBJECT_PREFIX), pipeline_instance_id)
            object_storage_path = f"/{cos_bucket}/{os_path}"
        else:
            object_storage_url = None
            object_storage_path = None

        return KfpPipelineProcessorResponse(
            run_id=run.id,
            run_url=f"{public_api_endpoint}/#/runs/details/{run.id}",
            object_storage_url=object_storage_url,
            object_storage_path=object_storage_path,
        )

    def export(self, pipeline: Pipeline, pipeline_export_format: str, pipeline_export_path: str, overwrite: bool):
        # Verify that the KfpPipelineProcessor supports the given export format
        self._verify_export_format(pipeline_export_format)

        t0_all = time.time()
        timestamp = datetime.now().strftime("%m%d%H%M%S")
        pipeline_name = pipeline.name
        # Create an instance id that will be used to store
        # the pipelines' dependencies, if applicable
        pipeline_instance_id = f"{pipeline_name}-{timestamp}"

        # Since pipeline_export_path may be relative to the notebook directory, ensure
        # we're using its absolute form.
        absolute_pipeline_export_path = get_absolute_path(self.root_dir, pipeline_export_path)

        runtime_configuration = self._get_metadata_configuration(
            schemaspace=Runtimes.RUNTIMES_SCHEMASPACE_ID, name=pipeline.runtime_config
        )

        engine = runtime_configuration.metadata.get("engine")
        if engine == "Tekton" and not TektonClient:
            raise ValueError("kfp-tekton not installed. Please install using elyra[kfp-tekton] to use Tekton engine.")

        if os.path.exists(absolute_pipeline_export_path) and not overwrite:
            raise ValueError("File " + absolute_pipeline_export_path + " already exists.")

        self.log_pipeline_info(pipeline_name, f"Exporting pipeline as a .{pipeline_export_format} file")
        # Export pipeline as static configuration file (YAML formatted)
        try:
            # Exported pipeline is not associated with an experiment
            # or a version. The association is established when the
            # pipeline is imported into KFP by the user.
            pipeline_function = lambda: self._cc_pipeline(
                pipeline, pipeline_name, pipeline_instance_id=pipeline_instance_id
            )  # nopep8
            if engine == "Tekton":
                self.log.info("Compiling pipeline for Tekton engine")
                kfp_tekton_compiler.TektonCompiler().compile(pipeline_function, absolute_pipeline_export_path)
            else:
                self.log.info("Compiling pipeline for Argo engine")
                kfp_argo_compiler.Compiler().compile(pipeline_function, absolute_pipeline_export_path)
        except RuntimeError:
            raise
        except Exception as ex:
            if ex.__cause__:
                raise RuntimeError(str(ex)) from ex
            raise RuntimeError(
                f"Error pre-processing pipeline '{pipeline_name}' for export to '{absolute_pipeline_export_path}'",
                str(ex),
            ) from ex

        self.log_pipeline_info(
            pipeline_name, f"pipeline exported to '{pipeline_export_path}'", duration=(time.time() - t0_all)
        )

        return pipeline_export_path  # Return the input value, not its absolute form

    def _collect_envs(self, operation: Operation, **kwargs) -> Dict:
        """
        Amends envs collected from superclass with those pertaining to this subclass

        :return: dictionary containing environment name/value pairs
        """
        envs = super()._collect_envs(operation, **kwargs)
        # Only Unix-style path spec is supported.
        envs["ELYRA_WRITABLE_CONTAINER_DIR"] = self.WCD
        return envs

    def _cc_pipeline(
        self,
        pipeline: Pipeline,
        pipeline_name: str,
        pipeline_version: str = "",
        experiment_name: str = "",
        pipeline_instance_id: str = None,
        export=False,
    ):

        runtime_configuration = self._get_metadata_configuration(
            schemaspace=Runtimes.RUNTIMES_SCHEMASPACE_ID, name=pipeline.runtime_config
        )

        cos_endpoint = runtime_configuration.metadata["cos_endpoint"]
        cos_username = runtime_configuration.metadata.get("cos_username")
        cos_password = runtime_configuration.metadata.get("cos_password")
        cos_secret = runtime_configuration.metadata.get("cos_secret")
        cos_bucket = runtime_configuration.metadata.get("cos_bucket")
        engine = runtime_configuration.metadata["engine"]

        pipeline_instance_id = pipeline_instance_id or pipeline_name

        artifact_object_prefix = join_paths(pipeline.pipeline_parameters.get(COS_OBJECT_PREFIX), pipeline_instance_id)

        self.log_pipeline_info(
            pipeline_name,
            f"processing pipeline dependencies for upload to '{cos_endpoint}' "
            f"bucket '{cos_bucket}' folder '{artifact_object_prefix}'",
        )
        t0_all = time.time()

        emptydir_volume_size = ""
        container_runtime = bool(os.getenv("CRIO_RUNTIME", "False").lower() == "true")

        # Create dictionary that maps component Id to its ContainerOp instance
        target_ops = {}

        # Sort operations based on dependency graph (topological order)
        sorted_operations = PipelineProcessor._sort_operations(pipeline.operations)

        # Determine whether access to cloud storage is required
        for operation in sorted_operations:
            if isinstance(operation, GenericOperation):
                self._verify_cos_connectivity(runtime_configuration)
                break

        # All previous operation outputs should be propagated throughout the pipeline.
        # In order to process this recursively, the current operation's inputs should be combined
        # from its parent's inputs (which, themselves are derived from the outputs of their parent)
        # and its parent's outputs.

        PipelineProcessor._propagate_operation_inputs_outputs(pipeline, sorted_operations)

        for operation in sorted_operations:

            if container_runtime:
                # Volume size to create when using CRI-o, NOTE: IBM Cloud minimum is 20Gi
                emptydir_volume_size = "20Gi"

            sanitized_operation_name = self._sanitize_operation_name(operation.name)

            # Create pipeline operation
            # If operation is one of the "generic" set of NBs or scripts, construct custom ExecuteFileOp
            if isinstance(operation, GenericOperation):
                component = ComponentCache.get_generic_component_from_op(operation.id)

                # Collect env variables
                pipeline_envs = self._collect_envs(
                    operation, cos_secret=cos_secret, cos_username=cos_username, cos_password=cos_password
                )

                operation_artifact_archive = self._get_dependency_archive_name(operation)

                self.log.debug(
                    f"Creating pipeline component archive '{operation_artifact_archive}' for operation '{operation}'"
                )

                container_op = ExecuteFileOp(
                    name=sanitized_operation_name,
                    pipeline_name=pipeline_name,
                    experiment_name=experiment_name,
                    notebook=operation.filename,
                    cos_endpoint=cos_endpoint,
                    cos_bucket=cos_bucket,
                    cos_directory=artifact_object_prefix,
                    cos_dependencies_archive=operation_artifact_archive,
                    pipeline_version=pipeline_version,
                    pipeline_source=pipeline.source,
                    pipeline_inputs=operation.inputs,
                    pipeline_outputs=operation.outputs,
                    pipeline_envs=pipeline_envs,
                    emptydir_volume_size=emptydir_volume_size,
                    cpu_request=operation.cpu,
                    mem_request=operation.memory,
                    gpu_limit=operation.gpu,
                    workflow_engine=engine,
                    image=operation.runtime_image,
                    file_outputs={
                        "mlpipeline-metrics": f"{pipeline_envs['ELYRA_WRITABLE_CONTAINER_DIR']}/mlpipeline-metrics.json",  # noqa
                        "mlpipeline-ui-metadata": f"{pipeline_envs['ELYRA_WRITABLE_CONTAINER_DIR']}/mlpipeline-ui-metadata.json",  # noqa
                    },
                )

                if cos_secret and not export:
                    container_op.apply(use_aws_secret(cos_secret))

                image_namespace = self._get_metadata_configuration(RuntimeImages.RUNTIME_IMAGES_SCHEMASPACE_ID)
                for image_instance in image_namespace:
                    if image_instance.metadata["image_name"] == operation.runtime_image and image_instance.metadata.get(
                        "pull_policy"
                    ):
                        container_op.container.set_image_pull_policy(image_instance.metadata["pull_policy"])

                self.log_pipeline_info(
                    pipeline_name,
                    f"processing operation dependencies for id '{operation.id}'",
                    operation_name=operation.name,
                )

                self._upload_dependencies_to_object_store(
                    runtime_configuration, pipeline_name, operation, prefix=artifact_object_prefix
                )

            # If operation is a "non-standard" component, load it's spec and create operation with factory function
            else:
                # Retrieve component from cache
                component = ComponentCache.instance().get_component(self._type, operation.classifier)

                # Convert the user-entered value of certain properties according to their type
                for component_property in component.properties:
                    self.log.debug(
                        f"Processing component parameter '{component_property.name}' "
                        f"of type '{component_property.json_data_type}'"
                    )

                    if component_property.allowed_input_types == [None]:
                        # Outputs are skipped
                        continue

                    # Get corresponding property's value from parsed pipeline
                    property_value_dict = operation.component_params.get(component_property.ref)
                    data_entry_type = property_value_dict.get("widget", None)  # one of: inputpath, file, raw data type
                    property_value = property_value_dict.get("value", None)
                    if data_entry_type == "inputpath":
                        # KFP path-based parameters accept an input from a parent
                        output_node_id = property_value["value"]  # parent node id
                        output_node_parameter_key = property_value["option"].replace("output_", "")  # parent param
                        operation.component_params[component_property.ref] = target_ops[output_node_id].outputs[
                            output_node_parameter_key
                        ]
                    elif data_entry_type == "file":
                        # Parameters of this type read a value from a file
                        absolute_path = get_absolute_path(self.root_dir, property_value)
                        with open(absolute_path, "r") as f:
                            operation.component_params[component_property.ref] = f.read()
                    else:  # Parameter is of a raw data type
                        # If the value is not found, assign it the default value assigned in parser
                        if property_value is None:
                            property_value = component_property.value

                        # Process the value according to its type, if necessary
                        if component_property.json_data_type == "object":
                            processed_value = self._process_dictionary_value(property_value)
                            operation.component_params[component_property.ref] = processed_value
                        elif component_property.json_data_type == "array":
                            processed_value = self._process_list_value(property_value)
                            operation.component_params[component_property.ref] = processed_value
                        else:
                            operation.component_params[component_property.ref] = property_value

                # Build component task factory
                try:
                    factory_function = components.load_component_from_text(component.definition)
                except Exception as e:
                    # TODO Fix error messaging and break exceptions down into categories
                    self.log.error(f"Error loading component spec for {operation.name}: {str(e)}")
                    raise RuntimeError(f"Error loading component spec for {operation.name}.")

                # Add factory function, which returns a ContainerOp task instance, to pipeline operation dict
                try:
                    comp_spec_inputs = [
                        inputs.name.lower().replace(" ", "_") for inputs in factory_function.component_spec.inputs or []
                    ]

                    # Remove inputs and outputs from params dict
                    # TODO: need to have way to retrieve only required params
                    parameter_removal_list = ["inputs", "outputs"]
                    for component_param in operation.component_params_as_dict.keys():
                        if component_param not in comp_spec_inputs:
                            parameter_removal_list.append(component_param)

                    for parameter in parameter_removal_list:
                        operation.component_params_as_dict.pop(parameter, None)

                    # Create ContainerOp instance and assign appropriate user-provided name
                    sanitized_component_params = {
                        self._sanitize_param_name(name): value
                        for name, value in operation.component_params_as_dict.items()
                    }
                    container_op = factory_function(**sanitized_component_params)
                    container_op.set_display_name(operation.name)

<<<<<<< HEAD
=======
                    # Attach node comment
                    if operation.doc:
                        container_op.add_pod_annotation("elyra/node-user-doc", operation.doc)

                    # Add user-specified volume mounts: the referenced PVCs must exist
                    # or this operation will fail
                    if operation.mounted_volumes:
                        unique_pvcs = []
                        for volume_mount in operation.mounted_volumes:
                            if volume_mount.pvc_name not in unique_pvcs:
                                container_op.add_volume(
                                    V1Volume(
                                        name=volume_mount.pvc_name,
                                        persistent_volume_claim=V1PersistentVolumeClaimVolumeSource(
                                            claim_name=volume_mount.pvc_name
                                        ),
                                    )
                                )
                                unique_pvcs.append(volume_mount.pvc_name)
                            container_op.add_volume_mount(
                                V1VolumeMount(mount_path=volume_mount.path, name=volume_mount.pvc_name)
                            )

                    # Add user-specified Kubernetes tolerations
                    if operation.kubernetes_tolerations:
                        unique_tolerations = []
                        for toleration in operation.kubernetes_tolerations:
                            if str(toleration) not in unique_tolerations:
                                container_op.add_toleration(
                                    V1Toleration(
                                        effect=toleration.effect,
                                        key=toleration.key,
                                        operator=toleration.operator,
                                        value=toleration.value,
                                    )
                                )
                                unique_tolerations.append(str(toleration))

                    # Add user-specified pod annotations
                    if operation.kubernetes_pod_annotations:
                        unique_annotations = []
                        for annotation in operation.kubernetes_pod_annotations:
                            if annotation.key not in unique_annotations:
                                container_op.add_pod_annotation(annotation.key, annotation.value)
                                unique_annotations.append(annotation.key)

                    # Force re-execution of the operation by setting staleness to zero days
                    # https://www.kubeflow.org/docs/components/pipelines/overview/caching/#managing-caching-staleness
                    if operation.disallow_cached_output:
                        container_op.set_caching_options(enable_caching=False)
                        container_op.execution_options.caching_strategy.max_cache_staleness = "P0D"

                    target_ops[operation.id] = container_op
>>>>>>> ad442218
                except Exception as e:
                    # TODO Fix error messaging and break exceptions down into categories
                    self.log.error(f"Error constructing component {operation.name}: {str(e)}")
                    raise RuntimeError(f"Error constructing component {operation.name}.")

            # Attach node comment
            if operation.doc:
                container_op.add_pod_annotation("elyra/node-user-doc", operation.doc)

            # Process Elyra-owned properties as required for each type
            for prop_name in [param.ref for param in component.get_elyra_parameters()]:
                prop_value = getattr(operation, prop_name, None)
                if prop_value and isinstance(prop_value, ElyraPropertyList):
                    for value in prop_value:
                        value.add_to_container_op(container_op)

            # Add ContainerOp to target_ops dict
            target_ops[operation.id] = container_op

        # Process dependencies after all the operations have been created
        for operation in pipeline.operations.values():
            op = target_ops[operation.id]
            for parent_operation_id in operation.parent_operation_ids:
                parent_op = target_ops[parent_operation_id]  # Parent Operation
                op.after(parent_op)

        self.log_pipeline_info(pipeline_name, "pipeline dependencies processed", duration=(time.time() - t0_all))

        return target_ops

    def _generate_pipeline_conf(self, pipeline: dict) -> PipelineConf:
        """
        Returns a KFP pipeline configuration for this pipeline, which can be empty.

        :param pipeline: pipeline dictionary
        :type pipeline: dict
        :return: https://kubeflow-pipelines.readthedocs.io/en/latest/source/kfp.dsl.html#kfp.dsl.PipelineConf
        :rtype: kfp.dsl import PipelineConf
        """

        self.log.debug("Generating pipeline configuration ...")
        pipeline_conf = PipelineConf()

        #
        # Gather input for container image pull secrets in support of private container image registries
        # https://kubeflow-pipelines.readthedocs.io/en/latest/source/kfp.dsl.html#kfp.dsl.PipelineConf.set_image_pull_secrets
        #
        image_namespace = self._get_metadata_configuration(schemaspace=RuntimeImages.RUNTIME_IMAGES_SCHEMASPACE_ID)

        # iterate through pipeline operations and create list of Kubernetes secret names
        # that are associated with generic components
        container_image_pull_secret_names = []
        for operation in pipeline.operations.values():
            if isinstance(operation, GenericOperation):
                for image_instance in image_namespace:
                    if image_instance.metadata["image_name"] == operation.runtime_image:
                        if image_instance.metadata.get("pull_secret"):
                            container_image_pull_secret_names.append(image_instance.metadata.get("pull_secret"))
                        break

        if len(container_image_pull_secret_names) > 0:
            # de-duplicate the pull secret name list, create Kubernetes resource
            # references and add them to the pipeline configuration
            container_image_pull_secrets = []
            for secret_name in list(set(container_image_pull_secret_names)):
                container_image_pull_secrets.append(k8s_client.V1ObjectReference(name=secret_name))
            pipeline_conf.set_image_pull_secrets(container_image_pull_secrets)
            self.log.debug(
                f"Added {len(container_image_pull_secrets)}" " image pull secret(s) to the pipeline configuration."
            )

        return pipeline_conf

    @staticmethod
    def _sanitize_operation_name(name: str) -> str:
        """
        In KFP, only letters, numbers, spaces, "_", and "-" are allowed in name.
        :param name: name of the operation
        """
        return re.sub("-+", "-", re.sub("[^-_0-9A-Za-z ]+", "-", name)).lstrip("-").rstrip("-")

    @staticmethod
    def _sanitize_param_name(name: str) -> str:
        """
        Sanitize a component parameter name.

        Behavior is mirrored from how Kubeflow 1.X sanitizes identifier names:
        - https://github.com/kubeflow/pipelines/blob/1.8.1/sdk/python/kfp/components/_naming.py#L32-L42
        - https://github.com/kubeflow/pipelines/blob/1.8.1/sdk/python/kfp/components/_naming.py#L49-L50
        """
        normalized_name = name.lower()

        # remove non-word characters
        normalized_name = re.sub(r"[\W_]", " ", normalized_name)

        # no double spaces, leading or trailing spaces
        normalized_name = re.sub(" +", " ", normalized_name).strip()

        # no leading digits
        if re.match(r"\d", normalized_name):
            normalized_name = "n" + normalized_name

        return normalized_name.replace(" ", "_")


class KfpPipelineProcessorResponse(RuntimePipelineProcessorResponse):
    _type = RuntimeProcessorType.KUBEFLOW_PIPELINES
    _name = "kfp"

    def __init__(self, run_id, run_url, object_storage_url, object_storage_path):
        super().__init__(run_url, object_storage_url, object_storage_path)
        self.run_id = run_id

    def to_json(self):
        response = super().to_json()
        response["run_id"] = self.run_id
        return response<|MERGE_RESOLUTION|>--- conflicted
+++ resolved
@@ -645,66 +645,16 @@
                     container_op = factory_function(**sanitized_component_params)
                     container_op.set_display_name(operation.name)
 
-<<<<<<< HEAD
-=======
-                    # Attach node comment
-                    if operation.doc:
-                        container_op.add_pod_annotation("elyra/node-user-doc", operation.doc)
-
-                    # Add user-specified volume mounts: the referenced PVCs must exist
-                    # or this operation will fail
-                    if operation.mounted_volumes:
-                        unique_pvcs = []
-                        for volume_mount in operation.mounted_volumes:
-                            if volume_mount.pvc_name not in unique_pvcs:
-                                container_op.add_volume(
-                                    V1Volume(
-                                        name=volume_mount.pvc_name,
-                                        persistent_volume_claim=V1PersistentVolumeClaimVolumeSource(
-                                            claim_name=volume_mount.pvc_name
-                                        ),
-                                    )
-                                )
-                                unique_pvcs.append(volume_mount.pvc_name)
-                            container_op.add_volume_mount(
-                                V1VolumeMount(mount_path=volume_mount.path, name=volume_mount.pvc_name)
-                            )
-
-                    # Add user-specified Kubernetes tolerations
-                    if operation.kubernetes_tolerations:
-                        unique_tolerations = []
-                        for toleration in operation.kubernetes_tolerations:
-                            if str(toleration) not in unique_tolerations:
-                                container_op.add_toleration(
-                                    V1Toleration(
-                                        effect=toleration.effect,
-                                        key=toleration.key,
-                                        operator=toleration.operator,
-                                        value=toleration.value,
-                                    )
-                                )
-                                unique_tolerations.append(str(toleration))
-
-                    # Add user-specified pod annotations
-                    if operation.kubernetes_pod_annotations:
-                        unique_annotations = []
-                        for annotation in operation.kubernetes_pod_annotations:
-                            if annotation.key not in unique_annotations:
-                                container_op.add_pod_annotation(annotation.key, annotation.value)
-                                unique_annotations.append(annotation.key)
-
-                    # Force re-execution of the operation by setting staleness to zero days
-                    # https://www.kubeflow.org/docs/components/pipelines/overview/caching/#managing-caching-staleness
-                    if operation.disallow_cached_output:
-                        container_op.set_caching_options(enable_caching=False)
-                        container_op.execution_options.caching_strategy.max_cache_staleness = "P0D"
-
-                    target_ops[operation.id] = container_op
->>>>>>> ad442218
                 except Exception as e:
                     # TODO Fix error messaging and break exceptions down into categories
                     self.log.error(f"Error constructing component {operation.name}: {str(e)}")
                     raise RuntimeError(f"Error constructing component {operation.name}.")
+
+                # Force re-execution of the operation by setting staleness to zero days
+                # https://www.kubeflow.org/docs/components/pipelines/overview/caching/#managing-caching-staleness
+                if operation.disallow_cached_output:
+                    container_op.set_caching_options(enable_caching=False)
+                    container_op.execution_options.caching_strategy.max_cache_staleness = "P0D"
 
             # Attach node comment
             if operation.doc:
