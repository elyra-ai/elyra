--- conflicted
+++ resolved
@@ -547,11 +547,8 @@
                     },
                     volume_mounts=operation.mounted_volumes,
                     kubernetes_secrets=operation.kubernetes_secrets,
-<<<<<<< HEAD
                     kubernetes_tolerations=operation.kubernetes_tolerations,
-=======
                     kubernetes_pod_annotations=operation.kubernetes_pod_annotations,
->>>>>>> 17d8aea2
                 )
 
                 if operation.doc:
@@ -680,7 +677,6 @@
                                 V1VolumeMount(mount_path=volume_mount.path, name=volume_mount.pvc_name)
                             )
 
-<<<<<<< HEAD
                     # Add user-specified Kubernetes tolerations
                     if operation.kubernetes_tolerations:
                         unique_tolerations = []
@@ -695,7 +691,7 @@
                                     )
                                 )
                                 unique_tolerations.append(str(toleration))
-=======
+
                     # Add user-specified pod annotations
                     if operation.kubernetes_pod_annotations:
                         unique_annotations = []
@@ -703,7 +699,6 @@
                             if annotation.key not in unique_annotations:
                                 container_op.add_pod_annotation(annotation.key, annotation.value)
                                 unique_annotations.append(annotation.key)
->>>>>>> 17d8aea2
 
                     target_ops[operation.id] = container_op
                 except Exception as e:
