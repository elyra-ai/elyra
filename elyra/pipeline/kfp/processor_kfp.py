--- conflicted
+++ resolved
@@ -758,36 +758,6 @@
                     operation, cos_secret=cos_secret, cos_username=cos_username, cos_password=cos_password
                 )
 
-<<<<<<< HEAD
-                container_op = ExecuteFileOp(
-                    name=sanitized_operation_name,
-                    pipeline_name=pipeline_name,
-                    experiment_name=experiment_name,
-                    notebook=operation.filename,
-                    cos_endpoint=cos_endpoint,
-                    cos_bucket=cos_bucket,
-                    cos_directory=artifact_object_prefix,
-                    cos_dependencies_archive=operation_artifact_archive,
-                    pipeline_version=pipeline_version,
-                    pipeline_source=pipeline.source,
-                    pipeline_inputs=operation.inputs,
-                    pipeline_outputs=operation.outputs,
-                    pipeline_envs=pipeline_envs,
-                    emptydir_volume_size=emptydir_volume_size,
-                    cpu_request=operation.cpu,
-                    mem_request=operation.memory,
-                    gpu_limit=operation.gpu,
-                    gpu_vendor=operation.gpu_vendor,
-                    gpu_memory=operation.gpu_memory,
-                    gpu_memory_vendor=operation.gpu_memory_vendor,
-                    workflow_engine=engine,
-                    image=operation.runtime_image,
-                    file_outputs={
-                        "mlpipeline-metrics": f"{pipeline_envs['ELYRA_WRITABLE_CONTAINER_DIR']}/mlpipeline-metrics.json",  # noqa
-                        "mlpipeline-ui-metadata": f"{pipeline_envs['ELYRA_WRITABLE_CONTAINER_DIR']}/mlpipeline-ui-metadata.json",  # noqa
-                    },
-                )
-=======
                 # hack only: since we don't use the ContainerOp constructor anymore
                 # we cannot use the file_outputs parameter to provide the information
                 # https://www.kubeflow.org/docs/components/pipelines/v1/sdk/output-viewer/
@@ -795,7 +765,6 @@
                     "mlpipeline_ui_metadata": (Path(self.WCD) / "mlpipeline-ui-metadata.json").as_posix(),
                     "mlpipeline_metrics": (Path(self.WCD) / "mlpipeline-metrics.json").as_posix(),
                 }
->>>>>>> ae6a5fe3
 
                 # apply object storage Kubernetes secret, if one was provided
                 if cos_secret and not export:
@@ -815,9 +784,17 @@
                     "size": operation.memory,
                     "units": "G",
                 }
+                gpu_vendor = "nvidia.com/gpu"
+                if operation.gpu_vendor:
+                    gpu_vendor = operation.gpu_vendor
                 workflow_task["task_modifiers"]["gpu_limit"] = {
                     "size": operation.gpu,
-                    "vendor": workflow_task["task_modifiers"]["env_variables"].get("GPU_VENDOR", "nvidia"),
+                    "vendor": gpu_vendor,
+                }
+                if operation.gpu_memory:
+                    workflow_task["task_modifiers"]["gpu_memory_limit"] = {
+                    "size": operation.gpu_memory,
+                    "vendor": operation.gpu_memory_vendor,
                 }
 
                 if is_crio_runtime:
