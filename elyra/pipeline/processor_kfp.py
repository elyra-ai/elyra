#
# Copyright 2018-2020 IBM Corporation
#
# Licensed under the Apache License, Version 2.0 (the "License");
# you may not use this file except in compliance with the License.
# You may obtain a copy of the License at
#
# http://www.apache.org/licenses/LICENSE-2.0
#
# Unless required by applicable law or agreed to in writing, software
# distributed under the License is distributed on an "AS IS" BASIS,
# WITHOUT WARRANTIES OR CONDITIONS OF ANY KIND, either express or implied.
# See the License for the specific language governing permissions and
# limitations under the License.
#
import kfp
import os
import tempfile
import autopep8

from datetime import datetime

from elyra.metadata import MetadataManager
from elyra.pipeline import PipelineProcessor, PipelineProcessorResponse
from elyra.util.archive import create_temp_archive
from elyra.util.cos import CosClient
from kfp_notebook.pipeline import NotebookOp
from urllib3.exceptions import MaxRetryError
from jinja2 import Environment, PackageLoader


class KfpPipelineProcessor(PipelineProcessor):
    _type = 'kfp'

    @property
    def type(self):
        return self._type

    def process(self, pipeline):
        timestamp = datetime.now().strftime("%m%d%H%M%S")
        pipeline_name = f'{pipeline.name}-{timestamp}'

        runtime_configuration = self._get_runtime_configuration(pipeline.runtime_config)
        api_endpoint = runtime_configuration.metadata['api_endpoint']
        cos_endpoint = runtime_configuration.metadata['cos_endpoint']
        cos_bucket = runtime_configuration.metadata['cos_bucket']

        with tempfile.TemporaryDirectory() as temp_dir:
            pipeline_path = os.path.join(temp_dir, f'{pipeline_name}.tar.gz')

            self.log.info("Pipeline : %s", pipeline_name)
            self.log.debug("Creating temp directory %s", temp_dir)

            # Compile the new pipeline
            try:
                pipeline_function = lambda: self._cc_pipeline(pipeline, pipeline_name)  # nopep8 E731
                kfp.compiler.Compiler().compile(pipeline_function, pipeline_path)
            except Exception as ex:
                raise RuntimeError('Error compiling pipeline {} at {}'.
                                   format(pipeline_name, pipeline_path), str(ex)) from ex

            self.log.info("Kubeflow Pipeline successfully compiled.")
            self.log.debug("Kubeflow Pipeline was created in %s", pipeline_path)

            # Upload the compiled pipeline and create an experiment and run
            client = kfp.Client(host=api_endpoint)
            try:
                kfp_pipeline = client.upload_pipeline(pipeline_path, pipeline_name)
            except MaxRetryError as ex:
                raise RuntimeError('Error connecting to pipeline server {}'.format(api_endpoint)) from ex

            self.log.info("Kubeflow Pipeline successfully uploaded to : %s", api_endpoint)

            run = client.run_pipeline(experiment_id=client.create_experiment(pipeline_name).id,
                                      job_name=timestamp,
                                      pipeline_id=kfp_pipeline.id)

            self.log.info("Starting Kubeflow Pipeline Run...")

            return PipelineProcessorResponse(
                run_url="{}/#/runs/details/{}".format(api_endpoint, run.id),
                object_storage_url="{}".format(cos_endpoint),
                object_storage_path="/{}/{}".format(cos_bucket, pipeline_name),
            )

        return None

    def export(self, pipeline, pipeline_export_format, pipeline_export_path, overwrite):
        if pipeline_export_format not in ["yaml", "py"]:
            raise ValueError("Pipeline export format {} not recognized.".format(pipeline_export_format))

        pipeline_name = pipeline.name

        # Since pipeline_export_path may be relative to the notebook directory, ensure
        # we're using its absolute form.
        absolute_pipeline_export_path = self.get_absolute_path(pipeline_export_path)

        runtime_configuration = self._get_runtime_configuration(pipeline.runtime_config)
        api_endpoint = runtime_configuration.metadata['api_endpoint']

        if os.path.exists(absolute_pipeline_export_path) and not overwrite:
            raise ValueError("File " + absolute_pipeline_export_path + " already exists.")

        self.log.info('Creating pipeline definition as a .' + pipeline_export_format + ' file')
        if pipeline_export_format != "py":
            try:
                pipeline_function = lambda: self._cc_pipeline(pipeline, pipeline_name)  # nopep8
                kfp.compiler.Compiler().compile(pipeline_function, absolute_pipeline_export_path)
            except Exception as ex:
                raise RuntimeError('Error compiling pipeline {} for export at {}'.
<<<<<<< HEAD
                                   format(pipeline_name, absolute_pipeline_export_path), str(ex)) from ex
=======
                                   format(pipeline_name, pipeline_export_path), str(ex)) from ex
>>>>>>> a6d3907f
        else:
            # Load template from installed elyra package
            loader = PackageLoader('elyra', 'templates')
            template_env = Environment(loader=loader)

            template = template_env.get_template('kfp_template.jinja2')

            defined_pipeline = self._cc_pipeline(pipeline, pipeline_name)

            for key, operation in defined_pipeline.items():
                self.log.debug("component :\n "
                               "container op name : %s \n "
                               "inputs : %s \n "
                               "outputs : %s \n ",
                               operation.name,
                               operation.inputs,
                               operation.outputs)

            python_output = template.render(operations_list=defined_pipeline,
                                            pipeline_name=pipeline_name,
                                            api_endpoint=api_endpoint,
                                            pipeline_description="Elyra Pipeline")

            # Write to python file and fix formatting
            with open(absolute_pipeline_export_path, "w") as fh:
                fh.write(autopep8.fix_code(python_output))

        return pipeline_export_path  # Return the input value, not its absolute form

    def _cc_pipeline(self, pipeline, pipeline_name):

        runtime_configuration = self._get_runtime_configuration(pipeline.runtime_config)

        cos_endpoint = runtime_configuration.metadata['cos_endpoint']
        cos_username = runtime_configuration.metadata['cos_username']
        cos_password = runtime_configuration.metadata['cos_password']
        cos_directory = pipeline_name
        cos_bucket = runtime_configuration.metadata['cos_bucket']

        # Create dictionary that maps component Id to its ContainerOp instance
        notebook_ops = {}

        # All previous operation outputs should be propagated throughout the pipeline.
        # In order to process this recursively, the current operation's inputs should be combined
        # from its parent's inputs (which, themselves are derived from the outputs of their parent)
        # and its parent's outputs.
        for pipeline_operation in pipeline.operations.values():
            parent_inputs_and_outputs = []
            for parent_operation_id in pipeline_operation.parent_operations:
                parent_operation = pipeline.operations[parent_operation_id]
                if parent_operation.inputs:
                    parent_inputs_and_outputs.extend(parent_operation.inputs)
                if parent_operation.outputs:
                    parent_inputs_and_outputs.extend(parent_operation.outputs)

                if parent_inputs_and_outputs:
                    pipeline_operation.inputs = parent_inputs_and_outputs

        for operation in pipeline.operations.values():
            operation_artifact_archive = self._get_dependency_archive_name(operation)

            self.log.debug("Creating pipeline component :\n "
                           "componentID : %s \n "
                           "name : %s \n "
                           "parent_operations : %s \n "
                           "dependencies : %s \n "
                           "dependencies include subdirectories : %s \n "
                           "filename : %s \n "
                           "archive : %s \n "
                           "inputs : %s \n "
                           "outputs : %s \n "
                           "runtime image : %s \n ",
                           operation.id,
                           operation.name,
                           operation.parent_operations,
                           operation.dependencies,
                           operation.include_subdirectories,
                           operation.filename,
                           operation_artifact_archive,
                           operation.inputs,
                           operation.outputs,
                           operation.runtime_image)

            # create pipeline operation
            notebook_op = NotebookOp(name=operation.name,
                                     notebook=operation.filename,
                                     cos_endpoint=cos_endpoint,
                                     cos_bucket=cos_bucket,
                                     cos_directory=cos_directory,
                                     cos_dependencies_archive=operation_artifact_archive,
                                     image=operation.runtime_image)

            if operation.inputs:
                notebook_op.add_pipeline_inputs(self._artifact_list_to_str(operation.inputs))
            if operation.outputs:
                notebook_op.add_pipeline_outputs(self._artifact_list_to_str(operation.outputs))

            notebook_op.add_environment_variable('AWS_ACCESS_KEY_ID', cos_username)
            notebook_op.add_environment_variable('AWS_SECRET_ACCESS_KEY', cos_password)

            # Set ENV variables
            if operation.env_vars:
                for env_var in operation.env_vars:
                    # Strip any of these special characters from both key and value
                    # Splits on the first occurrence of '='
                    result = [x.strip(' \'\"') for x in env_var.split('=', 1)]
                    # Should be non empty key with a value
                    if len(result) == 2 and result[0] != '':
                        notebook_op.add_environment_variable(result[0], result[1])

            notebook_ops[operation.id] = notebook_op

            self.log.info("NotebookOp Created for Component '%s' (%s)", operation.name, operation.id)

            # upload operation dependencies to object storage
            try:
                dependency_archive_path = self._generate_dependency_archive(operation)
                cos_client = CosClient(config=runtime_configuration)
                cos_client.upload_file_to_dir(dir=cos_directory,
                                              file_name=operation_artifact_archive,
                                              file_path=dependency_archive_path)
            except BaseException as ex:
                self.log.error("Error uploading artifacts to object storage.", exc_info=True)
                raise ex from ex

            self.log.info("Pipeline dependencies have been uploaded to object storage")

        # Process dependencies after all the operations have been created
        for pipeline_operation in pipeline.operations.values():
            op = notebook_ops[pipeline_operation.id]
            for parent_operation_id in pipeline_operation.parent_operations:
                parent_op = notebook_ops[parent_operation_id]  # Parent Operation
                op.after(parent_op)

        return notebook_ops

    def _artifact_list_to_str(self, pipeline_array):
        trimmed_artifact_list = []
        for artifact_name in pipeline_array:
            trimmed_artifact_list.append(artifact_name.strip())
        return ','.join(trimmed_artifact_list)

    def _get_dependency_archive_name(self, operation):
        archive_name = os.path.basename(operation.filename)
        (name, ext) = os.path.splitext(archive_name)
        return name + '-' + operation.id + ".tar.gz"

    def _get_dependency_source_dir(self, operation):
        return os.path.join(self.root_dir, os.path.dirname(operation.filename))

    def _generate_dependency_archive(self, operation):
        archive_artifact_name = self._get_dependency_archive_name(operation)
        archive_source_dir = self._get_dependency_source_dir(operation)

        files = [os.path.basename(operation.filename)]
        files.extend(operation.dependencies)

        archive_artifact = create_temp_archive(archive_name=archive_artifact_name,
                                               source_dir=archive_source_dir,
                                               files=files,
                                               recursive=operation.include_subdirectories)

        return archive_artifact

    def _get_runtime_configuration(self, name):
        """
        Retrieve associated runtime configuration based on processor type
        :return: metadata in json format
        """
        try:
            runtime_configuration = MetadataManager(namespace=MetadataManager.NAMESPACE_RUNTIMES).get(name)
            return runtime_configuration
        except BaseException as err:
            self.log.error('Error retrieving runtime configuration for {}'.format(name), exc_info=True)
            raise RuntimeError('Error retrieving runtime configuration for {}', err) from err<|MERGE_RESOLUTION|>--- conflicted
+++ resolved
@@ -108,11 +108,7 @@
                 kfp.compiler.Compiler().compile(pipeline_function, absolute_pipeline_export_path)
             except Exception as ex:
                 raise RuntimeError('Error compiling pipeline {} for export at {}'.
-<<<<<<< HEAD
                                    format(pipeline_name, absolute_pipeline_export_path), str(ex)) from ex
-=======
-                                   format(pipeline_name, pipeline_export_path), str(ex)) from ex
->>>>>>> a6d3907f
         else:
             # Load template from installed elyra package
             loader = PackageLoader('elyra', 'templates')
