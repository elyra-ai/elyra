#
# Copyright 2018-2021 Elyra Authors
#
# Licensed under the Apache License, Version 2.0 (the "License");
# you may not use this file except in compliance with the License.
# You may obtain a copy of the License at
#
# http://www.apache.org/licenses/LICENSE-2.0
#
# Unless required by applicable law or agreed to in writing, software
# distributed under the License is distributed on an "AS IS" BASIS,
# WITHOUT WARRANTIES OR CONDITIONS OF ANY KIND, either express or implied.
# See the License for the specific language governing permissions and
# limitations under the License.
#
import autopep8
import kfp
import kfp_tekton
import os
import tempfile
import time
import requests

from datetime import datetime
from elyra._version import __version__
from elyra.metadata import MetadataManager
from elyra.pipeline import RuntimePipelineProcess, PipelineProcessorResponse
from elyra.util.path import get_absolute_path
from jinja2 import Environment, PackageLoader
from kfp_notebook.pipeline import NotebookOp
from urllib3.exceptions import LocationValueError
from urllib3.exceptions import MaxRetryError


class KfpPipelineProcessor(RuntimePipelineProcess):
    _type = 'kfp'

    # Provide users with the ability to identify a writable directory in the
    # running container where the notebook | script is executed. The location
    # must exist and be known before the container is started.
    # Defaults to `/tmp`
    WCD = os.getenv('ELYRA_WRITABLE_CONTAINER_DIR', '/tmp').strip().rstrip('/')

    @property
    def type(self):
        return self._type

    def process(self, pipeline):
        """Runs a pipeline on Kubeflow Pipelines

        Each time a pipeline is processed, a new version
        is uploaded and run under the same experiment name.
        """

        t0_all = time.time()
        timestamp = datetime.now().strftime("%m%d%H%M%S")

        runtime_configuration = self._get_metadata_configuration(namespace=MetadataManager.NAMESPACE_RUNTIMES,
                                                                 name=pipeline.runtime_config)

        api_endpoint = runtime_configuration.metadata['api_endpoint']
        cos_endpoint = runtime_configuration.metadata['cos_endpoint']
        cos_bucket = runtime_configuration.metadata['cos_bucket']

        user_namespace = runtime_configuration.metadata.get('user_namespace')

        # TODO: try to encapsulate the info below
        api_username = runtime_configuration.metadata.get('api_username')
        api_password = runtime_configuration.metadata.get('api_password')

        engine = runtime_configuration.metadata.get('engine')

        pipeline_name = pipeline.name
        try:
            # Connect to the KFP server and determine whether
            # a pipeline with this name was already uploaded
            session_cookie = None

            if api_username and api_password:
                endpoint = api_endpoint.replace('/pipeline', '')
                session_cookie = self._get_user_auth_session_cookie(endpoint,
                                                                    api_username,
                                                                    api_password)

            # Create a KFP client
            if 'Tekton' == engine:
                client = kfp_tekton.TektonClient(host=api_endpoint,
                                                 cookies=session_cookie)
            else:
                client = kfp.Client(host=api_endpoint,
                                    cookies=session_cookie)

            # Determine whether a pipeline with the provided
            # name already exists
            pipeline_id = client.get_pipeline_id(pipeline_name)
            if pipeline_id is None:
                # The KFP default version name is the pipeline
                # name
                pipeline_version_name = pipeline_name
            else:
                # Append timestamp to generate unique version name
                pipeline_version_name = f'{pipeline_name}-{timestamp}'
            # Establish a 1:1 relationship with an experiment
            experiment_name = pipeline_name
            # Unique identifier for the pipeline run
            job_name = f'{pipeline_name}-{timestamp}'
            # Unique location on COS where the pipeline run artifacts
            # will be stored
            cos_directory = f'{pipeline_name}-{timestamp}'

        except MaxRetryError as ex:
            raise RuntimeError('Error connecting to pipeline server {}'.format(api_endpoint)) from ex
        except LocationValueError as lve:
            if api_username:
                raise ValueError("Failure occurred uploading pipeline, check your credentials") from lve
            else:
                raise lve

        self.log_pipeline_info(pipeline_name, "submitting pipeline")
        with tempfile.TemporaryDirectory() as temp_dir:
            pipeline_path = os.path.join(temp_dir, f'{pipeline_name}.tar.gz')

            self.log.debug("Creating temp directory %s", temp_dir)

            # Compile the new pipeline
            try:
                pipeline_function = lambda: self._cc_pipeline(pipeline,  # nopep8 E731
                                                              pipeline_name=pipeline_name,
                                                              pipeline_version=pipeline_version_name,
                                                              experiment_name=experiment_name,
                                                              cos_directory=cos_directory)
                if 'Tekton' == engine:
                    kfp_tekton.compiler.TektonCompiler().compile(pipeline_function, pipeline_path)
                else:
                    kfp.compiler.Compiler().compile(pipeline_function, pipeline_path)
            except Exception as ex:
                raise RuntimeError('Error compiling pipeline {} for engine {} at {}'.
                                   format(pipeline_name, engine, pipeline_path), str(ex)) from ex

            self.log.debug("Kubeflow Pipeline was created in %s", pipeline_path)

            # Upload the compiled pipeline, create an experiment and run

            try:
                description = f"Created with Elyra {__version__} pipeline editor using '{pipeline_name}'."
                t0 = time.time()

                if pipeline_id is None:
                    # Upload new pipeline. The call returns
                    # a unique pipeline id.
                    kfp_pipeline = \
                        client.upload_pipeline(pipeline_path,
                                               pipeline_name,
                                               description)
                    pipeline_id = kfp_pipeline.id
                    version_id = None
                else:
                    # Upload a pipeline version. The call returns
                    # a unique version id.
                    kfp_pipeline = \
                        client.upload_pipeline_version(pipeline_path,
                                                       pipeline_version_name,
                                                       pipeline_id=pipeline_id)
                    version_id = kfp_pipeline.id

                self.log_pipeline_info(pipeline_name, 'pipeline uploaded', duration=(time.time() - t0))
            except MaxRetryError as ex:
                raise RuntimeError('Error connecting to pipeline server {}'.format(api_endpoint)) from ex

            except LocationValueError as lve:
                if api_username:
                    raise ValueError("Failure occurred uploading pipeline, check your credentials") from lve
                else:
                    raise lve

            # Create a new experiment. If it already exists this is
            # a no-op.
            experiment = client.create_experiment(name=experiment_name,
                                                  namespace=user_namespace)
            self.log_pipeline_info(pipeline_name,
                                   f'Created experiment {experiment_name}',
                                   duration=(time.time() - t0_all))

            # Run the pipeline (or specified pipeline version)
            run = client.run_pipeline(experiment_id=experiment.id,
                                      job_name=job_name,
                                      pipeline_id=pipeline_id,
                                      version_id=version_id)

            self.log_pipeline_info(pipeline_name,
                                   f"pipeline submitted: {api_endpoint}/#/runs/details/{run.id}",
                                   duration=(time.time() - t0_all))

            return PipelineProcessorResponse(
                run_url=f'{api_endpoint}/#/runs/details/{run.id}',
                object_storage_url=f'{cos_endpoint}',
                object_storage_path=f'/{cos_bucket}/{cos_directory}',
            )

        return None

    def export(self, pipeline, pipeline_export_format, pipeline_export_path, overwrite):
        if pipeline_export_format not in ["yaml", "py"]:
            raise ValueError("Pipeline export format {} not recognized.".format(pipeline_export_format))

        t0_all = time.time()
        timestamp = datetime.now().strftime("%m%d%H%M%S")
        pipeline_name = pipeline.name
        pipeline_version_name = f'{pipeline_name}-{timestamp}'
        experiment_name = pipeline_name
        # Unique identifier for the pipeline run
        job_name = f'{pipeline_name}-{timestamp}'
        # Unique location on COS where the pipeline run artifacts
        # will be stored
        cos_directory = f'{pipeline_name}-{timestamp}'

        # Since pipeline_export_path may be relative to the notebook directory, ensure
        # we're using its absolute form.
        absolute_pipeline_export_path = get_absolute_path(self.root_dir, pipeline_export_path)

        runtime_configuration = self._get_metadata_configuration(namespace=MetadataManager.NAMESPACE_RUNTIMES,
                                                                 name=pipeline.runtime_config)
        api_endpoint = runtime_configuration.metadata['api_endpoint']
        namespace = runtime_configuration.metadata.get('user_namespace')
        engine = runtime_configuration.metadata.get('engine')

        if os.path.exists(absolute_pipeline_export_path) and not overwrite:
            raise ValueError("File " + absolute_pipeline_export_path + " already exists.")

        self.log_pipeline_info(pipeline_name, f"exporting pipeline as a .{pipeline_export_format} file")
        if pipeline_export_format != "py":
            # Export pipeline as static configuration file (YAML formatted)
            try:
                # Exported pipeline is not associated with an experiment
                # or a version. The association is established when the
                # pipeline is imported into KFP by the user.
                pipeline_function = lambda: self._cc_pipeline(pipeline,  # nopep8
                                                              '')

                if 'Tekton' == engine:
                    self.log.info("Compiling pipeline for Tekton engine")
                    kfp_tekton.compiler.TektonCompiler().compile(pipeline_function, absolute_pipeline_export_path)
                else:
                    self.log.info("Compiling pipeline for Argo engine")
                    kfp.compiler.Compiler().compile(pipeline_function, absolute_pipeline_export_path)
            except Exception as ex:
                raise RuntimeError('Error compiling pipeline {} for export at {}'.
                                   format(pipeline_name, absolute_pipeline_export_path), str(ex)) from ex
        else:
            # Export pipeline as Python DSL
            # Load template from installed elyra package
<<<<<<< HEAD
            loader = PackageLoader('elyra', 'templates')
=======
            t0 = time.time()

            loader = PackageLoader('elyra', 'templates/kfp')
>>>>>>> dd58862f
            template_env = Environment(loader=loader, trim_blocks=True)

            template_env.filters['to_basename'] = lambda path: os.path.basename(path)

            template = template_env.get_template('kfp_template.jinja2')

            defined_pipeline = self._cc_pipeline(pipeline,
                                                 pipeline_name,
                                                 pipeline_version=pipeline_version_name,
                                                 experiment_name=experiment_name,
                                                 cos_directory=cos_directory)

            description = f'Created with Elyra {__version__} pipeline editor using {pipeline.name}.'

            for key, operation in defined_pipeline.items():
                self.log.debug("component :\n "
                               "container op name : %s \n "
                               "inputs : %s \n "
                               "outputs : %s \n ",
                               operation.name,
                               operation.inputs,
                               operation.outputs)

            # The exported pipeline is by default associated with
            # an experiment.
            # The user can manually customize the generated code
            # and change the associations as desired.

            python_output = template.render(operations_list=defined_pipeline,
                                            pipeline_name=pipeline_name,
                                            pipeline_version=pipeline_version_name,
                                            experiment_name=experiment_name,
                                            run_name=job_name,
                                            engine=engine,
                                            namespace=namespace,
                                            api_endpoint=api_endpoint,
                                            pipeline_description=description,
                                            writable_container_dir=self.WCD)

            # Write to Python file and fix formatting
            with open(absolute_pipeline_export_path, "w") as fh:
                fh.write(autopep8.fix_code(python_output))

            self.log_pipeline_info(pipeline_name, "pipeline rendered", duration=(time.time() - t0_all))

        self.log_pipeline_info(pipeline_name,
                               f"pipeline exported: {pipeline_export_path}",
                               duration=(time.time() - t0_all))

        return pipeline_export_path  # Return the input value, not its absolute form

    def _cc_pipeline(self,
                     pipeline,
                     pipeline_name,
                     pipeline_version='',
                     experiment_name='',
                     cos_directory=None):

        runtime_configuration = self._get_metadata_configuration(namespace=MetadataManager.NAMESPACE_RUNTIMES,
                                                                 name=pipeline.runtime_config)

        cos_endpoint = runtime_configuration.metadata['cos_endpoint']
        cos_username = runtime_configuration.metadata['cos_username']
        cos_password = runtime_configuration.metadata['cos_password']
        if cos_directory is None:
            cos_directory = pipeline_name
        cos_bucket = runtime_configuration.metadata['cos_bucket']

        self.log_pipeline_info(pipeline_name,
                               f"processing pipeline dependencies to: {cos_endpoint} "
                               f"bucket: {cos_bucket} folder: {pipeline_name}")
        t0_all = time.time()

        emptydir_volume_size = ''
        container_runtime = bool(os.getenv('CRIO_RUNTIME', 'False').lower() == 'true')

        # Create dictionary that maps component Id to its ContainerOp instance
        notebook_ops = {}

        # All previous operation outputs should be propagated throughout the pipeline.
        # In order to process this recursively, the current operation's inputs should be combined
        # from its parent's inputs (which, themselves are derived from the outputs of their parent)
        # and its parent's outputs.
        for operation in pipeline.operations.values():
            parent_io = []  # gathers inputs & outputs relative to parent
            for parent_operation_id in operation.parent_operations:
                parent_operation = pipeline.operations[parent_operation_id]
                if parent_operation.inputs:
                    parent_io.extend(parent_operation.inputs)
                if parent_operation.outputs:
                    parent_io.extend(parent_operation.outputs)

                if parent_io:
                    operation.inputs = parent_io

        for operation in pipeline.operations.values():

            operation_artifact_archive = self._get_dependency_archive_name(operation)

            self.log.debug("Creating pipeline component :\n {op} archive : {archive}".format(
                           op=operation, archive=operation_artifact_archive))

            if container_runtime:
                # Volume size to create when using CRI-o, NOTE: IBM Cloud minimum is 20Gi
                emptydir_volume_size = '20Gi'

            # Collect env variables
            pipeline_envs = dict()
            pipeline_envs['AWS_ACCESS_KEY_ID'] = cos_username
            pipeline_envs['AWS_SECRET_ACCESS_KEY'] = cos_password
            # Convey pipeline logging enablement to operation
            pipeline_envs['ELYRA_ENABLE_PIPELINE_INFO'] = str(self.enable_pipeline_info)
            # Setting identifies a writable directory in the container image.
            # Only Unix-style path spec is supported.
            pipeline_envs['ELYRA_WRITABLE_CONTAINER_DIR'] = self.WCD

            if operation.env_vars:
                for env_var in operation.env_vars:
                    # Strip any of these special characters from both key and value
                    # Splits on the first occurrence of '='
                    result = [x.strip(' \'\"') for x in env_var.split('=', 1)]
                    # Should be non empty key with a value
                    if len(result) == 2 and result[0] != '':
                        pipeline_envs[result[0]] = result[1]

            # create pipeline operation
            notebook_ops[operation.id] = NotebookOp(name=operation.name,
                                                    pipeline_name=pipeline_name,
                                                    experiment_name=experiment_name,
                                                    notebook=operation.filename,
                                                    cos_endpoint=cos_endpoint,
                                                    cos_bucket=cos_bucket,
                                                    cos_directory=cos_directory,
                                                    cos_dependencies_archive=operation_artifact_archive,
                                                    pipeline_version=pipeline_version,
                                                    pipeline_inputs=operation.inputs,
                                                    pipeline_outputs=operation.outputs,
                                                    pipeline_envs=pipeline_envs,
                                                    emptydir_volume_size=emptydir_volume_size,
                                                    cpu_request=operation.cpu,
                                                    mem_request=operation.memory,
                                                    gpu_limit=operation.gpu,
                                                    image=operation.runtime_image,
                                                    file_outputs={
                                                        'mlpipeline-metrics':
                                                            '{}/mlpipeline-metrics.json'
                                                            .format(pipeline_envs['ELYRA_WRITABLE_CONTAINER_DIR']),
                                                        'mlpipeline-ui-metadata':
                                                            '{}/mlpipeline-ui-metadata.json'
                                                            .format(pipeline_envs['ELYRA_WRITABLE_CONTAINER_DIR'])
                                                    })

            image_namespace = self._get_metadata_configuration(namespace=MetadataManager.NAMESPACE_RUNTIME_IMAGES)
            for image_instance in image_namespace:
                if image_instance.metadata['image_name'] == operation.runtime_image and \
                   image_instance.metadata.get('pull_policy'):
                    notebook_ops[operation.id].container.set_image_pull_policy(image_instance.metadata['pull_policy'])

            self.log_pipeline_info(pipeline_name,
                                   f"processing operation dependencies for id: {operation.id}",
                                   operation_name=operation.name)

            self._upload_dependencies_to_object_store(runtime_configuration,
                                                      pipeline_name,
                                                      operation)

        # Process dependencies after all the operations have been created
        for operation in pipeline.operations.values():
            op = notebook_ops[operation.id]
            for parent_operation_id in operation.parent_operations:
                parent_op = notebook_ops[parent_operation_id]  # Parent Operation
                op.after(parent_op)

        self.log_pipeline_info(pipeline_name, "pipeline dependencies processed", duration=(time.time() - t0_all))

        return notebook_ops

    def _get_user_auth_session_cookie(self, url, username, password):
        get_response = requests.get(url)

        # auth request to kfp server with istio dex look like '/dex/auth/local?req=REQ_VALUE'
        if 'auth' in get_response.url:
            credentials = {'login': username, 'password': password}

            # Authenticate user
            session = requests.Session()
            session.post(get_response.url, data=credentials)
            cookie_auth_key = 'authservice_session'
            cookie_auth_value = session.cookies.get(cookie_auth_key)

            if cookie_auth_value:
                return cookie_auth_key + '=' + cookie_auth_value<|MERGE_RESOLUTION|>--- conflicted
+++ resolved
@@ -249,13 +249,8 @@
         else:
             # Export pipeline as Python DSL
             # Load template from installed elyra package
-<<<<<<< HEAD
-            loader = PackageLoader('elyra', 'templates')
-=======
-            t0 = time.time()
 
             loader = PackageLoader('elyra', 'templates/kfp')
->>>>>>> dd58862f
             template_env = Environment(loader=loader, trim_blocks=True)
 
             template_env.filters['to_basename'] = lambda path: os.path.basename(path)
