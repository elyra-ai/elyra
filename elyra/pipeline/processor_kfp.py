--- conflicted
+++ resolved
@@ -86,20 +86,13 @@
             client = kfp.Client(host=api_endpoint, cookies=session_cookie)
 
             try:
+                description = f"Created with Elyra {__version__} pipeline editor using '{pipeline.name}.pipeline'."
                 t0 = time.time()
-<<<<<<< HEAD
-                kfp_pipeline = client.upload_pipeline(pipeline_path, pipeline_name)
-                self.log_pipeline_info(pipeline_name, 'pipeline uploaded', duration=(time.time() - t0))
-=======
-                description = f"Created with Elyra {__version__} pipeline editor using '{pipeline.name}.pipeline'."
                 kfp_pipeline = \
                     client.upload_pipeline(pipeline_path,
                                            pipeline_name,
                                            description)
-                t1 = time.time()
-                self.log.debug("Upload of pipeline '{name}' took {duration:.3f} secs.".
-                               format(name=pipeline_name, duration=(t1 - t0)))
->>>>>>> d596ff34
+                self.log_pipeline_info(pipeline_name, 'pipeline uploaded', duration=(time.time() - t0))
             except MaxRetryError as ex:
                 raise RuntimeError('Error connecting to pipeline server {}'.format(api_endpoint)) from ex
 
