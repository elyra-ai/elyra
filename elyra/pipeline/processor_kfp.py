--- conflicted
+++ resolved
@@ -518,14 +518,10 @@
                         operation.component_params[component_property.ref] = ast.literal_eval(op_property)
 
                 # Get absolute path of component source
-<<<<<<< HEAD
-                component_path = os.path.join(ENV_JUPYTER_PATH[0], 'components', component.source)
-=======
                 component_path = component.source
                 if component.source_type == "filename":
-                    component_path = os.path.join(os.path.dirname(__file__), "resources", component_path)
-
->>>>>>> ca347394
+                    component_path = os.path.join(ENV_JUPYTER_PATH[0], 'components', component_path)
+
                 component_source = {}
                 component_source[component.source_type] = component_path
 
