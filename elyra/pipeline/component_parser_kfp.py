#
# Copyright 2018-2021 Elyra Authors
#
# Licensed under the Apache License, Version 2.0 (the "License");
# you may not use this file except in compliance with the License.
# You may obtain a copy of the License at
#
# http://www.apache.org/licenses/LICENSE-2.0
#
# Unless required by applicable law or agreed to in writing, software
# distributed under the License is distributed on an "AS IS" BASIS,
# WITHOUT WARRANTIES OR CONDITIONS OF ANY KIND, either express or implied.
# See the License for the specific language governing permissions and
# limitations under the License.
#
from typing import List
from typing import Optional

import yaml

from elyra.pipeline.component import Component
from elyra.pipeline.component import ComponentParameter
from elyra.pipeline.component import ComponentParser


class KfpComponentParser(ComponentParser):
    _type = "kfp"

    def __init__(self):
        super().__init__()

    def parse(self, registry_entry) -> Optional[List[Component]]:
        component_yaml = self._read_component_yaml(registry_entry)
        if not component_yaml:
            return None

        description = ""
        if component_yaml.get('description'):
            description = ' '.join(component_yaml.get('description').split())

        component_properties = self._parse_properties(component_yaml)

        component = Component(id=registry_entry.id,
                              name=component_yaml.get('name'),
                              description=description,
                              runtime=self._type,
                              source_type=registry_entry.type,
                              source=registry_entry.location,
                              properties=component_properties,
                              category_id=registry_entry.category_id)
        return [component]

    def _parse_properties(self, component_yaml):
        properties: List[ComponentParameter] = list()

        # NOTE: Currently no runtime-specific properties are needed
        # properties.extend(self.get_runtime_specific_properties())

        # Then loop through and create custom properties
        for param in component_yaml.get('inputs'):
            # KFP components default to being required unless otherwise stated.
            # Reference: https://www.kubeflow.org/docs/components/pipelines/reference/component-spec/#interface
            required = True
            if "optional" in param and param.get('optional') is True:
                required = False

            # Assign type, default to string
            type = "string"
            if "type" in param:
                type = param.get('type')

            # Set description and include parsed type information
            description = self._get_description_with_type_hint(param.get('description'), type)

            # Change type to reflect the type of input (inputValue vs inputPath)
            type = self._get_adjusted_parameter_fields(component_body=component_yaml,
                                                       io_object_name=param.get('name'),
                                                       io_object_type="input",
                                                       parameter_type=type)

            type, control_id, default_value = self.determine_type_information(type)

            value = ''
            if "default" in param:
                value = param.get('default')

            ref = param.get('name').lower().replace(' ', '_')
<<<<<<< HEAD
            properties.append(ComponentProperty(ref=ref,
                                                name=param.get('name'),
                                                type=type,
                                                control_id=control_id,
                                                value=(value or default_value),
                                                description=description,
                                                required=required))
=======
            properties.append(ComponentParameter(id=ref,
                                                 name=param.get('name'),
                                                 type=type,
                                                 value=default_value,
                                                 description=description,
                                                 required=required))
>>>>>>> 42725f75
        return properties

    def get_runtime_specific_properties(self):
        """
        Define properties that are common to the KFP runtime.
        """
        properties = [ComponentParameter(id="runtime_image",
                                         name="Runtime Image",
                                         type="string",
                                         value="",
                                         description="Docker image used as execution environment.",
                                         control="readonly",
                                         required=True)]
        return properties

    def _read_component_yaml(self, registry_entry):
        """
        Convert component_body string to YAML object.
        """
        try:
            reader = self._get_reader(registry_entry)
            component_definition = reader.read_component_definition(registry_entry)

            return yaml.safe_load(component_definition)
        except Exception as e:
            self.log.debug(f"Could not read definition for component: {registry_entry.id} -> {str(e)}")
            return None

    def _get_adjusted_parameter_fields(self,
                                       component_body,
                                       io_object_name,
                                       io_object_type,
                                       parameter_type):
        """
        Change the parameter ref according if it is a KFP path parameter (as opposed to a value parameter)
        """
        type = parameter_type
        if "implementation" in component_body and "container" in component_body['implementation']:
            if "command" in component_body['implementation']['container']:
                for command in component_body['implementation']['container']['command']:
                    if isinstance(command, dict) and list(command.values())[0] == io_object_name and \
                            list(command.keys())[0] == f"{io_object_type}Path":
                        type = "file"
            if "args" in component_body['implementation']['container']:
                for arg in component_body['implementation']['container']['args']:
                    if isinstance(arg, dict) and list(arg.values())[0] == io_object_name and \
                            list(arg.keys())[0] == f"{io_object_type}Path":
                        type = "file"

        return type<|MERGE_RESOLUTION|>--- conflicted
+++ resolved
@@ -85,22 +85,13 @@
                 value = param.get('default')
 
             ref = param.get('name').lower().replace(' ', '_')
-<<<<<<< HEAD
-            properties.append(ComponentProperty(ref=ref,
-                                                name=param.get('name'),
-                                                type=type,
-                                                control_id=control_id,
-                                                value=(value or default_value),
-                                                description=description,
-                                                required=required))
-=======
             properties.append(ComponentParameter(id=ref,
                                                  name=param.get('name'),
                                                  type=type,
-                                                 value=default_value,
+                                                 value=(value or default_value),
                                                  description=description,
+                                                 control_id=control_id,
                                                  required=required))
->>>>>>> 42725f75
         return properties
 
     def get_runtime_specific_properties(self):
