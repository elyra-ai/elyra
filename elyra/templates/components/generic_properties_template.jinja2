--- conflicted
+++ resolved
@@ -1,93 +1,4 @@
 {
-<<<<<<< HEAD
-    "current_parameters": {
-      "label": "",
-      "elyra_filename": "",
-      "elyra_runtime_image": null,
-      "elyra_cpu": null,
-      "elyra_memory": null,
-      "elyra_gpu": null,
-      "elyra_gpu_vendor": null,
-      "elyra_gpu_memory": null,
-      "elyra_gpu_memory_vendor": null,
-      "elyra_outputs": [],
-      "elyra_env_vars": [],
-      "elyra_kubernetes_secrets": [],
-      "elyra_kubernetes_tolerations": [],
-      "elyra_kubernetes_pod_annotations": [],
-      "elyra_dependencies": [],
-      "elyra_include_subdirectories": false,
-      "elyra_mounted_volumes": []
-    },
-    "parameters": [
-      {
-        "id": "label"
-      },
-      {
-        "id": "elyra_filename"
-      },
-      {
-        "id": "elyra_runtime_image"
-      },
-      {
-        "id": "elyra_cpu"
-      },
-      {
-        "id": "elyra_memory"
-      },
-      {
-        "id": "elyra_gpu"
-      },
-      {
-        "id": "elyra_gpu_vendor"
-      },
-      {
-        "id": "elyra_gpu_memory"
-      },
-      {
-        "id": "elyra_gpu_memory_vendor"
-      },
-      {
-        "id": "elyra_dependencies"
-      },
-      {
-        "id": "elyra_include_subdirectories"
-      },
-      {
-        "id": "elyra_env_vars"
-      },
-      {
-        "id": "elyra_kubernetes_secrets"
-      },
-      {
-        "id": "elyra_kubernetes_tolerations"
-      },
-      {
-        "id": "elyra_kubernetes_pod_annotations"
-      },
-      {
-        "id": "elyra_outputs"
-      },
-      {
-        "id": "elyra_mounted_volumes"
-      }
-    ],
-    "uihints": {
-      "id": "nodeProperties",
-      "parameter_info": [
-        {
-          "parameter_ref": "label",
-          "control": "custom",
-          "custom_control_id": "StringControl",
-          "label": {
-            "default": "Label"
-          },
-          "description": {
-            "default": "A custom label for the node.",
-            "placement": "on_panel"
-          },
-          "data": {}
-=======
   "type": "object",
   "properties": {
     "label": {
@@ -105,7 +16,6 @@
           "uihints": {
             "ui:field": "header"
           }
->>>>>>> 4f78ac4a
         },
         "filename": {
           "type": "string",
@@ -131,116 +41,33 @@
           "description": "For CPU-intensive workloads, you can choose more than 1 CPU (e.g. 1.5).",
           "minimum": 0
         },
-<<<<<<< HEAD
-        {
-          "parameter_ref": "elyra_memory",
-          "control": "custom",
-          "custom_control_id": "NumberControl",
-          "label": {
-            "default": "RAM(GB)"
-          },
-          "description": {
-            "default": "The total amount of RAM specified.",
-            "placement": "on_panel"
-          },
-          "data": {
-            "minimum": 0
-          }
+        "memory": {
+          "type": "integer",
+          "title": "RAM(GB)",
+          "description": "The total amount of RAM specified.",
+          "minimum": 0
         },
-        {
-          "parameter_ref": "elyra_gpu",
-          "control": "custom",
-          "custom_control_id": "NumberControl",
-          "label": {
-            "default": "GPU"
-          },
-          "description": {
-            "default": "For GPU-intensive workloads, you can choose more than 1 GPU. Must be an integer.",
-            "placement": "on_panel"
-          },
-          "data": {
-            "minimum": 0
-          }
-        },
-        {
-          "parameter_ref": "elyra_gpu_vendor",
-          "control": "custom",
-          "custom_control_id": "StringControl",
-          "label": {
-            "default": "GPU Vendor"
-          },
-          "description": {
-            "default": "GPU Vendor can be like nvidia.com/gpu, only works if you have vGPU setups.",
-            "placement": "on_panel"
-          },
-          "data": {}
-        },
-        {
-          "parameter_ref": "elyra_gpu_memory",
-          "control": "custom",
-          "custom_control_id": "NumberControl",
-          "label": {
-            "default": "GPU Memory"
-          },
-          "description": {
-            "default": "GPU memory limitations, only works if you have vGPU setups.",
-            "placement": "on_panel"
-          },
-          "data": {
-            "minimum": 0
-          }
-        },
-        {
-          "parameter_ref": "elyra_gpu_memory_vendor",
-          "control": "custom",
-          "custom_control_id": "StringControl",
-          "label": {
-            "default": "GPU Memory Vendor"
-          },
-          "description": {
-            "default": "GPU Memory Vendor should work together with GPU Vendor, only works if you have vGPU setups.",
-            "placement": "on_panel"
-          },
-          "data": {}
-        },
-        {
-          "parameter_ref": "elyra_dependencies",
-          "control": "custom",
-          "custom_control_id": "StringArrayControl",
-          "label": {
-            "default": "File Dependencies"
-          },
-          "description": {
-            "default": "Local file dependencies that need to be copied to remote execution environment.",
-            "placement": "on_panel"
-          },
-          "data": {
-            "placeholder": "*.py",
-            "format": "file"
-          }
-        },
-        {
-          "parameter_ref": "elyra_include_subdirectories",
-          "control": "custom",
-          "custom_control_id": "BooleanControl",
-          "label": {
-            "default": "Include Subdirectories",
-            "placement": "on_panel"
-          },
-          "data": {
-            "description": "Recursively include subdirectories when submitting a pipeline (This may increase submission time)."
-=======
         "gpu": {
           "type": "integer",
           "title": "GPU",
           "description": "For GPU-intensive workloads, you can choose more than 1 GPU. Must be an integer.",
           "minimum": 0
         },
-        "memory": {
+        "gpu_vendor": {
+          "type": "string",
+          "title": "GPU Vendor",
+          "description": "GPU Vendor, or K8s GPU resource type, default nvidia.com/gpu.",
+        },
+        "gpu_memory": {
           "type": "integer",
-          "title": "RAM(GB)",
-          "description": "The total amount of RAM specified.",
+          "title": "GPU Mem",
+          "description": "Resource amount of GPU Memory. Must be an integer.",
           "minimum": 0
+        },
+        "gpu_memory_vendor": {
+          "type": "string",
+          "title": "GPU Mem Vendor",
+          "description": "When using vGPU resource types like tencent.com/vcuda-core, set corresponding GPU memory limits like tencent.com/vcuda-memory.",
         },
         "dependencies": {
           "title": "File Dependencies",
@@ -256,7 +83,6 @@
               "ui:placeholder": "*.py",
               "ui:widget": "file"
             }
->>>>>>> 4f78ac4a
           }
         },
         "include_subdirectories": {
@@ -297,106 +123,6 @@
             "ui:field": "header"
           }
         },
-<<<<<<< HEAD
-        {
-          "parameter_ref": "elyra_kubernetes_pod_annotations",
-          "control": "custom",
-          "custom_control_id": "StringArrayControl",
-          "label": {
-            "default": "Kubernetes Pod Annotations"
-          },
-          "description": {
-           "default": "Metadata to be added to this node. The metadata is exposed as annotation in the Kubernetes pod that executes this node.",
-           "placement": "on_panel"
-          },
-          "data": {
-            "placeholder": "annotation_key=annotation_value",
-            "keyValueEntries": true
-          }
-        }
-      ],
-      "group_info": [
-        {
-          "id": "nodeGroupInfo",
-          "type": "panels",
-          "group_info": [
-            {
-              "id": "label",
-              "type": "controls",
-              "parameter_refs": ["label"]
-            },
-            {
-              "id": "elyra_filename",
-              "type": "controls",
-              "parameter_refs": ["elyra_filename"]
-            },
-            {
-              "id": "elyra_runtime_image",
-              "type": "controls",
-              "parameter_refs": ["elyra_runtime_image"]
-            },
-            {
-              "id": "elyra_resources",
-              "type": "controls",
-              "parameter_refs": ["elyra_cpu", "elyra_memory"]
-            },
-            {
-              "id": "elyra_resources_gpu",
-              "type": "controls",
-              "parameter_refs": ["elyra_gpu_vendor", "elyra_gpu"]
-            },
-            {
-              "id": "elyra_resources_gpu_memory",
-              "type": "controls",
-              "parameter_refs": ["elyra_gpu_memory_vendor", "elyra_gpu_memory"]
-            },
-            {
-              "id": "elyra_dependencies",
-              "type": "controls",
-              "parameter_refs": ["elyra_dependencies"]
-            },
-            {
-              "id": "elyra_include_subdirectories",
-              "type": "controls",
-              "parameter_refs": ["elyra_include_subdirectories"]
-            },
-            {
-              "id": "elyra_env_vars",
-              "type": "controls",
-              "parameter_refs": ["elyra_env_vars"]
-            },
-            {
-              "id": "elyra_kubernetes_secrets",
-              "type": "controls",
-              "parameter_refs": ["elyra_kubernetes_secrets"]
-            },
-            {
-              "id": "elyra_outputs",
-              "type": "controls",
-              "parameter_refs": ["elyra_outputs"]
-            },
-            {
-              "id": "elyra_mounted_volumes",
-              "type": "controls",
-              "parameter_refs": ["elyra_mounted_volumes"]
-            },
-            {
-              "id": "elyra_kubernetes_tolerations",
-              "type": "controls",
-              "parameter_refs": ["elyra_kubernetes_tolerations"]
-            },
-            {
-              "id": "elyra_kubernetes_pod_annotations",
-              "type": "controls",
-              "parameter_refs": ["elyra_kubernetes_pod_annotations"]
-            }
-          ]
-        }
-      ]
-    },
-    "resources": {}
-  }
-=======
         {% for property in elyra_owned_parameters|sort(attribute="property_id") %}
         "{{property.property_id}}": {{ property.get_schema()|tojson }}{% if loop.index != loop|length %},{% endif %}
         {% endfor %}
@@ -406,5 +132,4 @@
     }
  },
   "required": ["component_parameters"]
-}
->>>>>>> 4f78ac4a
+}