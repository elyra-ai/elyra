--- conflicted
+++ resolved
@@ -13,11 +13,7 @@
       "elyra_{{ property.ref }}": "{{ property.value }}"
     {% endif %},
 {% endfor %}
-<<<<<<< HEAD
-      "component_source": "{{ component.source_identifier }}"
-=======
       "component_source": "{{ component.component_source }}"
->>>>>>> 5eceb175
     },
     "parameters": [
       {% if component.description %}{
@@ -101,11 +97,7 @@
             "default": "Component Source"
           },
           "description": {
-<<<<<<< HEAD
-            "default": "Unique information used to identify this component for catalog type '{{component.catalog_type}}''",
-=======
             "default": "Unique information used to identify this component.",
->>>>>>> 5eceb175
             "placement": "on_panel"
           },
           "data": {}
