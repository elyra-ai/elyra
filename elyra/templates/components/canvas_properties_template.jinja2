--- conflicted
+++ resolved
@@ -1,5 +1,4 @@
 {
-<<<<<<< HEAD
   "type": "object",
   "properties": {
     "label": {
@@ -17,100 +16,6 @@
           "description": "Input properties for this component.",
           "uihints": {
             "ui:field": "header"
-=======
-    "current_parameters": {
-      {% if component.description %}"component_description": {{ component.description|tojson|safe }},{% endif %}
-      "label": "",
-{% for property in component.properties %}
-        "elyra_{{ property.ref }}":
-    {% if property.control_id == "OneOfControl" %}
-        {
-        "activeControl": "{{ property.default_control_type }}",
-        "{{ property.default_control_type }}":
-    {% endif %}
-    {% set property_data_type = property.data_type %}
-    {% if property.data_type == 'inputvalue' %}{% set property_data_type = property.default_data_type %}{% endif %}
-    {% if property.default_control_type == "EnumControl" %}
-        null
-    {% elif property_data_type|lower == "bool" or property_data_type|lower == "boolean" %}
-        {{ property.value|lower }}
-    {% elif property_data_type|lower == "int" or property_data_type|lower == "integer" or
-            property_data_type|lower == "number" or property_data_type|lower == "float" %}
-        {{ property.value }}
-    {% else %}
-        "{{ property.value }}"
-    {% endif %}
-    {% if property.control_id == "OneOfControl" %}
-        }
-    {% endif %},
-{% endfor %}
-{% if "mounted_volumes" not in elyra_property_collisions_list %}
-      "elyra_mounted_volumes": [],
-{% endif %}
-{% if "kubernetes_tolerations" not in elyra_property_collisions_list %}
-      "elyra_kubernetes_tolerations": [],
-{% endif %}
-{% if "kubernetes_pod_annotations" not in elyra_property_collisions_list %}
-      "elyra_kubernetes_pod_annotations": [],
-{% endif %}
-{% if "disallow_cached_output" not in elyra_property_collisions_list %}
-      "elyra_disallow_cached_output": null,
-{% endif %}
-      "component_source": {{ component.component_source|tojson|safe }}
-    },
-    "parameters": [
-      {% if component.description %}{
-        "id": "component_description"
-      },{% endif %}
-      {
-        "id": "label"
-      },
-{% for property in component.properties %}
-      {
-        "id": "elyra_{{ property.ref }}"
-      },
-{% endfor %}
-{% if "mounted_volumes" not in elyra_property_collisions_list %}
-      {
-        "id": "elyra_mounted_volumes"
-      },
-{% endif %}
-{% if "kubernetes_tolerations" not in elyra_property_collisions_list %}
-      {
-        "id": "elyra_kubernetes_tolerations"
-      },
-{% endif %}
-{% if "kubernetes_pod_annotations" not in elyra_property_collisions_list %}
-      {
-        "id": "elyra_kubernetes_pod_annotations"
-      },
-{% endif %}
-{% if "disallow_cached_output" not in elyra_property_collisions_list %}
-      {
-        "id": "elyra_disallow_cached_output"
-      },
-{% endif %}
-      {
-        "id": "component_source"
-      }
-    ],
-    "uihints": {
-      "id": "nodeProperties",
-      "parameter_info": [
-        {% if component.description %}{
-          "parameter_ref": "component_description",
-          "control": "readonly",
-          "label": {
-            "default": "Component Description"
-          },
-          "description": {
-            "default": " ",
-            "placement": "on_panel"
-          },
-          "label_visible": false,
-          "data": {
-            "required": false
->>>>>>> ea169587
           }
         },
         {% for property in component.input_properties %}
@@ -172,7 +77,6 @@
             },
           "keyValueEntries": true
           }
-<<<<<<< HEAD
         }
         {% endif %}
         {% if "kubernetes_tolerations" not in elyra_property_collisions_list %}
@@ -187,142 +91,17 @@
           "uihints": {
             "items": {
               "ui:placeholder": "TOL_ID=key:operator:value:effect"
-=======
-        },
-{% endif %}
-{% if "disallow_cached_output" not in elyra_property_collisions_list %}
-        {
-          "parameter_ref": "elyra_disallow_cached_output",
-          "control": "custom",
-          "custom_control_id": "BooleanControl",
-          "label": {
-            "default": "Disallow cached output"
-          },
-          "description": {
-           "default": "Disable caching to force node re-execution in the target runtime environment.",
-           "placement": "on_panel"
-          },
-          "data": {
-            "required": false
-          }
-        },
-{% endif %}
-        {
-          "parameter_ref": "component_source",
-          "control": "readonly",
-          "label": {
-            "default": "Component Source"
-          },
-          "description": {
-            "default": " ",
-            "placement": "on_panel"
-          },
-          "data": {}
-        }
-      ],
-      "group_info": [
-        {
-          "id": "nodeGroupInfo",
-          "type": "panels",
-          "group_info": [
-            {% if component.description %}{
-              "id": "component_description",
-              "type": "controls",
-              "parameter_refs": ["component_description"]
-            },{% endif %}
-            {
-              "id": "label",
-              "type": "controls",
-              "parameter_refs": ["label"]
-            },
-{% if component.input_properties|length > 0 %}
-            {
-              "id": "elyra_inputCategoryHeader",
-              "class_name": "elyra_categoryHeader",
-              "type": "textPanel",
-              "label": {
-                "default": "Inputs"
-              }
-            },
-    {% for property in component.input_properties %}
-            {
-              "id": "elyra_{{ property.ref }}",
-              "type": "controls",
-              "parameter_refs": ["elyra_{{ property.ref }}"]
-            },
-    {% endfor %}
-{% endif %}
-{% if component.output_properties|length > 0 %}
-            {
-              "id": "elyra_outputCategoryHeader",
-              "type": "textPanel",
-              "class_name": "elyra_categoryHeader",
-              "label": {
-                "default": "Outputs"
-              }
-            },
-    {% for property in component.output_properties %}
-            {
-              "id": "elyra_{{ property.ref }}",
-              "type": "controls",
-              "parameter_refs": ["elyra_{{ property.ref }}"]
-            },
-    {% endfor %}
-{% endif %}
-{% if (("mounted_volumes" not in elyra_property_collisions_list) or
-       ("kubernetes_pod_annotations" not in elyra_property_collisions_list)) %}
-            {
-              "id": "elyra_other_propertiesCategoryHeader",
-              "type": "textPanel",
-              "class_name": "elyra_categoryHeader",
-              "label": {
-                "default": "Additional Properties"
-              },
-              "description": {
-                "default": "Additional properties used by Elyra that are not given in the component definition.",
-                "placement": "on_panel"
-              }
-            },
-{% endif %}
-{% if "mounted_volumes" not in elyra_property_collisions_list %}
-            {
-              "id": "elyra_mounted_volumes",
-              "type": "controls",
-              "parameter_refs": ["elyra_mounted_volumes"]
-            },
-{% endif %}
-{% if "kubernetes_tolerations" not in elyra_property_collisions_list %}
-            {
-              "id": "elyra_kubernetes_tolerations",
-              "type": "controls",
-              "parameter_refs": ["elyra_kubernetes_tolerations"]
-            },
-{% endif %}
-{% if "kubernetes_pod_annotations" not in elyra_property_collisions_list %}
-            {
-              "id": "elyra_kubernetes_pod_annotations",
-              "type": "controls",
-              "parameter_refs": ["elyra_kubernetes_pod_annotations"]
-            },
-{% endif %}
-{% if "disallow_cached_output" not in elyra_property_collisions_list %}
-            {
-              "id": "elyra_disallow_cached_output",
-              "type": "controls",
-              "parameter_refs": ["elyra_disallow_cached_output"]
-            },
-{% endif %}
-            {
-              "id": "elyra_component_sourceCategoryHeader",
-              "type": "textPanel",
-              "class_name": "elyra_categoryHeader",
-              "label": {
-                "default": "Component Source"
-              }
->>>>>>> ea169587
             },
           "keyValueEntries": true
           }
+        }
+        {% endif %}
+        {% if "disallow_cached_output" not in elyra_property_collisions_list %}
+        ,
+        "disallow_cached_output" : {
+          "type": "boolean",
+          "title": "Disallow cached output",
+          "description": "Disable caching to force node re-execution in the target runtime environment."
         }
         {% endif %}
       },
