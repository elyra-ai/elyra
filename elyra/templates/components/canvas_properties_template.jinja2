{
<<<<<<< HEAD
  "type": "object",
  "properties": {
    {% if component.description %}
    "component_description": {
      "type": "string",
      "title": "Component Description",
      "uihints": {
        "ui:readonly": true
=======
    "current_parameters": {
      {% if component.description %}"component_description": {{ component.description|tojson|safe }},{% endif %}
      "label": "",
{% for property in component.properties %}
        "elyra_{{ property.ref }}":
    {% if property.control_id == "OneOfControl" %}
        {
        "activeControl": "{{ property.default_control_type }}",
        "{{ property.default_control_type }}":
    {% endif %}
    {% set property_data_type = property.data_type %}
    {% if property.data_type == 'inputvalue' %}{% set property_data_type = property.default_data_type %}{% endif %}
    {% if property.default_control_type == "EnumControl" %}
        null
    {% elif property_data_type|lower == "bool" or property_data_type|lower == "boolean" %}
        {{ property.value|lower }}
    {% elif property_data_type|lower == "int" or property_data_type|lower == "integer" or
            property_data_type|lower == "number" or property_data_type|lower == "float" %}
        {{ property.value }}
    {% else %}
        "{{ property.value }}"
    {% endif %}
    {% if property.control_id == "OneOfControl" %}
        }
    {% endif %},
{% endfor %}
{% if "mounted_volumes" not in elyra_property_collisions_list %}
      "elyra_mounted_volumes": [],
{% endif %}
{% if "kubernetes_tolerations" not in elyra_property_collisions_list %}
      "elyra_kubernetes_tolerations": [],
{% endif %}
{% if "kubernetes_pod_annotations" not in elyra_property_collisions_list %}
      "elyra_kubernetes_pod_annotations": [],
{% endif %}
      "component_source": {{ component.component_source|tojson|safe }}
    },
    "parameters": [
      {% if component.description %}{
        "id": "component_description"
      },{% endif %}
      {
        "id": "label"
      },
{% for property in component.properties %}
      {
        "id": "elyra_{{ property.ref }}"
      },
{% endfor %}
{% if "mounted_volumes" not in elyra_property_collisions_list %}
      {
        "id": "elyra_mounted_volumes"
      },
{% endif %}
{% if "kubernetes_tolerations" not in elyra_property_collisions_list %}
      {
        "id": "elyra_kubernetes_tolerations"
      },
{% endif %}
{% if "kubernetes_pod_annotations" not in elyra_property_collisions_list %}
      {
        "id": "elyra_kubernetes_pod_annotations"
      },
{% endif %}
      {
        "id": "component_source"
>>>>>>> dff6169d
      }
    },{% endif %}
    "label": {
      "type": "string",
      "title": "Label",
      "description": "A custom label for the node."
    },
    "component_parameters": {
      "type": "object",
      "properties": {
        {% if component.input_properties|length > 0 %}
        "Inputs": {
          "type": "null",
          "title": "Inputs",
          "uihints": {
            "ui:field": "header"
          }
        },
        {% for property in component.input_properties %}
        "{{ property.ref }}": {{ render_parameter_details(property) }},
        {% endfor %}
        {% endif %}
        {% if component.output_properties|length > 0 %}
        "Outputs": {
          "type": "null",
          "title": "Outputs",
          "uihints": {
            "ui:field": "header"
          }
        },
        {% for property in component.output_properties %}
        "{{ property.ref }}": {{ render_parameter_details(property) }},
        {% endfor %}
        {% endif %}
        {% if additional_properties_apply %}
        "additionalproperties": {
          "type": "null",
          "title": "Additional Properties",
          "description": "Additional properties used by Elyra that are not given in the component definition.",
          "uihints": {
            "ui:field": "header"
          }
        },
<<<<<<< HEAD
        {% endif %}
        {% if "mounted_volumes" not in elyra_property_collisions_list %}
        "elyra_mounted_volumes": {
          "type": "array",
          "items": {
            "type": "string"
=======
{% endif %}
{% if "kubernetes_tolerations" not in elyra_property_collisions_list %}
        {
          "parameter_ref": "elyra_kubernetes_tolerations",
          "control": "custom",
          "custom_control_id": "StringArrayControl",
          "label": {
            "default": "Kubernetes Tolerations"
          },
          "description": {
           "default": "Kubernetes tolerations to attach to the pod where the node is executed.",
           "placement": "on_panel"
          },
          "data": {
            "required": false,
            "placeholder": "TOL_ID=key:operator:value:effect",
            "keyValueEntries": true
          }
        },
{% endif %}
{% if "kubernetes_pod_annotations" not in elyra_property_collisions_list %}
        {
          "parameter_ref": "elyra_kubernetes_pod_annotations",
          "control": "custom",
          "custom_control_id": "StringArrayControl",
          "label": {
            "default": "Kubernetes Pod Annotations"
>>>>>>> dff6169d
          },
          "title": "Data Volumes",
          "description": "Volumes to be mounted in this node. The specified Persistent Volume Claims must exist in the Kubernetes namespace where the node is executed or this node will not run.",
          "uihints": {
            "items": {
              "ui:placeholder": "/mount/path=pvc-name"
            },
          "keyValueEntries": true
          }
        },
        {% endif %}
        {% if "kubernetes_pod_annotations" not in elyra_property_collisions_list %}
        "elyra_kubernetes_pod_annotations": {
          "type": "array",
          "items": {
            "type": "string"
          },
<<<<<<< HEAD
          "title": "Kubernetes Pod Annotations",
          "description": "Metadata to be added to this node. The metadata is exposed as annotation in the Kubernetes pod that executes this node.",
          "uihints": {
            "items": {
              "ui:placeholder": "annotation_key=annotation_value"
=======
          "description": {
            "default": " ",
            "placement": "on_panel"
          },
          "data": {}
        }
      ],
      "group_info": [
        {
          "id": "nodeGroupInfo",
          "type": "panels",
          "group_info": [
            {% if component.description %}{
              "id": "component_description",
              "type": "controls",
              "parameter_refs": ["component_description"]
            },{% endif %}
            {
              "id": "label",
              "type": "controls",
              "parameter_refs": ["label"]
            },
{% if component.input_properties|length > 0 %}
            {
              "id": "elyra_inputCategoryHeader",
              "class_name": "elyra_categoryHeader",
              "type": "textPanel",
              "label": {
                "default": "Inputs"
              }
            },
    {% for property in component.input_properties %}
            {
              "id": "elyra_{{ property.ref }}",
              "type": "controls",
              "parameter_refs": ["elyra_{{ property.ref }}"]
            },
    {% endfor %}
{% endif %}
{% if component.output_properties|length > 0 %}
            {
              "id": "elyra_outputCategoryHeader",
              "type": "textPanel",
              "class_name": "elyra_categoryHeader",
              "label": {
                "default": "Outputs"
              }
            },
    {% for property in component.output_properties %}
            {
              "id": "elyra_{{ property.ref }}",
              "type": "controls",
              "parameter_refs": ["elyra_{{ property.ref }}"]
            },
    {% endfor %}
{% endif %}
{% if (("mounted_volumes" not in elyra_property_collisions_list) or
       ("kubernetes_pod_annotations" not in elyra_property_collisions_list)) %}
            {
              "id": "elyra_other_propertiesCategoryHeader",
              "type": "textPanel",
              "class_name": "elyra_categoryHeader",
              "label": {
                "default": "Additional Properties"
              },
              "description": {
                "default": "Additional properties used by Elyra that are not given in the component definition.",
                "placement": "on_panel"
              }
            },
{% endif %}
{% if "mounted_volumes" not in elyra_property_collisions_list %}
            {
              "id": "elyra_mounted_volumes",
              "type": "controls",
              "parameter_refs": ["elyra_mounted_volumes"]
            },
{% endif %}
{% if "kubernetes_tolerations" not in elyra_property_collisions_list %}
            {
              "id": "elyra_kubernetes_tolerations",
              "type": "controls",
              "parameter_refs": ["elyra_kubernetes_tolerations"]
            },
{% endif %}
{% if "kubernetes_pod_annotations" not in elyra_property_collisions_list %}
            {
              "id": "elyra_kubernetes_pod_annotations",
              "type": "controls",
              "parameter_refs": ["elyra_kubernetes_pod_annotations"]
>>>>>>> dff6169d
            },
          "keyValueEntries": true
          }
        },
        {% endif %}
        "component_source_header": {
          "type": "null",
          "title": "Component Source",
          "uihints": {
            "ui:field": "header"
          }
        },
        "component_source": {
          "type": "string",
          "title": "Component Source",
          "default": {{ component.component_source|tojson|safe }},
          "uihints": {
            "ui:readonly": true
          }
        }
      },
      "required": [
      {% for property in component.required_properties %}
        "{{ property.ref }}"
          {% if loop.index != loop|length %}
          ,
          {% endif %}
      {% endfor %}
      ]
    }
  },
  "required": ["component_parameters"]
}<|MERGE_RESOLUTION|>--- conflicted
+++ resolved
@@ -1,5 +1,4 @@
 {
-<<<<<<< HEAD
   "type": "object",
   "properties": {
     {% if component.description %}
@@ -8,74 +7,6 @@
       "title": "Component Description",
       "uihints": {
         "ui:readonly": true
-=======
-    "current_parameters": {
-      {% if component.description %}"component_description": {{ component.description|tojson|safe }},{% endif %}
-      "label": "",
-{% for property in component.properties %}
-        "elyra_{{ property.ref }}":
-    {% if property.control_id == "OneOfControl" %}
-        {
-        "activeControl": "{{ property.default_control_type }}",
-        "{{ property.default_control_type }}":
-    {% endif %}
-    {% set property_data_type = property.data_type %}
-    {% if property.data_type == 'inputvalue' %}{% set property_data_type = property.default_data_type %}{% endif %}
-    {% if property.default_control_type == "EnumControl" %}
-        null
-    {% elif property_data_type|lower == "bool" or property_data_type|lower == "boolean" %}
-        {{ property.value|lower }}
-    {% elif property_data_type|lower == "int" or property_data_type|lower == "integer" or
-            property_data_type|lower == "number" or property_data_type|lower == "float" %}
-        {{ property.value }}
-    {% else %}
-        "{{ property.value }}"
-    {% endif %}
-    {% if property.control_id == "OneOfControl" %}
-        }
-    {% endif %},
-{% endfor %}
-{% if "mounted_volumes" not in elyra_property_collisions_list %}
-      "elyra_mounted_volumes": [],
-{% endif %}
-{% if "kubernetes_tolerations" not in elyra_property_collisions_list %}
-      "elyra_kubernetes_tolerations": [],
-{% endif %}
-{% if "kubernetes_pod_annotations" not in elyra_property_collisions_list %}
-      "elyra_kubernetes_pod_annotations": [],
-{% endif %}
-      "component_source": {{ component.component_source|tojson|safe }}
-    },
-    "parameters": [
-      {% if component.description %}{
-        "id": "component_description"
-      },{% endif %}
-      {
-        "id": "label"
-      },
-{% for property in component.properties %}
-      {
-        "id": "elyra_{{ property.ref }}"
-      },
-{% endfor %}
-{% if "mounted_volumes" not in elyra_property_collisions_list %}
-      {
-        "id": "elyra_mounted_volumes"
-      },
-{% endif %}
-{% if "kubernetes_tolerations" not in elyra_property_collisions_list %}
-      {
-        "id": "elyra_kubernetes_tolerations"
-      },
-{% endif %}
-{% if "kubernetes_pod_annotations" not in elyra_property_collisions_list %}
-      {
-        "id": "elyra_kubernetes_pod_annotations"
-      },
-{% endif %}
-      {
-        "id": "component_source"
->>>>>>> dff6169d
       }
     },{% endif %}
     "label": {
@@ -119,42 +50,12 @@
             "ui:field": "header"
           }
         },
-<<<<<<< HEAD
         {% endif %}
         {% if "mounted_volumes" not in elyra_property_collisions_list %}
         "elyra_mounted_volumes": {
           "type": "array",
           "items": {
             "type": "string"
-=======
-{% endif %}
-{% if "kubernetes_tolerations" not in elyra_property_collisions_list %}
-        {
-          "parameter_ref": "elyra_kubernetes_tolerations",
-          "control": "custom",
-          "custom_control_id": "StringArrayControl",
-          "label": {
-            "default": "Kubernetes Tolerations"
-          },
-          "description": {
-           "default": "Kubernetes tolerations to attach to the pod where the node is executed.",
-           "placement": "on_panel"
-          },
-          "data": {
-            "required": false,
-            "placeholder": "TOL_ID=key:operator:value:effect",
-            "keyValueEntries": true
-          }
-        },
-{% endif %}
-{% if "kubernetes_pod_annotations" not in elyra_property_collisions_list %}
-        {
-          "parameter_ref": "elyra_kubernetes_pod_annotations",
-          "control": "custom",
-          "custom_control_id": "StringArrayControl",
-          "label": {
-            "default": "Kubernetes Pod Annotations"
->>>>>>> dff6169d
           },
           "title": "Data Volumes",
           "description": "Volumes to be mounted in this node. The specified Persistent Volume Claims must exist in the Kubernetes namespace where the node is executed or this node will not run.",
@@ -172,104 +73,27 @@
           "items": {
             "type": "string"
           },
-<<<<<<< HEAD
           "title": "Kubernetes Pod Annotations",
           "description": "Metadata to be added to this node. The metadata is exposed as annotation in the Kubernetes pod that executes this node.",
           "uihints": {
             "items": {
               "ui:placeholder": "annotation_key=annotation_value"
-=======
-          "description": {
-            "default": " ",
-            "placement": "on_panel"
+            },
+          "keyValueEntries": true
+          }
+        },
+        {% endif %}
+        {% if "kubernetes_tolerations" not in elyra_property_collisions_list %}
+        "elyra_kubernetes_tolerations": {
+          "type": "array",
+          "items": {
+            "type": "string"
           },
-          "data": {}
-        }
-      ],
-      "group_info": [
-        {
-          "id": "nodeGroupInfo",
-          "type": "panels",
-          "group_info": [
-            {% if component.description %}{
-              "id": "component_description",
-              "type": "controls",
-              "parameter_refs": ["component_description"]
-            },{% endif %}
-            {
-              "id": "label",
-              "type": "controls",
-              "parameter_refs": ["label"]
-            },
-{% if component.input_properties|length > 0 %}
-            {
-              "id": "elyra_inputCategoryHeader",
-              "class_name": "elyra_categoryHeader",
-              "type": "textPanel",
-              "label": {
-                "default": "Inputs"
-              }
-            },
-    {% for property in component.input_properties %}
-            {
-              "id": "elyra_{{ property.ref }}",
-              "type": "controls",
-              "parameter_refs": ["elyra_{{ property.ref }}"]
-            },
-    {% endfor %}
-{% endif %}
-{% if component.output_properties|length > 0 %}
-            {
-              "id": "elyra_outputCategoryHeader",
-              "type": "textPanel",
-              "class_name": "elyra_categoryHeader",
-              "label": {
-                "default": "Outputs"
-              }
-            },
-    {% for property in component.output_properties %}
-            {
-              "id": "elyra_{{ property.ref }}",
-              "type": "controls",
-              "parameter_refs": ["elyra_{{ property.ref }}"]
-            },
-    {% endfor %}
-{% endif %}
-{% if (("mounted_volumes" not in elyra_property_collisions_list) or
-       ("kubernetes_pod_annotations" not in elyra_property_collisions_list)) %}
-            {
-              "id": "elyra_other_propertiesCategoryHeader",
-              "type": "textPanel",
-              "class_name": "elyra_categoryHeader",
-              "label": {
-                "default": "Additional Properties"
-              },
-              "description": {
-                "default": "Additional properties used by Elyra that are not given in the component definition.",
-                "placement": "on_panel"
-              }
-            },
-{% endif %}
-{% if "mounted_volumes" not in elyra_property_collisions_list %}
-            {
-              "id": "elyra_mounted_volumes",
-              "type": "controls",
-              "parameter_refs": ["elyra_mounted_volumes"]
-            },
-{% endif %}
-{% if "kubernetes_tolerations" not in elyra_property_collisions_list %}
-            {
-              "id": "elyra_kubernetes_tolerations",
-              "type": "controls",
-              "parameter_refs": ["elyra_kubernetes_tolerations"]
-            },
-{% endif %}
-{% if "kubernetes_pod_annotations" not in elyra_property_collisions_list %}
-            {
-              "id": "elyra_kubernetes_pod_annotations",
-              "type": "controls",
-              "parameter_refs": ["elyra_kubernetes_pod_annotations"]
->>>>>>> dff6169d
+          "title": "Kubernetes Tolerations",
+          "description": "Kubernetes tolerations to attach to the pod where the node is executed.",
+          "uihints": {
+            "items": {
+              "ui:placeholder": "TOL_ID=key:operator:value:effect"
             },
           "keyValueEntries": true
           }
