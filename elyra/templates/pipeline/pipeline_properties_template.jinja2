--- conflicted
+++ resolved
@@ -59,7 +59,6 @@
             "type": "string"
           }
         },
-<<<<<<< HEAD
         "mounted_volumes": {
           "title": "Data Volumes",
           "description":
@@ -67,82 +66,6 @@
           "type": "array",
           "items": {
             "type": "string"
-=======
-        "data": {
-          "placeholder": "/mount/path=pvc-name",
-          "keyValueEntries": true
-        }
-      }
-    ],
-    "group_info": [
-      {
-        "id": "nodeGroupInfo",
-        "type": "panels",
-        "group_info": [
-          {
-            "id": "name",
-            "type": "controls",
-            "parameter_refs": ["name"]
-          },
-          {
-            "id": "runtime",
-            "type": "controls",
-            "parameter_refs": ["runtime"]
-          },
-          {
-            "id": "description",
-            "type": "controls",
-            "parameter_refs": ["description"]
-          },
-          {
-            "id": "cos_object_prefix",
-            "type": "controls",
-            "parameter_refs": ["cos_object_prefix"]
-          },
-          {
-            "id": "elyra_nodesCategoryHeader",
-            "type": "textPanel",
-            "class_name": "elyra_categoryHeader",
-            "label": {
-              "default": "Node Defaults"
-            },
-            "description": {
-              "default": "Default values are applied to all nodes in this pipeline and can be customized in each node.",
-              "placement": "on_panel"
-            }
-          },
-          {
-            "id": "elyra_mounted_volumes",
-            "type": "controls",
-            "parameter_refs": ["elyra_mounted_volumes"]
-          },
-          {
-            "id": "elyra_generic_nodesCategoryHeader",
-            "type": "textPanel",
-            "class_name": "elyra_categoryHeader",
-            "label": {
-              "default": "Generic Node Defaults"
-            },
-            "description": {
-              "default": "Default values are applied to all generic nodes in this pipeline and can be customized in each node.",
-              "placement": "on_panel"
-            }
-          },
-          {
-            "id": "elyra_runtime_image",
-            "type": "controls",
-            "parameter_refs": ["elyra_runtime_image"]
-          },
-          {
-            "id": "elyra_env_vars",
-            "type": "controls",
-            "parameter_refs": ["elyra_env_vars"]
-          },
-          {
-            "id": "elyra_kubernetes_secrets",
-            "type": "controls",
-            "parameter_refs": ["elyra_kubernetes_secrets"]
->>>>>>> 35ff340a
           }
         }
       }
