{
<<<<<<< HEAD
  "type": "object",
  "properties": {
    "name": {
      "title": "Pipeline Name",
      "type": "string",
      "uihints": {
        "ui:readonly": true
      }
=======
  "current_parameters": {
    "name": "",
    "runtime": "",
    "description": "",
    "cos_object_prefix": "",
    "elyra_runtime_image": null,
    "elyra_env_vars": [],
    "elyra_kubernetes_secrets": [],
    "elyra_kubernetes_tolerations": [],
    "elyra_mounted_volumes": [],
    "elyra_kubernetes_pod_annotations": []
  },
  "parameters": [
    {
      "id": "name"
    },
    {
      "id": "runtime"
    },
    {
      "id": "description"
    },
    {
      "id": "cos_object_prefix"
    },
    {
      "id": "elyra_runtime_image"
    },
    {
      "id": "elyra_env_vars"
>>>>>>> dff6169d
    },
    "runtime": {
      "title": "Pipeline Runtime",
      "type": "string",
      "uihints": {
        "ui:readonly": true
      }
    },
<<<<<<< HEAD
    "description": {
      "title": "Pipeline Description",
      "type": "string",
      "uihints": {
        "ui:placeholder": "Pipeline Description",
        "ui:widget": "textarea"
      }
=======
    {
      "id": "elyra_kubernetes_tolerations"
    },    
    {
      "id": "elyra_mounted_volumes"
>>>>>>> dff6169d
    },
    "pipeline_defaults": {
      "title": "Node Defaults",
      "type": "object",
      "properties": {
        "cos_object_prefix": {
          "title": "Object Storage path prefix",
          "type": "string",
          "description":
            "For generic components, this path prefix is used when storing artifacts on Object Storage.",
          "uihints": {
            "ui:placeholder": "project/subproject"
          }
        },
<<<<<<< HEAD
        "runtime_image": {
          "title": "Runtime image",
          "description": "Container image used as execution environment.",
          "type": "string"
=======
        "data": {
          "placeholder": "env_var=secret-name:secret-key",
          "keyValueEntries": true
        }
      },
      {
        "parameter_ref": "elyra_kubernetes_tolerations",
        "control": "custom",
        "custom_control_id": "StringArrayControl",
        "label": {
          "default": "Kubernetes Tolerations"
        },
        "description": {
          "default": "Kubernetes tolerations to attach to the pod where the node is executed.",
          "placement": "on_panel"
        },
        "data": {
          "placeholder": "TOL_ID=key:operator:value:effect",
          "keyValueEntries": true
        }
      },
      {
        "parameter_ref": "elyra_mounted_volumes",
        "control": "custom",
        "custom_control_id": "StringArrayControl",
        "label": {
          "default": "Data Volumes"
>>>>>>> dff6169d
        },
        "env_vars": {
          "title": "Environment Variables",
          "description":
            "Environment variables to be set on the execution environment.",
          "type": "array",
          "items": {
            "type": "string"
          }
        },
        "kubernetes_secrets": {
          "title": "Kubernetes Secrets",
          "description":
            "Kubernetes secrets to make available as environment variables to this node. The secret name and key given must be present in the Kubernetes namespace where the nodes are executed or the pipeline will not run.",
          "type": "array",
          "items": {
            "type": "string"
          }
        },
        "mounted_volumes": {
          "title": "Data Volumes",
          "description":
            "Volumes to be mounted in all nodes. The specified Persistent Volume Claims must exist in the Kubernetes namespace where the nodes are executed or the pipeline will not run.",
          "type": "array",
          "items": {
            "type": "string"
          }
        },
<<<<<<< HEAD
        "kubernetes_pod_annotations": {
          "title": "Kubernetes Pod Annotations",
          "description":
            "Metadata to be added to this node. The metadata is exposed as annotation in the Kubernetes pod that executes this node.",
          "type": "array",
          "items": {
            "type": "string"
=======
        "data": {
          "placeholder": "annotation_key=annotation_value",
          "keyValueEntries": true
        }
      }
    ],
    "group_info": [
      {
        "id": "nodeGroupInfo",
        "type": "panels",
        "group_info": [
          {
            "id": "name",
            "type": "controls",
            "parameter_refs": ["name"]
          },
          {
            "id": "runtime",
            "type": "controls",
            "parameter_refs": ["runtime"]
          },
          {
            "id": "description",
            "type": "controls",
            "parameter_refs": ["description"]
          },
          {
            "id": "cos_object_prefix",
            "type": "controls",
            "parameter_refs": ["cos_object_prefix"]
          },
          {
            "id": "elyra_nodesCategoryHeader",
            "type": "textPanel",
            "class_name": "elyra_categoryHeader",
            "label": {
              "default": "Node Defaults"
            },
            "description": {
              "default": "Default values are applied to all nodes in this pipeline and can be customized in each node.",
              "placement": "on_panel"
            }
          },
          {
            "id": "elyra_mounted_volumes",
            "type": "controls",
            "parameter_refs": ["elyra_mounted_volumes"]
          },
          {
            "id": "elyra_kubernetes_tolerations",
            "type": "controls",
            "parameter_refs": ["elyra_kubernetes_tolerations"]
          },
          {
            "id": "elyra_kubernetes_pod_annotations",
            "type": "controls",
            "parameter_refs": ["elyra_kubernetes_pod_annotations"]
          },
          {
            "id": "elyra_generic_nodesCategoryHeader",
            "type": "textPanel",
            "class_name": "elyra_categoryHeader",
            "label": {
              "default": "Generic Node Defaults"
            },
            "description": {
              "default": "Default values are applied to all generic nodes in this pipeline and can be customized in each node.",
              "placement": "on_panel"
            }
          },
          {
            "id": "elyra_runtime_image",
            "type": "controls",
            "parameter_refs": ["elyra_runtime_image"]
          },
          {
            "id": "elyra_env_vars",
            "type": "controls",
            "parameter_refs": ["elyra_env_vars"]
          },
          {
            "id": "elyra_kubernetes_secrets",
            "type": "controls",
            "parameter_refs": ["elyra_kubernetes_secrets"]
>>>>>>> dff6169d
          }
        }
      }
    }
  }
}<|MERGE_RESOLUTION|>--- conflicted
+++ resolved
@@ -1,5 +1,4 @@
 {
-<<<<<<< HEAD
   "type": "object",
   "properties": {
     "name": {
@@ -8,38 +7,6 @@
       "uihints": {
         "ui:readonly": true
       }
-=======
-  "current_parameters": {
-    "name": "",
-    "runtime": "",
-    "description": "",
-    "cos_object_prefix": "",
-    "elyra_runtime_image": null,
-    "elyra_env_vars": [],
-    "elyra_kubernetes_secrets": [],
-    "elyra_kubernetes_tolerations": [],
-    "elyra_mounted_volumes": [],
-    "elyra_kubernetes_pod_annotations": []
-  },
-  "parameters": [
-    {
-      "id": "name"
-    },
-    {
-      "id": "runtime"
-    },
-    {
-      "id": "description"
-    },
-    {
-      "id": "cos_object_prefix"
-    },
-    {
-      "id": "elyra_runtime_image"
-    },
-    {
-      "id": "elyra_env_vars"
->>>>>>> dff6169d
     },
     "runtime": {
       "title": "Pipeline Runtime",
@@ -48,7 +15,6 @@
         "ui:readonly": true
       }
     },
-<<<<<<< HEAD
     "description": {
       "title": "Pipeline Description",
       "type": "string",
@@ -56,13 +22,6 @@
         "ui:placeholder": "Pipeline Description",
         "ui:widget": "textarea"
       }
-=======
-    {
-      "id": "elyra_kubernetes_tolerations"
-    },    
-    {
-      "id": "elyra_mounted_volumes"
->>>>>>> dff6169d
     },
     "pipeline_defaults": {
       "title": "Node Defaults",
@@ -77,40 +36,10 @@
             "ui:placeholder": "project/subproject"
           }
         },
-<<<<<<< HEAD
         "runtime_image": {
           "title": "Runtime image",
           "description": "Container image used as execution environment.",
           "type": "string"
-=======
-        "data": {
-          "placeholder": "env_var=secret-name:secret-key",
-          "keyValueEntries": true
-        }
-      },
-      {
-        "parameter_ref": "elyra_kubernetes_tolerations",
-        "control": "custom",
-        "custom_control_id": "StringArrayControl",
-        "label": {
-          "default": "Kubernetes Tolerations"
-        },
-        "description": {
-          "default": "Kubernetes tolerations to attach to the pod where the node is executed.",
-          "placement": "on_panel"
-        },
-        "data": {
-          "placeholder": "TOL_ID=key:operator:value:effect",
-          "keyValueEntries": true
-        }
-      },
-      {
-        "parameter_ref": "elyra_mounted_volumes",
-        "control": "custom",
-        "custom_control_id": "StringArrayControl",
-        "label": {
-          "default": "Data Volumes"
->>>>>>> dff6169d
         },
         "env_vars": {
           "title": "Environment Variables",
@@ -130,6 +59,15 @@
             "type": "string"
           }
         },
+        "kubernetes_tolerations": {
+          "title": "Kubernetes Tolerations",
+          "description":
+            "Kubernetes tolerations to attach to the pod where the node is executed.",
+          "type": "array",
+          "items": {
+            "type": "string"
+          }
+        },
         "mounted_volumes": {
           "title": "Data Volumes",
           "description":
@@ -139,7 +77,6 @@
             "type": "string"
           }
         },
-<<<<<<< HEAD
         "kubernetes_pod_annotations": {
           "title": "Kubernetes Pod Annotations",
           "description":
@@ -147,92 +84,6 @@
           "type": "array",
           "items": {
             "type": "string"
-=======
-        "data": {
-          "placeholder": "annotation_key=annotation_value",
-          "keyValueEntries": true
-        }
-      }
-    ],
-    "group_info": [
-      {
-        "id": "nodeGroupInfo",
-        "type": "panels",
-        "group_info": [
-          {
-            "id": "name",
-            "type": "controls",
-            "parameter_refs": ["name"]
-          },
-          {
-            "id": "runtime",
-            "type": "controls",
-            "parameter_refs": ["runtime"]
-          },
-          {
-            "id": "description",
-            "type": "controls",
-            "parameter_refs": ["description"]
-          },
-          {
-            "id": "cos_object_prefix",
-            "type": "controls",
-            "parameter_refs": ["cos_object_prefix"]
-          },
-          {
-            "id": "elyra_nodesCategoryHeader",
-            "type": "textPanel",
-            "class_name": "elyra_categoryHeader",
-            "label": {
-              "default": "Node Defaults"
-            },
-            "description": {
-              "default": "Default values are applied to all nodes in this pipeline and can be customized in each node.",
-              "placement": "on_panel"
-            }
-          },
-          {
-            "id": "elyra_mounted_volumes",
-            "type": "controls",
-            "parameter_refs": ["elyra_mounted_volumes"]
-          },
-          {
-            "id": "elyra_kubernetes_tolerations",
-            "type": "controls",
-            "parameter_refs": ["elyra_kubernetes_tolerations"]
-          },
-          {
-            "id": "elyra_kubernetes_pod_annotations",
-            "type": "controls",
-            "parameter_refs": ["elyra_kubernetes_pod_annotations"]
-          },
-          {
-            "id": "elyra_generic_nodesCategoryHeader",
-            "type": "textPanel",
-            "class_name": "elyra_categoryHeader",
-            "label": {
-              "default": "Generic Node Defaults"
-            },
-            "description": {
-              "default": "Default values are applied to all generic nodes in this pipeline and can be customized in each node.",
-              "placement": "on_panel"
-            }
-          },
-          {
-            "id": "elyra_runtime_image",
-            "type": "controls",
-            "parameter_refs": ["elyra_runtime_image"]
-          },
-          {
-            "id": "elyra_env_vars",
-            "type": "controls",
-            "parameter_refs": ["elyra_env_vars"]
-          },
-          {
-            "id": "elyra_kubernetes_secrets",
-            "type": "controls",
-            "parameter_refs": ["elyra_kubernetes_secrets"]
->>>>>>> dff6169d
           }
         }
       }
