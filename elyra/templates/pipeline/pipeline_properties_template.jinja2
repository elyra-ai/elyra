--- conflicted
+++ resolved
@@ -44,60 +44,9 @@
             "ui:field": "header"
           }
         },
-<<<<<<< HEAD
         {% for property in elyra_owned_parameters %}
         "{{property.property_id}}": {{ property.get_schema()|tojson }},
         {% endfor %}
-=======
-        "kubernetes_tolerations": {
-          "title": "Kubernetes Tolerations",
-          "description":
-            "Kubernetes tolerations to attach to the pod where the node is executed.",
-          "type": "array",
-          "items": {
-            "type": "string"
-          },
-          "default": [],
-          "uihints": {
-            "items": {
-                "ui:placeholder": "TOL_ID=key:operator:value:effect"
-            },
-            "keyValueEntries": true
-          }
-        },
-        "mounted_volumes": {
-          "title": "Data Volumes",
-          "description":
-            "Volumes to be mounted in all nodes. The specified Persistent Volume Claims must exist in the Kubernetes namespace where the nodes are executed or the pipeline will not run.",
-          "type": "array",
-          "items": {
-            "type": "string"
-          },
-          "default": [],
-          "uihints": {
-            "items": {
-                "ui:placeholder": "/mount/path=pvc-name"
-            },
-            "keyValueEntries": true
-          }
-        },
-        "kubernetes_pod_annotations": {
-          "title": "Kubernetes Pod Annotations",
-          "description":
-            "Metadata to be added to this node. The metadata is exposed as annotation in the Kubernetes pod that executes this node.",
-          "type": "array",
-          "items": {
-            "type": "string"
-          },
-          "default": [],
-          "uihints": {
-            "items": {
-                "ui:placeholder": "annotation_key=annotation_value"
-            },
-            "keyValueEntries": true
-          }
-        },
->>>>>>> 287db2fe
         "generic_node_defaults_header": {
           "type": "null",
           "title": "Generic Node Defaults",
@@ -107,49 +56,9 @@
             "ui:field": "header"
           }
         },
-<<<<<<< HEAD
         {% for property in elyra_owned_generic_parameters %}
         "{{property.property_id}}": {{ property.get_schema()|tojson }},
         {% endfor %}
-=======
-        "runtime_image": {
-          "title": "Runtime image",
-          "description": "Container image used as execution environment.",
-          "type": "string"
-        },
-        "env_vars": {
-          "title": "Environment Variables",
-          "description":
-            "Environment variables to be set on the execution environment.",
-          "type": "array",
-          "items": {
-            "type": "string"
-          },
-          "default": [],
-          "uihints": {
-            "items": {
-                "ui:placeholder": "env_var=VALUE"
-            },
-            "keyValueEntries": true
-          }
-        },
-        "kubernetes_secrets": {
-          "title": "Kubernetes Secrets",
-          "description":
-            "Kubernetes secrets to make available as environment variables to this node. The secret name and key given must be present in the Kubernetes namespace where the nodes are executed or the pipeline will not run.",
-          "type": "array",
-          "items": {
-            "type": "string"
-          },
-          "default": [],
-          "uihints": {
-            "items": {
-                "ui:placeholder": "env_var=secret-name:secret-key"
-            },
-            "keyValueEntries": true
-          }
-        },
->>>>>>> 287db2fe
         "custom_node_defaults_header": {
           "type": "null",
           "title": "Custom Node Defaults",
