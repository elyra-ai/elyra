{
  "type": "object",
  "properties": {
    "name": {
      "title": "Pipeline Name",
      "type": "string",
      "uihints": {
        "ui:readonly": true
      }
    },
    "runtime": {
      "title": "Pipeline Runtime",
      "type": "string",
      "uihints": {
        "ui:readonly": true
      }
    },
    "description": {
      "title": "Pipeline Description",
      "type": "string",
      "uihints": {
        "ui:placeholder": "Pipeline Description",
        "ui:widget": "textarea"
      }
    },
    "pipeline_defaults": {
      "title": "Default Properties",
      "type": "object",
      "properties": {
        "cos_object_prefix": {
          "title": "Object Storage path prefix",
          "type": "string",
          "description":
            "For generic components, this path prefix is used when storing artifacts on Object Storage.",
          "uihints": {
            "ui:placeholder": "project/subproject"
          }
        },
        "node_defaults_header": {
          "type": "null",
          "title": "Node Defaults",
          "description":
            "Default values are applied to all nodes in this pipeline and can be customized in each node.",
          "uihints": {
            "ui:field": "header"
          }
        },
        {% for property in elyra_owned_parameters %}
        "{{property.ref}}": {{ render_parameter_details(property) }},
        {% endfor %}
        "generic_node_defaults_header": {
          "type": "null",
          "title": "Generic Node Defaults",
          "description":
            "Default values are applied to all generic nodes in this pipeline and can be customized in each node.",
          "uihints": {
            "ui:field": "header"
          }
        },
        "runtime_image": {
          "title": "Runtime image",
          "description": "Container image used as execution environment.",
          "type": "string"
        },
<<<<<<< HEAD
        {% for property in elyra_owned_generic_parameters %}
        "{{property.ref}}": {{ render_parameter_details(property) }}
          {% if loop.index != loop|length %}
          ,
          {% endif %}
        {% endfor %}
=======
        "env_vars": {
          "title": "Environment Variables",
          "description":
            "Environment variables to be set on the execution environment.",
          "type": "array",
          "items": {
            "type": "string"
          },
          "uihints": {
            "items": {
                "ui:placeholder": "env_var=VALUE"
            },
            "keyValueEntries": true
          }
        },
        "kubernetes_secrets": {
          "title": "Kubernetes Secrets",
          "description":
            "Kubernetes secrets to make available as environment variables to this node. The secret name and key given must be present in the Kubernetes namespace where the nodes are executed or the pipeline will not run.",
          "type": "array",
          "items": {
            "type": "string"
          },
          "uihints": {
            "items": {
                "ui:placeholder": "env_var=secret-name:secret-key"
            },
            "keyValueEntries": true
          }
        },
        "custom_node_defaults_header": {
          "type": "null",
          "title": "Custom Node Defaults",
          "description":
              "Default values are applied to all custom nodes in this pipeline and can be customized in each node.",
          "uihints": {
            "ui:field": "header"
          }
        },
        "disallow_cached_output": {
          "type": "boolean",
          "title": "Disallow cached output",
          "description": "Disable caching to force node re-execution in the target runtime environment."
        }
>>>>>>> ad442218
      }
    }
  }
}<|MERGE_RESOLUTION|>--- conflicted
+++ resolved
@@ -62,44 +62,6 @@
           "description": "Container image used as execution environment.",
           "type": "string"
         },
-<<<<<<< HEAD
-        {% for property in elyra_owned_generic_parameters %}
-        "{{property.ref}}": {{ render_parameter_details(property) }}
-          {% if loop.index != loop|length %}
-          ,
-          {% endif %}
-        {% endfor %}
-=======
-        "env_vars": {
-          "title": "Environment Variables",
-          "description":
-            "Environment variables to be set on the execution environment.",
-          "type": "array",
-          "items": {
-            "type": "string"
-          },
-          "uihints": {
-            "items": {
-                "ui:placeholder": "env_var=VALUE"
-            },
-            "keyValueEntries": true
-          }
-        },
-        "kubernetes_secrets": {
-          "title": "Kubernetes Secrets",
-          "description":
-            "Kubernetes secrets to make available as environment variables to this node. The secret name and key given must be present in the Kubernetes namespace where the nodes are executed or the pipeline will not run.",
-          "type": "array",
-          "items": {
-            "type": "string"
-          },
-          "uihints": {
-            "items": {
-                "ui:placeholder": "env_var=secret-name:secret-key"
-            },
-            "keyValueEntries": true
-          }
-        },
         "custom_node_defaults_header": {
           "type": "null",
           "title": "Custom Node Defaults",
@@ -114,7 +76,12 @@
           "title": "Disallow cached output",
           "description": "Disable caching to force node re-execution in the target runtime environment."
         }
->>>>>>> ad442218
+        {% for property in elyra_owned_generic_parameters %}
+        "{{property.ref}}": {{ render_parameter_details(property) }}
+          {% if loop.index != loop|length %}
+          ,
+          {% endif %}
+        {% endfor %}
       }
     }
   }
