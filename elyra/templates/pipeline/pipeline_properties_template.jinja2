{
  "current_parameters": {
    "name": "",
    "runtime": "",
    "description": "",
    "cos_object_prefix": "",
    "elyra_runtime_image": null,
    "elyra_env_vars": [],
    "elyra_kubernetes_secrets": [],
<<<<<<< HEAD
    "elyra_kubernetes_tolerations": [],
    "elyra_mounted_volumes": []
=======
    "elyra_mounted_volumes": [],
    "elyra_kubernetes_pod_annotations": []
>>>>>>> 17d8aea2
  },
  "parameters": [
    {
      "id": "name"
    },
    {
      "id": "runtime"
    },
    {
      "id": "description"
    },
    {
      "id": "cos_object_prefix"
    },
    {
      "id": "elyra_runtime_image"
    },
    {
      "id": "elyra_env_vars"
    },
    {
      "id": "elyra_kubernetes_secrets"
    },
    {
      "id": "elyra_kubernetes_tolerations"
    },    
    {
      "id": "elyra_mounted_volumes"
    },
    {
      "id": "elyra_kubernetes_pod_annotations"
    }    
  ],
  "uihints": {
    "id": "nodeProperties",
    "parameter_info": [
      {
        "control": "custom",
        "custom_control_id": "DisplayControl",
        "parameter_ref": "name",
        "label": { "default": "Pipeline Name" }
      },
      {
        "control": "custom",
        "custom_control_id": "DisplayControl",
        "parameter_ref": "runtime",
        "label": { "default": "Pipeline Runtime" }
      },
      {
        "control": "custom",
        "custom_control_id": "StringControl",
        "parameter_ref": "description",
        "label": { "default": "Pipeline Description" },
        "data": {
          "placeholder": "Pipeline description",
          "format": "multiline"
        }
      },
      {
        "control": "custom",
        "custom_control_id": "StringControl",
        "parameter_ref": "cos_object_prefix",
        "label": { "default": "Object Storage path prefix" },
        "description": {
          "default": "For generic components, this path prefix is used when storing artifacts on Object Storage.",
          "placement": "on_panel"
        },
        "data": {
          "placeholder": "project/subproject"
        }
      },
      {
        "parameter_ref": "elyra_runtime_image",
        "control": "custom",
        "custom_control_id": "EnumControl",
        "label": { "default": "Runtime Image" },
        "description": {
          "default": "Container image used as execution environment.",
          "placement": "on_panel"
        },
        "data": {
          "items": [],
          "required": false
        }
      },
      {
        "parameter_ref": "elyra_env_vars",
        "control": "custom",
        "custom_control_id": "StringArrayControl",
        "label": {
          "default": "Environment Variables"
        },
        "description": {
          "default": "Environment variables to be set on the execution environment.",
          "placement": "on_panel"
        },
        "data": {
          "placeholder": "env_var=VALUE",
          "keyValueEntries": true
        }
      },
      {
        "parameter_ref": "elyra_kubernetes_secrets",
        "control": "custom",
        "custom_control_id": "StringArrayControl",
        "label": {
          "default": "Kubernetes Secrets"
        },
        "description": {
          "default": "Kubernetes secrets to make available as environment variables to this node. The secret name and key given must be present in the Kubernetes namespace where the nodes are executed or the pipeline will not run.",
          "placement": "on_panel"
        },
        "data": {
          "placeholder": "env_var=secret-name:secret-key",
          "keyValueEntries": true
        }
      },
      {
        "parameter_ref": "elyra_kubernetes_tolerations",
        "control": "custom",
        "custom_control_id": "StringArrayControl",
        "label": {
          "default": "Kubernetes Tolerations"
        },
        "description": {
          "default": "Kubernetes tolerations to attach to the pod where the node is executed.",
          "placement": "on_panel"
        },
        "data": {
          "placeholder": "TOL_ID=key:operator:value:effect",
          "keyValueEntries": true
        }
      },
      {
        "parameter_ref": "elyra_mounted_volumes",
        "control": "custom",
        "custom_control_id": "StringArrayControl",
        "label": {
          "default": "Data Volumes"
        },
        "description": {
          "default": "Volumes to be mounted in all nodes. The specified Persistent Volume Claims must exist in the Kubernetes namespace where the nodes are executed or the pipeline will not run.",
          "placement": "on_panel"
        },
        "data": {
          "placeholder": "/mount/path=pvc-name",
          "keyValueEntries": true
        }
      },
      {
        "parameter_ref": "elyra_kubernetes_pod_annotations",
        "control": "custom",
        "custom_control_id": "StringArrayControl",
        "label": {
          "default": "Kubernetes Pod Annotations"
        },
        "description": {
          "default": "Metadata to be added to all nodes. The metadata is exposed as annotations in the Kubernetes pods that execute the nodes.",
          "placement": "on_panel"
        },
        "data": {
          "placeholder": "annotation_key=annotation_value",
          "keyValueEntries": true
        }
      }
    ],
    "group_info": [
      {
        "id": "nodeGroupInfo",
        "type": "panels",
        "group_info": [
          {
            "id": "name",
            "type": "controls",
            "parameter_refs": ["name"]
          },
          {
            "id": "runtime",
            "type": "controls",
            "parameter_refs": ["runtime"]
          },
          {
            "id": "description",
            "type": "controls",
            "parameter_refs": ["description"]
          },
          {
            "id": "cos_object_prefix",
            "type": "controls",
            "parameter_refs": ["cos_object_prefix"]
          },
          {
            "id": "elyra_nodesCategoryHeader",
            "type": "textPanel",
            "class_name": "elyra_categoryHeader",
            "label": {
              "default": "Node Defaults"
            },
            "description": {
              "default": "Default values are applied to all nodes in this pipeline and can be customized in each node.",
              "placement": "on_panel"
            }
          },
          {
            "id": "elyra_mounted_volumes",
            "type": "controls",
            "parameter_refs": ["elyra_mounted_volumes"]
          },
          {
<<<<<<< HEAD
            "id": "elyra_kubernetes_tolerations",
            "type": "controls",
            "parameter_refs": ["elyra_kubernetes_tolerations"]
=======
            "id": "elyra_kubernetes_pod_annotations",
            "type": "controls",
            "parameter_refs": ["elyra_kubernetes_pod_annotations"]
>>>>>>> 17d8aea2
          },
          {
            "id": "elyra_generic_nodesCategoryHeader",
            "type": "textPanel",
            "class_name": "elyra_categoryHeader",
            "label": {
              "default": "Generic Node Defaults"
            },
            "description": {
              "default": "Default values are applied to all generic nodes in this pipeline and can be customized in each node.",
              "placement": "on_panel"
            }
          },
          {
            "id": "elyra_runtime_image",
            "type": "controls",
            "parameter_refs": ["elyra_runtime_image"]
          },
          {
            "id": "elyra_env_vars",
            "type": "controls",
            "parameter_refs": ["elyra_env_vars"]
          },
          {
            "id": "elyra_kubernetes_secrets",
            "type": "controls",
            "parameter_refs": ["elyra_kubernetes_secrets"]
          }
        ]
      }
    ]
  }
}<|MERGE_RESOLUTION|>--- conflicted
+++ resolved
@@ -7,13 +7,9 @@
     "elyra_runtime_image": null,
     "elyra_env_vars": [],
     "elyra_kubernetes_secrets": [],
-<<<<<<< HEAD
     "elyra_kubernetes_tolerations": [],
-    "elyra_mounted_volumes": []
-=======
     "elyra_mounted_volumes": [],
     "elyra_kubernetes_pod_annotations": []
->>>>>>> 17d8aea2
   },
   "parameters": [
     {
@@ -223,15 +219,14 @@
             "parameter_refs": ["elyra_mounted_volumes"]
           },
           {
-<<<<<<< HEAD
             "id": "elyra_kubernetes_tolerations",
             "type": "controls",
             "parameter_refs": ["elyra_kubernetes_tolerations"]
-=======
+          },
+          {
             "id": "elyra_kubernetes_pod_annotations",
             "type": "controls",
             "parameter_refs": ["elyra_kubernetes_pod_annotations"]
->>>>>>> 17d8aea2
           },
           {
             "id": "elyra_generic_nodesCategoryHeader",
