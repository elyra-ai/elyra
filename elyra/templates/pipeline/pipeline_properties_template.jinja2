--- conflicted
+++ resolved
@@ -1,5 +1,4 @@
 {
-<<<<<<< HEAD
   "type": "object",
   "properties": {
     "name": {
@@ -8,34 +7,6 @@
       "uihints": {
         "ui:readonly": true
       }
-=======
-  "current_parameters": {
-    "name": "",
-    "runtime": "",
-    "description": "",
-    "cos_object_prefix": "",
-    "elyra_runtime_image": null,
-    "elyra_env_vars": [],
-    "elyra_kubernetes_secrets": [],
-    "elyra_mounted_volumes": [],
-    "elyra_kubernetes_pod_annotations": []
-  },
-  "parameters": [
-    {
-      "id": "name"
-    },
-    {
-      "id": "runtime"
-    },
-    {
-      "id": "description"
-    },
-    {
-      "id": "cos_object_prefix"
-    },
-    {
-      "id": "elyra_runtime_image"
->>>>>>> a83c3aa1
     },
     "runtime": {
       "title": "Pipeline Runtime",
@@ -52,7 +23,6 @@
         "ui:widget": "textarea"
       }
     },
-<<<<<<< HEAD
     "pipeline_defaults": {
       "title": "Node Defaults",
       "type": "object",
@@ -65,89 +35,6 @@
           "uihints": {
             "ui:placeholder": "project/subproject"
           }
-=======
-    {
-      "id": "elyra_mounted_volumes"
-    },
-    {
-      "id": "elyra_kubernetes_pod_annotations"
-    }    
-  ],
-  "uihints": {
-    "id": "nodeProperties",
-    "parameter_info": [
-      {
-        "control": "custom",
-        "custom_control_id": "DisplayControl",
-        "parameter_ref": "name",
-        "label": { "default": "Pipeline Name" }
-      },
-      {
-        "control": "custom",
-        "custom_control_id": "DisplayControl",
-        "parameter_ref": "runtime",
-        "label": { "default": "Pipeline Runtime" }
-      },
-      {
-        "control": "custom",
-        "custom_control_id": "StringControl",
-        "parameter_ref": "description",
-        "label": { "default": "Pipeline Description" },
-        "data": {
-          "placeholder": "Pipeline description",
-          "format": "multiline"
-        }
-      },
-      {
-        "control": "custom",
-        "custom_control_id": "StringControl",
-        "parameter_ref": "cos_object_prefix",
-        "label": { "default": "Object Storage path prefix" },
-        "description": {
-          "default": "For generic components, this path prefix is used when storing artifacts on Object Storage.",
-          "placement": "on_panel"
-        },
-        "data": {
-          "placeholder": "project/subproject"
-        }
-      },
-      {
-        "parameter_ref": "elyra_runtime_image",
-        "control": "custom",
-        "custom_control_id": "EnumControl",
-        "label": { "default": "Runtime Image" },
-        "description": {
-          "default": "Container image used as execution environment.",
-          "placement": "on_panel"
-        },
-        "data": {
-          "items": [],
-          "required": false
-        }
-      },
-      {
-        "parameter_ref": "elyra_env_vars",
-        "control": "custom",
-        "custom_control_id": "StringArrayControl",
-        "label": {
-          "default": "Environment Variables"
-        },
-        "description": {
-          "default": "Environment variables to be set on the execution environment.",
-          "placement": "on_panel"
-        },
-        "data": {
-          "placeholder": "env_var=VALUE",
-          "keyValueEntries": true
-        }
-      },
-      {
-        "parameter_ref": "elyra_kubernetes_secrets",
-        "control": "custom",
-        "custom_control_id": "StringArrayControl",
-        "label": {
-          "default": "Kubernetes Secrets"
->>>>>>> a83c3aa1
         },
         "runtime_image": {
           "title": "Runtime image",
@@ -172,7 +59,6 @@
             "type": "string"
           }
         },
-<<<<<<< HEAD
         "mounted_volumes": {
           "title": "Data Volumes",
           "description":
@@ -180,103 +66,20 @@
           "type": "array",
           "items": {
             "type": "string"
-=======
-        "data": {
-          "placeholder": "/mount/path=pvc-name",
-          "keyValueEntries": true
-        }
-      },
-      {
-        "parameter_ref": "elyra_kubernetes_pod_annotations",
-        "control": "custom",
-        "custom_control_id": "StringArrayControl",
-        "label": {
-          "default": "Kubernetes Pod Annotations"
+          }
         },
-        "description": {
-          "default": "Metadata to be added to all nodes. The metadata is exposed as annotations in the Kubernetes pods that execute the nodes.",
-          "placement": "on_panel"
-        },
-        "data": {
-          "placeholder": "annotation_key=annotation_value",
-          "keyValueEntries": true
-        }
-      }
-    ],
-    "group_info": [
-      {
-        "id": "nodeGroupInfo",
-        "type": "panels",
-        "group_info": [
-          {
-            "id": "name",
-            "type": "controls",
-            "parameter_refs": ["name"]
+        "kubernetes_pod_annotations": {
+          "type": "array",
+          "items": {
+            "type": "string"
           },
-          {
-            "id": "runtime",
-            "type": "controls",
-            "parameter_refs": ["runtime"]
-          },
-          {
-            "id": "description",
-            "type": "controls",
-            "parameter_refs": ["description"]
-          },
-          {
-            "id": "cos_object_prefix",
-            "type": "controls",
-            "parameter_refs": ["cos_object_prefix"]
-          },
-          {
-            "id": "elyra_nodesCategoryHeader",
-            "type": "textPanel",
-            "class_name": "elyra_categoryHeader",
-            "label": {
-              "default": "Node Defaults"
+          "title": "Kubernetes Pod Annotations",
+          "description": "Metadata to be added to this node. The metadata is exposed as annotation in the Kubernetes pod that executes this node.",
+          "uihints": {
+            "items": {
+              "ui:placeholder": "annotation_key=annotation_value"
             },
-            "description": {
-              "default": "Default values are applied to all nodes in this pipeline and can be customized in each node.",
-              "placement": "on_panel"
-            }
-          },
-          {
-            "id": "elyra_mounted_volumes",
-            "type": "controls",
-            "parameter_refs": ["elyra_mounted_volumes"]
-          },
-          {
-            "id": "elyra_kubernetes_pod_annotations",
-            "type": "controls",
-            "parameter_refs": ["elyra_kubernetes_pod_annotations"]
-          },
-          {
-            "id": "elyra_generic_nodesCategoryHeader",
-            "type": "textPanel",
-            "class_name": "elyra_categoryHeader",
-            "label": {
-              "default": "Generic Node Defaults"
-            },
-            "description": {
-              "default": "Default values are applied to all generic nodes in this pipeline and can be customized in each node.",
-              "placement": "on_panel"
-            }
-          },
-          {
-            "id": "elyra_runtime_image",
-            "type": "controls",
-            "parameter_refs": ["elyra_runtime_image"]
-          },
-          {
-            "id": "elyra_env_vars",
-            "type": "controls",
-            "parameter_refs": ["elyra_env_vars"]
-          },
-          {
-            "id": "elyra_kubernetes_secrets",
-            "type": "controls",
-            "parameter_refs": ["elyra_kubernetes_secrets"]
->>>>>>> a83c3aa1
+            "keyValueEntries": true
           }
         }
       }
