#
# Copyright 2018-2021 Elyra Authors
#
# Licensed under the Apache License, Version 2.0 (the "License");
# you may not use this file except in compliance with the License.
# You may obtain a copy of the License at
#
# http://www.apache.org/licenses/LICENSE-2.0
#
# Unless required by applicable law or agreed to in writing, software
# distributed under the License is distributed on an "AS IS" BASIS,
# WITHOUT WARRANTIES OR CONDITIONS OF ANY KIND, either express or implied.
# See the License for the specific language governing permissions and
# limitations under the License.

from abc import ABCMeta
import io
import json
import os
from typing import Dict
from typing import List

import entrypoints
try:
    from kfp_tekton import TektonClient
except ImportError:
    # We may not have kfp-tekton available and that's okay!
    TektonClient = None

from elyra.metadata.schema import SchemasProvider
<<<<<<< HEAD
from elyra.pipeline.kfp.kfp_authentication import SupportedAuthProviders
=======
from elyra.metadata.schemaspaces import CodeSnippets
from elyra.metadata.schemaspaces import ComponentRegistries
from elyra.metadata.schemaspaces import RuntimeImages
from elyra.metadata.schemaspaces import Runtimes
>>>>>>> 5eceb175


class ElyraSchemasProvider(SchemasProvider, metaclass=ABCMeta):
    """Base class used for retrieving Elyra-based schema files from its metadata/schemas directory."""

    # Just read the schema files once.  Note that this list will also include the meta-schema.json.
    local_schemas = []
    schema_dir = os.path.join(os.path.dirname(__file__), 'schemas')
    schema_files = [json_file for json_file in os.listdir(schema_dir) if json_file.endswith('.json')]
    for json_file in schema_files:
        schema_file = os.path.join(schema_dir, json_file)
        with io.open(schema_file, 'r', encoding='utf-8') as f:
            schema_json = json.load(f)
            local_schemas.append(schema_json)

    def __init__(self):
        # get set of registered runtimes
        self._runtime_processor_names = set()
        for processor in entrypoints.get_group_all('elyra.pipeline.processors'):
            # load the names of the runtime processors (skip 'local')
            if processor.name == 'local':
                continue
            self._runtime_processor_names.add(processor.name)

    def get_local_schemas_by_schemaspace(self, schemaspace_id: str) -> List[Dict]:
        """Returns a list of local schemas associated with the given schemaspace_id """
        schemas = []
        for schema in ElyraSchemasProvider.local_schemas:
            if schema.get('schemaspace_id') == schemaspace_id:
                schemas.append(schema)
        return schemas


class RuntimesSchemas(ElyraSchemasProvider):
    """Returns schemas relative to Runtimes schemaspace only for THIS provider."""

    def get_schemas(self) -> List[Dict]:

        kfp_needed = False
        # determine if both airflow and kfp are needed and note if kfp is needed for later
        runtime_schemas = []
        schemas = self.get_local_schemas_by_schemaspace(Runtimes.RUNTIMES_SCHEMASPACE_ID)
        for schema in schemas:
            if schema['name'] in self._runtime_processor_names:
                runtime_schemas.append(schema)
                if schema['name'] == 'kfp':
                    kfp_needed = True

<<<<<<< HEAD
        runtime_schemas = self.get_schemas_by_name(schemas)
        if kfp_needed:
            # Update the kfp engine enum to reflect current packages...
=======
        if kfp_needed:  # Update the kfp engine enum to reflect current packages...
>>>>>>> 5eceb175
            # If TektonClient package is missing, navigate to the engine property
            # and remove 'tekton' entry if present and return updated result.
            if not TektonClient:
                # locate the schema and update the enum
                for schema in runtime_schemas:
                    if schema['name'] == 'kfp':
                        engine_enum: list = schema['properties']['metadata']['properties']['engine']['enum']
                        if 'Tekton' in engine_enum:
                            engine_enum.remove('Tekton')
                            schema['properties']['metadata']['properties']['engine']['enum'] = engine_enum

            # For KFP schemas replace placeholders:
            # - properties.metadata.properties.auth_type.enum ({AUTH_PROVIDER_PLACEHOLDERS})
            # - properties.metadata.properties.auth_type.default ({DEFAULT_AUTH_PROVIDER_PLACEHOLDER})
            auth_type_enum = SupportedAuthProviders.get_provider_names()
            auth_type_default = SupportedAuthProviders.get_default_provider().name

            for schema in runtime_schemas:
                if schema['name'] == 'kfp':
                    if schema['properties']['metadata']['properties'].get('auth_type') is not None:
                        schema['properties']['metadata']['properties']['auth_type']['enum'] = auth_type_enum
                        schema['properties']['metadata']['properties']['auth_type']['default'] = auth_type_default

        return runtime_schemas


class RuntimeImagesSchemas(ElyraSchemasProvider):
    """Returns schemas relative to Runtime Images schemaspace."""
    def get_schemas(self) -> List[Dict]:
        return self.get_local_schemas_by_schemaspace(RuntimeImages.RUNTIME_IMAGES_SCHEMASPACE_ID)


class CodeSnippetsSchemas(ElyraSchemasProvider):
    """Returns schemas relative to Code Snippets schemaspace."""
    def get_schemas(self) -> List[Dict]:
        return self.get_local_schemas_by_schemaspace(CodeSnippets.CODE_SNIPPETS_SCHEMASPACE_ID)


class ComponentRegistriesSchemas(ElyraSchemasProvider):
    """Returns schemas relative to Component Registries schemaspace."""
    def get_schemas(self) -> List[Dict]:
        schemas = self.get_local_schemas_by_schemaspace(ComponentRegistries.COMPONENT_REGISTRIES_SCHEMASPACE_ID)
        return schemas<|MERGE_RESOLUTION|>--- conflicted
+++ resolved
@@ -28,14 +28,11 @@
     TektonClient = None
 
 from elyra.metadata.schema import SchemasProvider
-<<<<<<< HEAD
-from elyra.pipeline.kfp.kfp_authentication import SupportedAuthProviders
-=======
 from elyra.metadata.schemaspaces import CodeSnippets
 from elyra.metadata.schemaspaces import ComponentRegistries
 from elyra.metadata.schemaspaces import RuntimeImages
 from elyra.metadata.schemaspaces import Runtimes
->>>>>>> 5eceb175
+from elyra.pipeline.kfp.kfp_authentication import SupportedAuthProviders
 
 
 class ElyraSchemasProvider(SchemasProvider, metaclass=ABCMeta):
@@ -84,13 +81,9 @@
                 if schema['name'] == 'kfp':
                     kfp_needed = True
 
-<<<<<<< HEAD
         runtime_schemas = self.get_schemas_by_name(schemas)
         if kfp_needed:
             # Update the kfp engine enum to reflect current packages...
-=======
-        if kfp_needed:  # Update the kfp engine enum to reflect current packages...
->>>>>>> 5eceb175
             # If TektonClient package is missing, navigate to the engine property
             # and remove 'tekton' entry if present and return updated result.
             if not TektonClient:
