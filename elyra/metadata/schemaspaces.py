#
# Copyright 2018-2021 Elyra Authors
#
# Licensed under the Apache License, Version 2.0 (the "License");
# you may not use this file except in compliance with the License.
# You may obtain a copy of the License at
#
# http://www.apache.org/licenses/LICENSE-2.0
#
# Unless required by applicable law or agreed to in writing, software
# distributed under the License is distributed on an "AS IS" BASIS,
# WITHOUT WARRANTIES OR CONDITIONS OF ANY KIND, either express or implied.
# See the License for the specific language governing permissions and
# limitations under the License.

<<<<<<< HEAD
=======
from typing import Dict

>>>>>>> 2be17090
from elyra.metadata.schema import Schemaspace


class Runtimes(Schemaspace):
    RUNTIMES_SCHEMASPACE_ID = "130b8e00-de7c-4b32-b553-b4a52824a3b5"
    RUNTIMES_SCHEMASPACE_NAME = "runtimes"
    RUNTIMES_SCHEMASPACE_DISPLAY_NAME = "Runtimes"

    def __init__(self, *args, **kwargs):
        super().__init__(schemaspace_id=Runtimes.RUNTIMES_SCHEMASPACE_ID,
                         name=Runtimes.RUNTIMES_SCHEMASPACE_NAME,
                         display_name=Runtimes.RUNTIMES_SCHEMASPACE_DISPLAY_NAME,
                         description="Schemaspace for instances of Elyra runtime configurations")


class RuntimeImages(Schemaspace):
    RUNTIME_IMAGES_SCHEMASPACE_ID = "119c9740-d73f-48c6-a97a-599d3acaf41d"
    RUNTIMES_IMAGES_SCHEMASPACE_NAME = "runtime-images"
    RUNTIMES_IMAGES_SCHEMASPACE_DISPLAY_NAME = "Runtime Images"

    def __init__(self, *args, **kwargs):
        super().__init__(schemaspace_id=RuntimeImages.RUNTIME_IMAGES_SCHEMASPACE_ID,
                         name=RuntimeImages.RUNTIMES_IMAGES_SCHEMASPACE_NAME,
                         display_name=RuntimeImages.RUNTIMES_IMAGES_SCHEMASPACE_DISPLAY_NAME,
                         description="Schemaspace for instances of Elyra runtime images configurations")


class CodeSnippets(Schemaspace):
    CODE_SNIPPETS_SCHEMASPACE_ID = "aa60988f-8f7c-4d09-a243-c54ef9c2f7fb"
    CODE_SNIPPETS_SCHEMASPACE_NAME = "code-snippets"
    CODE_SNIPPETS_SCHEMASPACE_DISPLAY_NAME = "Code Snippets"

    def __init__(self, *args, **kwargs):
        super().__init__(schemaspace_id=CodeSnippets.CODE_SNIPPETS_SCHEMASPACE_ID,
                         name=CodeSnippets.CODE_SNIPPETS_SCHEMASPACE_NAME,
                         display_name=CodeSnippets.CODE_SNIPPETS_SCHEMASPACE_DISPLAY_NAME,
                         description="Schemaspace for instances of Elyra code snippets configurations")


class ComponentCatalogs(Schemaspace):
    COMPONENT_CATALOGS_SCHEMASPACE_ID = "8dc89ca3-4b90-41fd-adb9-9510ad346620"
    COMPONENT_CATALOGS_SCHEMASPACE_NAME = "component-catalogs"
    COMPONENT_CATALOGS_SCHEMASPACE_DISPLAY_NAME = "Component Catalogs"

    def __init__(self, *args, **kwargs):
        super().__init__(schemaspace_id=ComponentCatalogs.COMPONENT_CATALOGS_SCHEMASPACE_ID,
                         name=ComponentCatalogs.COMPONENT_CATALOGS_SCHEMASPACE_NAME,
                         display_name=ComponentCatalogs.COMPONENT_CATALOGS_SCHEMASPACE_DISPLAY_NAME,
                         description="Schemaspace for instances of Elyra component catalog configurations")


class ComponentRegistries(Schemaspace):
    """DEPRECATED.  ComponentRegistries schemaspace is deprecated.

    The schemaspace instance must remain until 3.4 to complete migration of potential
    user-created registries.  Factory registries will not require migration.
    """
    COMPONENT_REGISTRIES_SCHEMASPACE_ID = "ae79159a-489d-4656-83a6-1adfbc567c70"
    COMPONENT_REGISTRIES_SCHEMASPACE_NAME = "component-registries"
    COMPONENT_REGISTRIES_SCHEMASPACE_DISPLAY_NAME = "Component Registries"

    def __init__(self, *args, **kwargs):
        super().__init__(schemaspace_id=ComponentRegistries.COMPONENT_REGISTRIES_SCHEMASPACE_ID,
                         name=ComponentRegistries.COMPONENT_REGISTRIES_SCHEMASPACE_NAME,
                         display_name=ComponentRegistries.COMPONENT_REGISTRIES_SCHEMASPACE_DISPLAY_NAME,
                         description="Schemaspace for instances of Elyra component registries configurations")
<<<<<<< HEAD
        self._deprecated = True
=======

    def filter_schema(self, schema: Dict) -> Dict:
        """Replace contents of Runtimes value with set of runtimes if using templated value."""

        # Component-registry requires that `runtime_type` be a defined property so ensure its existence.
        # Since schema 'component-registry' is deprecated, skip its check.
        is_deprecated = schema.get('deprecated', False)
        if not is_deprecated:  # Skip deprecated schemas
            instance_properties = schema.get('properties', {}).get('metadata', {}).get('properties', {})
            runtime_type = instance_properties.get('runtime_type')
            if not runtime_type:
                raise ValueError(f"{ComponentRegistries.COMPONENT_REGISTRIES_SCHEMASPACE_DISPLAY_NAME} schemas are "
                                 f"required to define a 'runtime_type' (string-valued) property and schema "
                                 f"\'{schema.get('name')}\' does not define 'runtime_type'.")

        # Component catalogs should have an associated 'metadata' class name
        # If none is provided, use the ComponentCatalogMetadata class, which implements
        # post_save and post_delete hooks for improved component caching performance
        if not schema.get('metadata_class_name'):
            schema['metadata_class_name'] = "elyra.pipeline.component_metadata.ComponentCatalogMetadata"

        return schema
>>>>>>> 2be17090
<|MERGE_RESOLUTION|>--- conflicted
+++ resolved
@@ -12,12 +12,6 @@
 # WITHOUT WARRANTIES OR CONDITIONS OF ANY KIND, either express or implied.
 # See the License for the specific language governing permissions and
 # limitations under the License.
-
-<<<<<<< HEAD
-=======
-from typing import Dict
-
->>>>>>> 2be17090
 from elyra.metadata.schema import Schemaspace
 
 
@@ -84,29 +78,5 @@
                          name=ComponentRegistries.COMPONENT_REGISTRIES_SCHEMASPACE_NAME,
                          display_name=ComponentRegistries.COMPONENT_REGISTRIES_SCHEMASPACE_DISPLAY_NAME,
                          description="Schemaspace for instances of Elyra component registries configurations")
-<<<<<<< HEAD
-        self._deprecated = True
-=======
 
-    def filter_schema(self, schema: Dict) -> Dict:
-        """Replace contents of Runtimes value with set of runtimes if using templated value."""
-
-        # Component-registry requires that `runtime_type` be a defined property so ensure its existence.
-        # Since schema 'component-registry' is deprecated, skip its check.
-        is_deprecated = schema.get('deprecated', False)
-        if not is_deprecated:  # Skip deprecated schemas
-            instance_properties = schema.get('properties', {}).get('metadata', {}).get('properties', {})
-            runtime_type = instance_properties.get('runtime_type')
-            if not runtime_type:
-                raise ValueError(f"{ComponentRegistries.COMPONENT_REGISTRIES_SCHEMASPACE_DISPLAY_NAME} schemas are "
-                                 f"required to define a 'runtime_type' (string-valued) property and schema "
-                                 f"\'{schema.get('name')}\' does not define 'runtime_type'.")
-
-        # Component catalogs should have an associated 'metadata' class name
-        # If none is provided, use the ComponentCatalogMetadata class, which implements
-        # post_save and post_delete hooks for improved component caching performance
-        if not schema.get('metadata_class_name'):
-            schema['metadata_class_name'] = "elyra.pipeline.component_metadata.ComponentCatalogMetadata"
-
-        return schema
->>>>>>> 2be17090
+        self._deprecated = True