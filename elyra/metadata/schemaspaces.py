#
# Copyright 2018-2021 Elyra Authors
#
# Licensed under the Apache License, Version 2.0 (the "License");
# you may not use this file except in compliance with the License.
# You may obtain a copy of the License at
#
# http://www.apache.org/licenses/LICENSE-2.0
#
# Unless required by applicable law or agreed to in writing, software
# distributed under the License is distributed on an "AS IS" BASIS,
# WITHOUT WARRANTIES OR CONDITIONS OF ANY KIND, either express or implied.
# See the License for the specific language governing permissions and
# limitations under the License.

from typing import Dict

from elyra.metadata.schema import Schemaspace


class Runtimes(Schemaspace):
    RUNTIMES_SCHEMASPACE_ID = "130b8e00-de7c-4b32-b553-b4a52824a3b5"
    RUNTIMES_SCHEMASPACE_NAME = "runtimes"
    RUNTIMES_SCHEMASPACE_DISPLAY_NAME = "Runtimes"

    def __init__(self, *args, **kwargs):
        super().__init__(schemaspace_id=Runtimes.RUNTIMES_SCHEMASPACE_ID,
                         name=Runtimes.RUNTIMES_SCHEMASPACE_NAME,
                         display_name=Runtimes.RUNTIMES_SCHEMASPACE_DISPLAY_NAME,
                         description="Schemaspace for instances of Elyra runtime configurations")


class RuntimeImages(Schemaspace):
    RUNTIME_IMAGES_SCHEMASPACE_ID = "119c9740-d73f-48c6-a97a-599d3acaf41d"
    RUNTIMES_IMAGES_SCHEMASPACE_NAME = "runtime-images"
    RUNTIMES_IMAGES_SCHEMASPACE_DISPLAY_NAME = "Runtime Images"

    def __init__(self, *args, **kwargs):
        super().__init__(schemaspace_id=RuntimeImages.RUNTIME_IMAGES_SCHEMASPACE_ID,
                         name=RuntimeImages.RUNTIMES_IMAGES_SCHEMASPACE_NAME,
                         display_name=RuntimeImages.RUNTIMES_IMAGES_SCHEMASPACE_DISPLAY_NAME,
                         description="Schemaspace for instances of Elyra runtime images configurations")


class CodeSnippets(Schemaspace):
    CODE_SNIPPETS_SCHEMASPACE_ID = "aa60988f-8f7c-4d09-a243-c54ef9c2f7fb"
    CODE_SNIPPETS_SCHEMASPACE_NAME = "code-snippets"
    CODE_SNIPPETS_SCHEMASPACE_DISPLAY_NAME = "Code Snippets"

    def __init__(self, *args, **kwargs):
        super().__init__(schemaspace_id=CodeSnippets.CODE_SNIPPETS_SCHEMASPACE_ID,
                         name=CodeSnippets.CODE_SNIPPETS_SCHEMASPACE_NAME,
                         display_name=CodeSnippets.CODE_SNIPPETS_SCHEMASPACE_DISPLAY_NAME,
                         description="Schemaspace for instances of Elyra code snippets configurations")


class ComponentRegistries(Schemaspace):
    COMPONENT_REGISTRIES_SCHEMASPACE_ID = "ae79159a-489d-4656-83a6-1adfbc567c70"
    COMPONENT_REGISTRIES_SCHEMASPACE_NAME = "component-registries"
    COMPONENT_REGISTRIES_SCHEMASPACE_DISPLAY_NAME = "Component Registries"

    def __init__(self, *args, **kwargs):
        super().__init__(schemaspace_id=ComponentRegistries.COMPONENT_REGISTRIES_SCHEMASPACE_ID,
                         name=ComponentRegistries.COMPONENT_REGISTRIES_SCHEMASPACE_NAME,
                         display_name=ComponentRegistries.COMPONENT_REGISTRIES_SCHEMASPACE_DISPLAY_NAME,
                         description="Schemaspace for instances of Elyra component registries configurations")

    def filter_schema(self, schema: Dict) -> Dict:
        """Replace contents of Runtimes value with set of runtimes if using templated value."""

<<<<<<< HEAD
        # Component-registry requires that `runtime_type` be a defined property so ensure its existence.
        # Since schema 'component-registry' is deprecated, skip its check.
        schema_name = schema.get('name')
        if schema_name != 'component-registry':  # Skip the deprecated schema, TODO: remove next release
            instance_properties = schema.get('properties', {}).get('metadata', {}).get('properties', {})
            runtime_type = instance_properties.get('runtime_type')
            if not runtime_type:
                raise ValueError(f"{ComponentRegistries.COMPONENT_REGISTRIES_SCHEMASPACE_DISPLAY_NAME} schemas are "
                                 f"required to define a 'runtime_type' (string-valued) property and schema "
                                 f"\'{schema.get('name')}\' does not define 'runtime_type'.")
=======
        # Component-registry requires that `runtime` be a defined property so ensure its existence.
        instance_properties = schema.get('properties', {}).get('metadata', {}).get('properties', {})
        runtime = instance_properties.get('runtime')
        if not runtime:
            raise ValueError(f"{ComponentRegistries.COMPONENT_REGISTRIES_SCHEMASPACE_DISPLAY_NAME} schemas are "
                             f"required to define a 'runtime' (string-valued) property and schema "
                             f"\'{schema.get('name')}\' does not define 'runtime'.")

        if runtime.get('enum') == ["{currently-configured-runtimes}"]:
            runtime['enum'] = list(self._runtime_processor_names)

        # Component catalogs should have an associated 'metadata' class name
        # If none is provided, use the ComponentCatalogMetadata class, which implements
        # post_save and post_delete hooks for improved component caching performance
        if not schema.get('metadata_class_name'):
            schema['metadata_class_name'] = "elyra.pipeline.component_metadata.ComponentCatalogMetadata"

>>>>>>> 70c060a3
        return schema<|MERGE_RESOLUTION|>--- conflicted
+++ resolved
@@ -68,7 +68,6 @@
     def filter_schema(self, schema: Dict) -> Dict:
         """Replace contents of Runtimes value with set of runtimes if using templated value."""
 
-<<<<<<< HEAD
         # Component-registry requires that `runtime_type` be a defined property so ensure its existence.
         # Since schema 'component-registry' is deprecated, skip its check.
         schema_name = schema.get('name')
@@ -79,17 +78,6 @@
                 raise ValueError(f"{ComponentRegistries.COMPONENT_REGISTRIES_SCHEMASPACE_DISPLAY_NAME} schemas are "
                                  f"required to define a 'runtime_type' (string-valued) property and schema "
                                  f"\'{schema.get('name')}\' does not define 'runtime_type'.")
-=======
-        # Component-registry requires that `runtime` be a defined property so ensure its existence.
-        instance_properties = schema.get('properties', {}).get('metadata', {}).get('properties', {})
-        runtime = instance_properties.get('runtime')
-        if not runtime:
-            raise ValueError(f"{ComponentRegistries.COMPONENT_REGISTRIES_SCHEMASPACE_DISPLAY_NAME} schemas are "
-                             f"required to define a 'runtime' (string-valued) property and schema "
-                             f"\'{schema.get('name')}\' does not define 'runtime'.")
-
-        if runtime.get('enum') == ["{currently-configured-runtimes}"]:
-            runtime['enum'] = list(self._runtime_processor_names)
 
         # Component catalogs should have an associated 'metadata' class name
         # If none is provided, use the ComponentCatalogMetadata class, which implements
@@ -97,5 +85,4 @@
         if not schema.get('metadata_class_name'):
             schema['metadata_class_name'] = "elyra.pipeline.component_metadata.ComponentCatalogMetadata"
 
->>>>>>> 70c060a3
         return schema