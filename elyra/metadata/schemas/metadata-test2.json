{
  "$comment": "TODO: Update to be based on meta-schema $id value.",
  "$schema": "https://raw.githubusercontent.com/elyra-ai/elyra/master/elyra/metadata/schemas/meta-scehma.json",
  "title": "Metadata Test2",
  "name": "metadata-test2",
  "display_name": "Metadata Test2",
<<<<<<< HEAD
  "schemaspace": "metadata-tests",
  "schemaspace_id": "8182fc28-899a-4521-8342-1a0e218c3a4d",
  "metadata_class_name": "elyra.metadata.tests.test_utils.MockMetadataTest",
=======
  "namespace": "metadata-tests",
  "metadata_class_name": "elyra.metadata.tests.test_utils.MockMetadataTestRollback",
>>>>>>> c0a62b89
  "properties": {
    "schema_name": {
      "title": "Schema Name",
      "description": "The schema associated with this instance",
      "type": "string",
      "const": "metadata-test2"
    },
    "display_name": {
      "title": "Display Name",
      "description": "The display name of the metadata",
      "type": "string",
      "minLength": 1
    },
    "metadata": {
      "description": "Additional data specific to this metadata",
      "type": "object",
      "properties": {
        "required_test": {
          "title": "Required Test",
          "description": "Property used to test required enforcement",
          "type": "string",
          "minLength": 1
        },
        "uri_test": {
          "title": "URI Test",
          "description": "Property used to test uri formatting",
          "type": "string",
          "format": "uri"
        },
        "integer_exclusivity_test": {
          "title": "Integer Exclusivity Test",
          "description": "Property used to test integers with exclusivity restrictions",
          "type": "integer",
          "exclusiveMinimum": 3,
          "exclusiveMaximum": 10
        },
        "integer_multiple_test": {
          "title": "Integer Multiple Test",
          "description": "Property used to test integers with multipleOf restrictions",
          "type": "integer",
          "multipleOf": 7
        },
        "number_range_test": {
          "title": "Number Range Test",
          "description": "Property used to test numbers with range",
          "type": "number",
          "minimum": 3,
          "maximum": 10
        },
        "number_default_test": {
          "title": "Number Default Test",
          "description": "Property used to test numbers with defaults",
          "type": "number",
          "default": 42
        },
        "const_test": {
          "title": "Const Test",
          "description": "Property used to test properties with const",
          "type": "number",
          "const": 3.14
        },
        "string_length_test": {
          "title": "String Length Test",
          "description": "Property used to test strings with length restrictions",
          "type": "string",
          "minLength": 3,
          "maxLength": 10
        },
        "string_pattern_test": {
          "title": "String Pattern Test",
          "description": "Property used to test strings with pattern restrictions",
          "type": "string",
          "pattern": "^[a-z0-9][a-z0-9-.]*[a-z0-9]$"
        },
        "enum_test": {
          "title": "Enum Test",
          "description": "Property used to test properties with enums",
          "type": "string",
          "enum": ["elyra", "rocks"],
          "uihints": {
            "field_type": "dropdown",
            "default_choices": ["elyra"]
          }
        },
        "array_test": {
          "title": "Array Test",
          "description": "Property used to test array with item restrictions",
          "type": "array",
          "minItems": 3,
          "maxItems": 10,
          "uniqueItems": true,
          "uihints": {
            "field_type": "code"
          }
        },
        "object_test": {
          "title": "Object Test",
          "description": "Property used to test object elements with properties restrictions",
          "type": "object",
          "minProperties": 3,
          "maxProperties": 10
        },
        "boolean_test": {
          "title": "Boolean Test",
          "description": "Property used to test boolean values",
          "type": "boolean"
        },
        "null_test": {
          "title": "Null Test",
          "description": "Property used to test null types",
          "type": "null"
        }
      },
      "required": ["required_test"]
    }
  },
  "required": ["schema_name", "display_name", "metadata"]
}<|MERGE_RESOLUTION|>--- conflicted
+++ resolved
@@ -4,14 +4,9 @@
   "title": "Metadata Test2",
   "name": "metadata-test2",
   "display_name": "Metadata Test2",
-<<<<<<< HEAD
   "schemaspace": "metadata-tests",
   "schemaspace_id": "8182fc28-899a-4521-8342-1a0e218c3a4d",
-  "metadata_class_name": "elyra.metadata.tests.test_utils.MockMetadataTest",
-=======
-  "namespace": "metadata-tests",
   "metadata_class_name": "elyra.metadata.tests.test_utils.MockMetadataTestRollback",
->>>>>>> c0a62b89
   "properties": {
     "schema_name": {
       "title": "Schema Name",
