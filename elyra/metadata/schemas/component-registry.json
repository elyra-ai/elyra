{
  "$schema": "https://raw.githubusercontent.com/elyra-ai/elyra/master/elyra/metadata/schemas/meta-schema.json",
  "$id": "https://raw.githubusercontent.com/elyra-ai/elyra/master/elyra/metadata/schemas/component-registry.json",
  "title": "Component Registry",
  "name": "component-registry",
  "display_name": "Pipeline Component",
  "schemaspace": "component-registries",
  "schemaspace_id": "ae79159a-489d-4656-83a6-1adfbc567c70",
  "uihints": {
    "title": "Pipeline Components",
    "icon": "",
    "reference_url": "https://elyra.readthedocs.io/en/stable/user_guide/pipeline-components.html"
  },
  "properties": {
    "schema_name": {
      "title": "Schema Name",
      "description": "The schema associated with this instance",
      "type": "string",
      "const": "component-registry"
    },
    "display_name": {
      "title": "Display Name",
      "description": "Display name of this Component Registry",
      "type": "string",
      "minLength": 1
    },
    "metadata": {
      "description": "Additional data specific to this metadata",
      "type": "object",
      "properties": {
        "description": {
          "title": "Description",
          "description": "Description of this Component Registry",
          "type": "string"
        },
        "categories": {
          "title": "Category Names",
          "description": "Category names associated with this Component Registry (the components defined in this registry will be organized in the component palette according to these categories)",
          "type": "array",
          "items": {
<<<<<<< HEAD
            "type": "string",
            "maxLength": 18
=======
            "type": "string"
>>>>>>> 4141bf72
          },
          "uihints": {
            "field_type": "array",
            "category": "Component Categories"
          }
        },
        "runtime": {
          "title": "Runtime",
          "description": "The runtime associated with this Component Registry",
          "type": "string",
          "$comment": "This enum is dynamically generated to contain the available runtime values.",
          "enum": ["{currently-configured-runtimes}"],
          "uihints": {
            "field_type": "dropdown",
            "category": "Source"
          }
        },
        "location_type": {
          "title": "Location Type",
          "description": "The type of location from which this registry's component definitions will be accessed",
          "type": "string",
          "enum": ["URL", "Filename", "Directory"],
          "uihints": {
            "field_type": "dropdown",
            "category": "Source"
          }
        },
        "paths": {
          "title": "Paths",
          "description": "A list of absolute paths to individual component specification files or to repositories containing multiple component files (e.g., a directory in the file system)",
          "type": "array",
          "items": {
            "type": "string"
          },
          "uihints": {
            "field_type": "array",
            "category": "Source"
          }
        }
      },
      "required": ["runtime", "location_type", "paths"]
    }
  },
  "required": ["schema_name", "display_name", "metadata"]
}<|MERGE_RESOLUTION|>--- conflicted
+++ resolved
@@ -38,12 +38,8 @@
           "description": "Category names associated with this Component Registry (the components defined in this registry will be organized in the component palette according to these categories)",
           "type": "array",
           "items": {
-<<<<<<< HEAD
             "type": "string",
             "maxLength": 18
-=======
-            "type": "string"
->>>>>>> 4141bf72
           },
           "uihints": {
             "field_type": "array",
