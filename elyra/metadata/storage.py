#
# Copyright 2018-2022 Elyra Authors
#
# Licensed under the Apache License, Version 2.0 (the "License");
# you may not use this file except in compliance with the License.
# You may obtain a copy of the License at
#
# http://www.apache.org/licenses/LICENSE-2.0
#
# Unless required by applicable law or agreed to in writing, software
# distributed under the License is distributed on an "AS IS" BASIS,
# WITHOUT WARRANTIES OR CONDITIONS OF ANY KIND, either express or implied.
# See the License for the specific language governing permissions and
# limitations under the License.
#
from abc import ABC
from abc import abstractmethod
from collections import OrderedDict
import copy
import io
import json
import os
import time
from typing import Any
from typing import Dict
from typing import List
from typing import Optional

import jupyter_core.paths
from traitlets import log  # noqa H306
from traitlets.config import LoggingConfigurable  # noqa H306
from traitlets.config import SingletonConfigurable
from traitlets.traitlets import Bool
from traitlets.traitlets import Integer
from watchdog.events import FileSystemEventHandler
from watchdog.observers import Observer

from elyra.metadata.error import MetadataExistsError
from elyra.metadata.error import MetadataNotFoundError


class MetadataStore(ABC):
    def __init__(self, schemaspace, parent: Optional[LoggingConfigurable] = None, **kwargs):
        self.schemaspace = schemaspace
        self.log = parent.log if parent else log.get_logger()

    @abstractmethod
    def schemaspace_exists(self) -> bool:
        """Returns True if the schemaspace for this instance exists"""
        pass

    @abstractmethod
    def fetch_instances(self, name: Optional[str] = None, include_invalid: bool = False) -> List[dict]:
        """Fetch metadata instances"""
        pass

    @abstractmethod
    def store_instance(self, name: str, metadata: dict, for_update: bool = False) -> dict:
        """Stores the named metadata instance."""
        pass

    @abstractmethod
    def delete_instance(self, metadata: dict) -> None:
        """Deletes the metadata instance corresponding to the given name."""
        pass


def caching_enabled(func):
    """Checks if file store cache is enabled.  If not, just return, else perform function."""
    def wrapped(self, *args, **kwargs):
        if not self.enabled:
            return
        return func(self, *args, **kwargs)
    return wrapped


class FileMetadataCache(SingletonConfigurable):
    """FileMetadataCache is used exclusively by FileMetadataStore to cache file-based metadata instances.

    FileMetadataCache utilizes a watchdog handler to monitor directories corresponding to
    any files it contains.  The handler is primarily used to determine which cached entries
    to remove (on delete operations).

    The cache is implemented as a simple LRU cache using an OrderedDict.
    """

    max_size = Integer(min=1, max=1024, default_value=128, config=True,
                       help="The maximum number of entries allowed in the cache.")

    enabled = Bool(default_value=True, config=True,
                   help="Caching is enabled (True) or disabled (False).")

    def __init__(self, **kwargs):
        super().__init__(**kwargs)

        self.hits: int = 0
        self.misses: int = 0
        self.trims: int = 0
        self._entries: OrderedDict = OrderedDict()
        if self.enabled:  # Only create and start an observer when enabled
            self.observed_dirs = set()  # Tracks which directories are being watched
            self.observer = Observer()
            self.observer.start()
        else:
<<<<<<< HEAD
            self.log.info("The file metadata cache is currently disabled via configuration.  "
=======
            self.log.info("The file metadata cache is currently disabled via configuration. "
>>>>>>> f72c0fe6
                          "Set FileMetadataCache.enabled=True to enable instance caching.")

    def __len__(self) -> int:
        """Return the number of running kernels."""
        return len(self._entries)

    def __contains__(self, path: str) -> bool:
        return path in self._entries

    @caching_enabled
    def add_item(self, path: str, entry: Dict[str, Any]) -> None:
        """Adds the named entry and its entry to the cache.

        If this causes the cache to grow beyond its max size, the least recently
        used entry is removed.
        """
        md_dir: str = os.path.dirname(path)
        if md_dir not in self.observed_dirs and os.path.isdir(md_dir):
            self.observer.schedule(FileChangeHandler(self), md_dir, recursive=True)
            self.observed_dirs.add(md_dir)
        self._entries[path] = copy.deepcopy(entry)
        self._entries.move_to_end(path)
        if len(self._entries) > self.max_size:
            self.trims += 1
            self._entries.popitem(last=False)  # pop LRU entry

    @caching_enabled
    def get_item(self, path: str) -> Optional[Dict[str, Any]]:
        """Gets the named entry and returns its value or None if not present."""
        if path in self._entries:
            self.hits += 1
            self._entries.move_to_end(path)
            return copy.deepcopy(self._entries[path])

        self.misses += 1
        return None

    @caching_enabled
    def remove_item(self, path: str) -> Optional[Dict[str, Any]]:
        """Removes the named entry and returns its value or None if not present."""
        if path in self._entries:
            return self._entries.pop(path)

        return None


class FileChangeHandler(FileSystemEventHandler):
    """Watchdog handler that filters on .json files within specific metadata directories."""

    def __init__(self, file_metadata_cache: FileMetadataCache, **kwargs):
        super(FileChangeHandler, self).__init__(**kwargs)
        self.file_metadata_cache = file_metadata_cache
        self.log = file_metadata_cache.log

    def dispatch(self, event):
        """Dispatches delete and modification events pertaining to watched metadata instances. """
        if event.src_path.endswith(".json"):
            super(FileChangeHandler, self).dispatch(event)

    def on_deleted(self, event):
        """Fires when a watched file is deleted, triggering a removal of the corresponding item from the cache."""
        self.file_metadata_cache.remove_item(event.src_path)

    def on_modified(self, event):
        """Fires when a watched file is modified.

        On updates, go ahead and remove the item from the cache.  It will be reloaded on next fetch.
        """
        self.file_metadata_cache.remove_item(event.src_path)


class FileMetadataStore(MetadataStore):

    def __init__(self, schemaspace: str, **kwargs):
        super().__init__(schemaspace, **kwargs)
        self.cache = FileMetadataCache.instance()
        self.metadata_paths = FileMetadataStore.metadata_path(self.schemaspace.lower())
        self.preferred_metadata_dir = self.metadata_paths[0]
        self.log.debug(f"Schemaspace '{self.schemaspace}' is using metadata directory: "
                       f"{self.preferred_metadata_dir} from list: {self.metadata_paths}")

    def schemaspace_exists(self) -> bool:
        """Does the schemaspace exist in any of the dir paths?"""
        schemaspace_dir_exists = False
        for d in self.metadata_paths:
            if os.path.isdir(d):
                schemaspace_dir_exists = True
                break
        return schemaspace_dir_exists

    def fetch_instances(self, name: Optional[str] = None, include_invalid: bool = False) -> List[dict]:
        """Returns a list of metadata instances.

        If name is provided, the single instance will be returned in a list of one item.
        """
        if not self.schemaspace_exists():  # schemaspace doesn't exist - return empty list
            return []

        resources = {}
        all_metadata_dirs = reversed(self.metadata_paths)
        for metadata_dir in all_metadata_dirs:
            if os.path.isdir(metadata_dir):
                for f in os.listdir(metadata_dir):
                    path = os.path.join(metadata_dir, f)
                    if path.endswith(".json"):
                        if name:  # if looking for a specific instance, and this is not it, continue
                            if os.path.splitext(os.path.basename(path))[0] != name:
                                continue
                        try:
                            metadata = self._load_resource(path)
                        except Exception as ex:
                            if name:  # if we're looking for this instance, re-raise exception
                                raise ex from ex
                            # else create a dictionary from what we have if including invalid, else continue
                            if include_invalid:
                                metadata = {'name': os.path.splitext(os.path.basename(path))[0],
                                            'resource': path,
                                            'reason': ex.__class__.__name__}
                            else:
                                continue

                        if metadata.get('name') in resources.keys():
                            # If we're replacing an instance, let that be known via debug
                            self.log.debug("Replacing metadata instance '{}' from '{}' with '{}'."
                                           .format(metadata.get('name'),
                                                   resources[metadata.get('name')].get('resource'),
                                                   metadata.get('resource')))
                        resources[metadata.get('name')] = metadata

        if name:
            if name in resources.keys():  # check if we have a match.
                return [resources[name]]

            # If we're looking for a single metadata and we're here, then its not found
            raise MetadataNotFoundError(self.schemaspace, name)

        # We're here only if loading all resources, so only return list of values.
        return list(resources.values())

    def store_instance(self, name: str, metadata: dict, for_update: bool = False) -> dict:
        """Store the named metadata instance

        Create is the default behavior, while updates are performed when for_update is True.
        """
        metadata_resource_name = '{}.json'.format(name)
        resource = os.path.join(self.preferred_metadata_dir, metadata_resource_name)

        # If the preferred metadata directory is not present, create it and note it.
        if not os.path.exists(self.preferred_metadata_dir):
            self.log.debug("Creating metadata directory: {}".format(self.preferred_metadata_dir))
            os.makedirs(self.preferred_metadata_dir, mode=0o700, exist_ok=True)

        # Prepare for persistence, check existence, etc.
        renamed_resource = None
        if for_update:
            renamed_resource = self._prepare_update(name, resource)
        else:  # create
            self._prepare_create(name, resource)

        # Write out the instance
        try:
            with jupyter_core.paths.secure_write(resource) as f:
                f.write(json.dumps(metadata, indent=2))  # Only persist necessary items
        except Exception as ex:
            self._rollback(resource, renamed_resource)
            raise ex from ex
        else:
            self.log.debug("{action} metadata instance: {resource}".
                           format(action="Updated" if for_update else "Created", resource=resource))

        # Confirm persistence so in case there are issues, we can rollback
        metadata = self._confirm_persistence(resource, renamed_resource)

        return metadata

    def delete_instance(self, metadata: dict) -> None:
        """Delete the named instance"""
        name = metadata.get('name')
        resource = metadata.get('resource')
        if resource:
            # Since multiple folders are in play, we only allow removal if the resource is in
            # the first directory in the list (i.e., most "near" the user)
            if not self._remove_allowed(metadata):
                self.log.error("Removal of instance '{}' from the {} schemaspace is not permitted!  "
                               "Resource conflict at '{}' ".format(name, self.schemaspace, resource))
                raise PermissionError("Removal of instance '{}' from the {} schemaspace is not permitted!".
                                      format(name, self.schemaspace))
            os.remove(resource)
            self.cache.remove_item(resource)

    def _prepare_create(self, name: str, resource: str) -> None:
        """Prepare to create resource, ensure it doesn't exist in the hierarchy."""
        if os.path.exists(resource):
            self.log.error("An instance named '{}' already exists in the {} schemaspace at {}.".
                           format(name, self.schemaspace, resource))
            raise MetadataExistsError(self.schemaspace, name)

        # Although the resource doesn't exist in the preferred dir, it may exist at other levels.
        # If creating, then existence at other levels should also prevent the operation.
        try:
            resources = self.fetch_instances(name)
            # Instance exists at other (protected) level and this is a create - throw exception
            self.log.error("An instance named '{}' already exists in the {} schemaspace at {}.".
                           format(name, self.schemaspace, resources[0].get('resource')))
            raise MetadataExistsError(self.schemaspace, name)
        except MetadataNotFoundError:  # doesn't exist elsewhere, so we're good.
            pass

    def _prepare_update(self, name: str, resource: str) -> str:
        """Prepare to update resource, rename current."""
        renamed_resource = None
        if os.path.exists(resource):
            # We're updating so we need to rename the current file to allow restore on errs
            renamed_resource = resource + str(time.time())
            os.rename(resource, renamed_resource)
            self.log.debug("Renamed resource for instance '{}' to: '{}'".format(name, renamed_resource))
        return renamed_resource

    def _rollback(self, resource: str, renamed_resource: str) -> None:
        """Rollback changes made during persistence (typically updates) and exceptions are encountered """
        self.cache.remove_item(resource)  # Clear the item from the cache, let it be re-added naturally
        if os.path.exists(resource):
            os.remove(resource)
        if renamed_resource:  # Restore the renamed file
            os.rename(renamed_resource, resource)

    def _confirm_persistence(self, resource: str, renamed_resource: str) -> dict:
        """Confirms persistence by loading the instance and cleans up renamed instance, if applicable."""

        # Prior to loading from the filesystem, REMOVE any associated cache entry (likely on updates)
        # so that _load_resource() hits the filesystem - then adds the item to the cache.
        self.cache.remove_item(resource)
        try:
            metadata = self._load_resource(resource)
        except Exception as ex:
            self.log.error("Removing metadata instance '{}' due to previous error.".format(resource))
            self._rollback(resource, renamed_resource)
            raise ex from ex

        if renamed_resource:  # Remove the renamed file
            os.remove(renamed_resource)
        return metadata

    def _remove_allowed(self, metadata: dict) -> bool:
        """Determines if the resource of the given instance is allowed to be removed. """
        allowed_resource = os.path.join(self.preferred_metadata_dir, metadata.get('name'))
        current_resource = os.path.splitext(metadata.get('resource'))[0]
        return allowed_resource == current_resource

    def _load_resource(self, resource: str) -> Dict[str, Any]:
        # This is always called with an existing resource (path) so no need to check existence.

        metadata_json: Dict[str, Any] = self.cache.get_item(resource)
        if metadata_json is not None:
            self.log.debug(f"Loading metadata instance from cache: '{metadata_json['name']}'")
            return metadata_json

        # Always take name from resource so resources can be copied w/o having to change content
        name = os.path.splitext(os.path.basename(resource))[0]

        self.log.debug(f"Loading metadata instance from: '{resource}'")
        with io.open(resource, 'r', encoding='utf-8') as f:
            try:
                metadata_json = json.load(f)
            except ValueError as jde:  # JSONDecodeError is raised, but it derives from ValueError
                # If the JSON file cannot load, there's nothing we can do other than log and raise since
                # we aren't able to even instantiate an instance of Metadata.  Because errors are ignored
                # when getting multiple items, it's okay to raise.  The singleton searches (by handlers)
                # already catch ValueError and map to 400, so we're good there as well.
                self.log.error(f"JSON failed to load for resource '{resource}' in the "
                               f"{self.schemaspace} schemaspace with error: {jde}.")
                raise ValueError(f"JSON failed to load for instance '{name}' in the "
                                 f"{self.schemaspace} schemaspace with error: {jde}.") from jde

            metadata_json['name'] = name
            metadata_json['resource'] = resource
            self.cache.add_item(resource, metadata_json)

        return metadata_json

    @staticmethod
    def metadata_path(*subdirs):
        """Return a list of directories to search for metadata files.

        ELYRA_METADATA_PATH environment variable has highest priority.

        This is based on jupyter_core.paths.jupyter_path, but where the python
        env-based directory is last in the list, preceded by the system shared
        locations with the user's home-based directory still first in the list.

        The first directory in the list (data_dir, if env is not set) is where files
        will be written, although files can reside at other levels as well, with
        SYSTEM_JUPYTER_PATH representing shared data and ENV_JUPYTER_PATH representing
        the location of factory data (created during installation).

        If ``*subdirs`` are given, that subdirectory will be added to each element.
        """

        paths = []
        # highest priority is env
        if os.environ.get('ELYRA_METADATA_PATH'):
            paths.extend(
                p.rstrip(os.sep)
                for p in os.environ['ELYRA_METADATA_PATH'].split(os.pathsep)
            )
        # then user dir
        paths.append(jupyter_core.paths.jupyter_data_dir())

        system_path = jupyter_core.paths.SYSTEM_JUPYTER_PATH
        paths.extend(system_path)

        # then sys.prefix, where installed files will reside (factory data)
        env_path = jupyter_core.paths.ENV_JUPYTER_PATH
        for p in env_path:
            if p not in system_path:
                paths.append(p)

        # add subdir, if requested.
        # Note, the 'metadata' parent dir is automatically added.
        if subdirs:
            paths = [os.path.join(p, 'metadata', *subdirs) for p in paths]
        return paths<|MERGE_RESOLUTION|>--- conflicted
+++ resolved
@@ -102,11 +102,7 @@
             self.observer = Observer()
             self.observer.start()
         else:
-<<<<<<< HEAD
-            self.log.info("The file metadata cache is currently disabled via configuration.  "
-=======
             self.log.info("The file metadata cache is currently disabled via configuration. "
->>>>>>> f72c0fe6
                           "Set FileMetadataCache.enabled=True to enable instance caching.")
 
     def __len__(self) -> int:
