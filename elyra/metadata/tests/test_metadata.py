--- conflicted
+++ resolved
@@ -266,9 +266,6 @@
         tests_manager.get(metadata_name)
 
 
-<<<<<<< HEAD
-def test_manager_hierarchy_fetch(tests_hierarchy_manager, factory_location, shared_location, schemaspace_location):
-=======
 def test_manager_rollback_create(tests_manager):
     metadata_name = 'rollback_create'
 
@@ -342,8 +339,7 @@
         tests_manager.get(metadata_name)
 
 
-def test_manager_hierarchy_fetch(tests_hierarchy_manager, factory_location, shared_location, namespace_location):
->>>>>>> c0a62b89
+def test_manager_hierarchy_fetch(tests_hierarchy_manager, factory_location, shared_location, schemaspace_location):
 
     # fetch initial instances, only factory data should be present
     metadata_list = tests_hierarchy_manager.get_all()
@@ -521,15 +517,9 @@
     metadata.display_name = 'user1'
     instance = tests_hierarchy_manager.create('update', metadata)
     assert instance is not None
-<<<<<<< HEAD
     assert instance.resource.startswith(str(schemaspace_location))
-    assert instance.for_update is False
-    assert instance.special_property == instance.metadata['required_test']
-=======
-    assert instance.resource.startswith(str(namespace_location))
     assert instance.pre_property == instance.metadata['required_test']
     assert instance.post_property == instance.display_name
->>>>>>> c0a62b89
 
     # Now update the user instance - add a field - and ensure that the original renamed file is not present.
 
