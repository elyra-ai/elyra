--- conflicted
+++ resolved
@@ -26,11 +26,7 @@
 # Install Elyra and custom requirements
 RUN python3 -m pip install --quiet --no-cache-dir --use-deprecated=legacy-resolver \
     elyra[all]=="$TAG" \
-<<<<<<< HEAD
-=======
  && python3 -m pip install -r requirements.txt \   
- && jupyter lab build \
->>>>>>> 64735110
  && rm -rf $HOME/.cache/yarn \
  && rm -rf /opt/conda/share/jupyter/lab/staging/node_modules \
  && rm requirements.txt
