#
# Copyright 2018-2022 Elyra Authors
#
# Licensed under the Apache License, Version 2.0 (the "License");
# you may not use this file except in compliance with the License.
# You may obtain a copy of the License at
#
# http://www.apache.org/licenses/LICENSE-2.0
#
# Unless required by applicable law or agreed to in writing, software
# distributed under the License is distributed on an "AS IS" BASIS,
# WITHOUT WARRANTIES OR CONDITIONS OF ANY KIND, either express or implied.
# See the License for the specific language governing permissions and
# limitations under the License.
#
import pytest

from elyra.metadata.metadata import Metadata
from elyra.metadata.schemaspaces import ComponentCatalogs
from elyra.metadata.manager import MetadataManager
from elyra.pipeline.component_catalog import ComponentCache

pytest_plugins = ["jupyter_server.pytest_plugin"]

TEST_CATALOG_NAME = 'new_test_catalog'

KFP_COMPONENT_CACHE_INSTANCE = {
    "display_name": "KFP Example Components",
    "metadata": {
        "runtime_type": "KUBEFLOW_PIPELINES",
        "categories": ["examples"]
    },
    "schema_name": "elyra-kfp-examples-catalog"
}

AIRFLOW_COMPONENT_CACHE_INSTANCE = {
    "display_name": "Airflow Example Components",
    "metadata": {
        "runtime_type": "APACHE_AIRFLOW",
        "categories": ["examples"]
    },
    "schema_name": "elyra-airflow-examples-catalog"
}


@pytest.fixture
def component_cache(jp_environ):
    """
    Initialize a component cache
    """
<<<<<<< HEAD
    # Create new instance and load the cache
    component_cache = ComponentCache.instance()
    component_cache.load()

    yield component_cache
    ComponentCache.clear_instance()

=======
    ComponentCache.clear_instance()

    # Create new instance and load the cache
    component_cache = ComponentCache.instance(emulate_server_app=True)
    component_cache.load()

    yield component_cache
    ComponentCache.clear_instance()

>>>>>>> 0bd55312

@pytest.fixture
def catalog_instance(component_cache, request):
    """Creates an instance of a component catalog and removes after test."""
    instance_metadata = request.param

    instance_name = "component_cache"
    md_mgr = MetadataManager(schemaspace=ComponentCatalogs.COMPONENT_CATALOGS_SCHEMASPACE_ID)
    catalog = md_mgr.create(instance_name, Metadata(**instance_metadata))
<<<<<<< HEAD
    component_cache.wait_for_all_tasks()
    yield catalog
    md_mgr.remove(instance_name)
    component_cache.wait_for_all_tasks()
=======
    component_cache.wait_for_all_cache_tasks()
    yield catalog
    md_mgr.remove(instance_name)
>>>>>>> 0bd55312


@pytest.fixture
def metadata_manager_with_teardown(jp_environ):
    """
    This fixture provides a MetadataManager instance for certain tests that modify the component
    catalog. This ensures the catalog instance is removed even when the test fails
    """
    metadata_manager = MetadataManager(schemaspace=ComponentCatalogs.COMPONENT_CATALOGS_SCHEMASPACE_ID)

    # Run test with provided metadata manager
    yield metadata_manager

    # Remove test catalog
    try:
        if metadata_manager.get(TEST_CATALOG_NAME):
            metadata_manager.remove(TEST_CATALOG_NAME)
            # ComponentCache.instance().wait_for_all_cache_updates()
    except Exception:
        pass<|MERGE_RESOLUTION|>--- conflicted
+++ resolved
@@ -48,15 +48,6 @@
     """
     Initialize a component cache
     """
-<<<<<<< HEAD
-    # Create new instance and load the cache
-    component_cache = ComponentCache.instance()
-    component_cache.load()
-
-    yield component_cache
-    ComponentCache.clear_instance()
-
-=======
     ComponentCache.clear_instance()
 
     # Create new instance and load the cache
@@ -66,7 +57,6 @@
     yield component_cache
     ComponentCache.clear_instance()
 
->>>>>>> 0bd55312
 
 @pytest.fixture
 def catalog_instance(component_cache, request):
@@ -76,16 +66,9 @@
     instance_name = "component_cache"
     md_mgr = MetadataManager(schemaspace=ComponentCatalogs.COMPONENT_CATALOGS_SCHEMASPACE_ID)
     catalog = md_mgr.create(instance_name, Metadata(**instance_metadata))
-<<<<<<< HEAD
-    component_cache.wait_for_all_tasks()
-    yield catalog
-    md_mgr.remove(instance_name)
-    component_cache.wait_for_all_tasks()
-=======
     component_cache.wait_for_all_cache_tasks()
     yield catalog
     md_mgr.remove(instance_name)
->>>>>>> 0bd55312
 
 
 @pytest.fixture
@@ -103,6 +86,5 @@
     try:
         if metadata_manager.get(TEST_CATALOG_NAME):
             metadata_manager.remove(TEST_CATALOG_NAME)
-            # ComponentCache.instance().wait_for_all_cache_updates()
     except Exception:
         pass