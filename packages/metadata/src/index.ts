/*
 * Copyright 2018-2022 Elyra Authors
 *
 * Licensed under the Apache License, Version 2.0 (the "License");
 * you may not use this file except in compliance with the License.
 * You may obtain a copy of the License at
 *
 * http://www.apache.org/licenses/LICENSE-2.0
 *
 * Unless required by applicable law or agreed to in writing, software
 * distributed under the License is distributed on an "AS IS" BASIS,
 * WITHOUT WARRANTIES OR CONDITIONS OF ANY KIND, either express or implied.
 * See the License for the specific language governing permissions and
 * limitations under the License.
 */

import {
  MetadataWidget,
  MetadataEditorWidget,
  CodeBlock,
  MetadataEditorTagsField,
  PasswordField
} from '@elyra/metadata-common';
import { MetadataService } from '@elyra/services';

import { DropDown, RequestErrors } from '@elyra/ui-components';
import {
  JupyterFrontEnd,
  JupyterFrontEndPlugin,
  ILabStatus
} from '@jupyterlab/application';
import { IThemeManager, ICommandPalette } from '@jupyterlab/apputils';
import { IEditorServices } from '@jupyterlab/codeeditor';
import { ITranslator } from '@jupyterlab/translation';
import {
  textEditorIcon,
  LabIcon,
  IFormComponentRegistry
} from '@jupyterlab/ui-components';

import { find } from '@lumino/algorithm';
import { Widget } from '@lumino/widgets';

const METADATA_EDITOR_ID = 'elyra-metadata-editor';
const METADATA_WIDGET_ID = 'elyra-metadata';

const commandIDs = {
  openMetadata: 'elyra-metadata:open',
  closeTabCommand: 'elyra-metadata:close'
};

/**
 * Initialization data for the metadata-extension extension.
 */
const extension: JupyterFrontEndPlugin<void> = {
  id: METADATA_WIDGET_ID,
  autoStart: true,
  requires: [
    ICommandPalette,
    IEditorServices,
    ILabStatus,
    IFormComponentRegistry,
    ITranslator
  ],
  optional: [IThemeManager],
  activate: async (
    app: JupyterFrontEnd,
    palette: ICommandPalette,
    editorServices: IEditorServices,
    status: ILabStatus,
    componentRegistry: IFormComponentRegistry,
    translator: ITranslator,
    themeManager?: IThemeManager
  ) => {
    console.log('Elyra - metadata extension is activated!');

    componentRegistry.addRenderer('code', CodeBlock);
    componentRegistry.addRenderer('tags', MetadataEditorTagsField);
    componentRegistry.addRenderer('dropdown', DropDown);
    componentRegistry.addRenderer('password', PasswordField);

    const openMetadataEditor = (args: {
      schema: string;
      schemaspace: string;
      name?: string;
      onSave: () => void;
      titleContext?: string;
    }): void => {
      let widgetLabel: string;
      if (args.name) {
        widgetLabel = args.name;
      } else {
        widgetLabel = `New ${args.schema}`;
      }
      const widgetId = `${METADATA_EDITOR_ID}:${args.schemaspace}:${
        args.schema
      }:${args.name ? args.name : 'new'}`;
      const openWidget = find(
        app.shell.widgets('main'),
        (widget: Widget, index: number) => {
          return widget.id === widgetId;
        }
      );
      if (openWidget) {
        app.shell.activateById(widgetId);
        return;
      }

      const metadataEditorWidget = new MetadataEditorWidget({
        ...args,
        schemaName: args.schema,
        editorServices,
        status,
        themeManager,
        translator,
        componentRegistry
      });
      metadataEditorWidget.title.label = widgetLabel;
      metadataEditorWidget.id = widgetId;
      metadataEditorWidget.title.closable = true;
      metadataEditorWidget.title.icon = textEditorIcon;
      metadataEditorWidget.addClass(METADATA_EDITOR_ID);
<<<<<<< HEAD
=======
      metadataEditorWidget.titleContext = args.titleContext;
      // TODO: add back MainAreaWidget for styling purposes
      // const main = new MainAreaWidget({ content: metadataEditorWidget });
>>>>>>> feb6b7d7
      app.shell.add(metadataEditorWidget, 'main');
    };

    app.commands.addCommand(`${METADATA_EDITOR_ID}:open`, {
      execute: (args: any) => {
        openMetadataEditor(args);
      }
    });

    const openMetadataWidget = (args: {
      display_name: string;
      schemaspace: string;
      icon: string;
    }): void => {
      const labIcon = LabIcon.resolve({ icon: args.icon });
      const widgetId = `${METADATA_WIDGET_ID}:${args.schemaspace}`;
      const metadataWidget = new MetadataWidget({
        app,
        themeManager,
        display_name: args.display_name,
        schemaspace: args.schemaspace,
        icon: labIcon
      });
      metadataWidget.id = widgetId;
      metadataWidget.title.icon = labIcon;
      metadataWidget.title.caption = args.display_name;

      if (
        find(app.shell.widgets('left'), value => value.id === widgetId) ===
        undefined
      ) {
        app.shell.add(metadataWidget, 'left', { rank: 1000 });
      }
      app.shell.activateById(widgetId);
    };

    const openMetadataCommand: string = commandIDs.openMetadata;
    app.commands.addCommand(openMetadataCommand, {
      label: (args: any) => args['label'],
      execute: (args: any) => {
        // Rank has been chosen somewhat arbitrarily to give priority
        // to the running sessions widget in the sidebar.
        openMetadataWidget(args);
      }
    });

    // Add command to close metadata tab
    const closeTabCommand: string = commandIDs.closeTabCommand;
    app.commands.addCommand(closeTabCommand, {
      label: 'Close Tab',
      execute: args => {
        const contextNode: HTMLElement | undefined = app.contextMenuHitTest(
          node => !!node.dataset.id
        );
        if (contextNode) {
          const id = contextNode.dataset['id']!;
          const widget = find(
            app.shell.widgets('left'),
            (widget: Widget, index: number) => {
              return widget.id === id;
            }
          );
          if (widget) {
            widget.dispose();
          }
        }
      }
    });
    app.contextMenu.addItem({
      selector:
        '[data-id^="elyra-metadata:"]:not([data-id$="code-snippets"]):not([data-id$="runtimes"])',
      command: closeTabCommand
    });

    try {
      const schemas = await MetadataService.getAllSchema();
      for (const schema of schemas) {
        let icon = 'ui-components:text-editor';
        let title = schema.title;
        if (schema.uihints) {
          if (schema.uihints.icon) {
            icon = schema.uihints.icon;
          }
          if (schema.uihints.title) {
            title = schema.uihints.title;
          }
        }
        palette.addItem({
          command: commandIDs.openMetadata,
          args: {
            label: `Manage ${title}`,
            display_name: schema.uihints.title,
            schemaspace: schema.schemaspace,
            icon: icon
          },
          category: 'Elyra'
        });
      }
    } catch (error) {
      RequestErrors.serverError(error);
    }
  }
};

export default extension;<|MERGE_RESOLUTION|>--- conflicted
+++ resolved
@@ -120,12 +120,9 @@
       metadataEditorWidget.title.closable = true;
       metadataEditorWidget.title.icon = textEditorIcon;
       metadataEditorWidget.addClass(METADATA_EDITOR_ID);
-<<<<<<< HEAD
-=======
-      metadataEditorWidget.titleContext = args.titleContext;
+      // metadataEditorWidget.titleContext = args.titleContext;
       // TODO: add back MainAreaWidget for styling purposes
       // const main = new MainAreaWidget({ content: metadataEditorWidget });
->>>>>>> feb6b7d7
       app.shell.add(metadataEditorWidget, 'main');
     };
 
