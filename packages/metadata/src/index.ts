/*
 * Copyright 2018-2022 Elyra Authors
 *
 * Licensed under the Apache License, Version 2.0 (the "License");
 * you may not use this file except in compliance with the License.
 * You may obtain a copy of the License at
 *
 * http://www.apache.org/licenses/LICENSE-2.0
 *
 * Unless required by applicable law or agreed to in writing, software
 * distributed under the License is distributed on an "AS IS" BASIS,
 * WITHOUT WARRANTIES OR CONDITIONS OF ANY KIND, either express or implied.
 * See the License for the specific language governing permissions and
 * limitations under the License.
 */

import { MetadataWidget, MetadataEditorWidget } from '@elyra/metadata-common';
import { MetadataService } from '@elyra/services';

import { RequestErrors } from '@elyra/ui-components';
import {
  JupyterFrontEnd,
  JupyterFrontEndPlugin,
  ILabStatus
} from '@jupyterlab/application';
import {
  IThemeManager,
  ICommandPalette,
  MainAreaWidget
} from '@jupyterlab/apputils';
import { IEditorServices } from '@jupyterlab/codeeditor';
import {
  textEditorIcon,
  LabIcon,
  IFormComponentRegistry
} from '@jupyterlab/ui-components';

import { find } from '@lumino/algorithm';
import { Widget } from '@lumino/widgets';

const METADATA_EDITOR_ID = 'elyra-metadata-editor';
const METADATA_WIDGET_ID = 'elyra-metadata';

const commandIDs = {
  openMetadata: 'elyra-metadata:open',
  closeTabCommand: 'elyra-metadata:close'
};

/**
 * Initialization data for the metadata-extension extension.
 */
const extension: JupyterFrontEndPlugin<void> = {
  id: METADATA_WIDGET_ID,
  autoStart: true,
  requires: [
    ICommandPalette,
    IEditorServices,
    ILabStatus,
    IFormComponentRegistry
  ],
  optional: [IThemeManager],
  activate: async (
    app: JupyterFrontEnd,
    palette: ICommandPalette,
    editorServices: IEditorServices,
    status: ILabStatus,
    componentRegistry: IFormComponentRegistry,
    themeManager?: IThemeManager
  ) => {
    console.log('Elyra - metadata extension is activated!');

    const openMetadataEditor = (args: {
      schema: string;
      schemaspace: string;
      name?: string;
      onSave: () => void;
      titleContext?: string;
    }): void => {
      let widgetLabel: string;
      if (args.name) {
        widgetLabel = args.name;
      } else {
        widgetLabel = `New ${args.schema}`;
      }
      const widgetId = `${METADATA_EDITOR_ID}:${args.schemaspace}:${
        args.schema
      }:${args.name ? args.name : 'new'}`;
      const openWidget = find(
        app.shell.widgets('main'),
        (widget: Widget, index: number) => {
          return widget.id === widgetId;
        }
      );
      if (openWidget) {
        app.shell.activateById(widgetId);
        return;
      }

      const metadataEditorWidget = new MetadataEditorWidget({
        ...args,
        schemaName: args.schema,
        editorServices,
        status,
        themeManager,
        componentRegistry
      });
      metadataEditorWidget.title.label = widgetLabel;
      metadataEditorWidget.id = widgetId;
      metadataEditorWidget.title.closable = true;
      metadataEditorWidget.title.icon = textEditorIcon;
      metadataEditorWidget.addClass(METADATA_EDITOR_ID);
<<<<<<< HEAD
      // metadataEditorWidget.titleContext = args.titleContext;
      app.shell.add(metadataEditorWidget, 'main');
=======
      metadataEditorWidget.titleContext = args.titleContext;
      const main = new MainAreaWidget({ content: metadataEditorWidget });
      app.shell.add(main, 'main');
>>>>>>> 53a35388
    };

    app.commands.addCommand(`${METADATA_EDITOR_ID}:open`, {
      execute: (args: any) => {
        openMetadataEditor(args);
      }
    });

    const openMetadataWidget = (args: {
      display_name: string;
      schemaspace: string;
      icon: string;
    }): void => {
      const labIcon = LabIcon.resolve({ icon: args.icon });
      const widgetId = `${METADATA_WIDGET_ID}:${args.schemaspace}`;
      const metadataWidget = new MetadataWidget({
        app,
        themeManager,
        display_name: args.display_name,
        schemaspace: args.schemaspace,
        icon: labIcon
      });
      metadataWidget.id = widgetId;
      metadataWidget.title.icon = labIcon;
      metadataWidget.title.caption = args.display_name;

      if (
        find(app.shell.widgets('left'), value => value.id === widgetId) ===
        undefined
      ) {
        app.shell.add(metadataWidget, 'left', { rank: 1000 });
      }
      app.shell.activateById(widgetId);
    };

    const openMetadataCommand: string = commandIDs.openMetadata;
    app.commands.addCommand(openMetadataCommand, {
      label: (args: any) => args['label'],
      execute: (args: any) => {
        // Rank has been chosen somewhat arbitrarily to give priority
        // to the running sessions widget in the sidebar.
        openMetadataWidget(args);
      }
    });

    // Add command to close metadata tab
    const closeTabCommand: string = commandIDs.closeTabCommand;
    app.commands.addCommand(closeTabCommand, {
      label: 'Close Tab',
      execute: args => {
        const contextNode: HTMLElement | undefined = app.contextMenuHitTest(
          node => !!node.dataset.id
        );
        if (contextNode) {
          const id = contextNode.dataset['id']!;
          const widget = find(
            app.shell.widgets('left'),
            (widget: Widget, index: number) => {
              return widget.id === id;
            }
          );
          if (widget) {
            widget.dispose();
          }
        }
      }
    });
    app.contextMenu.addItem({
      selector:
        '[data-id^="elyra-metadata:"]:not([data-id$="code-snippets"]):not([data-id$="runtimes"])',
      command: closeTabCommand
    });

    try {
      const schemas = await MetadataService.getAllSchema();
      for (const schema of schemas) {
        let icon = 'ui-components:text-editor';
        let title = schema.title;
        if (schema.uihints) {
          if (schema.uihints.icon) {
            icon = schema.uihints.icon;
          }
          if (schema.uihints.title) {
            title = schema.uihints.title;
          }
        }
        palette.addItem({
          command: commandIDs.openMetadata,
          args: {
            label: `Manage ${title}`,
            display_name: schema.uihints.title,
            schemaspace: schema.schemaspace,
            icon: icon
          },
          category: 'Elyra'
        });
      }
    } catch (error) {
      RequestErrors.serverError(error);
    }
  }
};

export default extension;<|MERGE_RESOLUTION|>--- conflicted
+++ resolved
@@ -109,14 +109,8 @@
       metadataEditorWidget.title.closable = true;
       metadataEditorWidget.title.icon = textEditorIcon;
       metadataEditorWidget.addClass(METADATA_EDITOR_ID);
-<<<<<<< HEAD
-      // metadataEditorWidget.titleContext = args.titleContext;
-      app.shell.add(metadataEditorWidget, 'main');
-=======
-      metadataEditorWidget.titleContext = args.titleContext;
       const main = new MainAreaWidget({ content: metadataEditorWidget });
       app.shell.add(main, 'main');
->>>>>>> 53a35388
     };
 
     app.commands.addCommand(`${METADATA_EDITOR_ID}:open`, {
