/*
 * Copyright 2018-2022 Elyra Authors
 *
 * Licensed under the Apache License, Version 2.0 (the "License");
 * you may not use this file except in compliance with the License.
 * You may obtain a copy of the License at
 *
 * http://www.apache.org/licenses/LICENSE-2.0
 *
 * Unless required by applicable law or agreed to in writing, software
 * distributed under the License is distributed on an "AS IS" BASIS,
 * WITHOUT WARRANTIES OR CONDITIONS OF ANY KIND, either express or implied.
 * See the License for the specific language governing permissions and
 * limitations under the License.
 */

<<<<<<< HEAD
=======
import { ScriptEditorWidgetFactory, ScriptEditor } from '@elyra/script-editor';
>>>>>>> 941877d3
import { rIcon } from '@elyra/ui-components';

import {
  JupyterFrontEnd,
  JupyterFrontEndPlugin,
  ILayoutRestorer
} from '@jupyterlab/application';
import { WidgetTracker, ICommandPalette } from '@jupyterlab/apputils';
import { CodeEditor, IEditorServices } from '@jupyterlab/codeeditor';
import {
  IDocumentWidget,
  DocumentRegistry,
  DocumentWidget
} from '@jupyterlab/docregistry';
import { IFileBrowserFactory } from '@jupyterlab/filebrowser';
import { FileEditor, IEditorTracker } from '@jupyterlab/fileeditor';
import { ILauncher } from '@jupyterlab/launcher';
import { IMainMenu } from '@jupyterlab/mainmenu';
import { ISettingRegistry } from '@jupyterlab/settingregistry';

import { JSONObject } from '@lumino/coreutils';
import { Widget } from '@lumino/widgets';

import { REditorFactory, REditor } from './REditor';

import { REditor } from './REditor';

const R_FACTORY = 'R Editor';
const R = 'r';
const R_EDITOR_NAMESPACE = 'elyra-r-script-editor-extension';

const commandIDs = {
  createNewRFile: 'script-editor:create-new-r-file',
  openDocManager: 'docmanager:open',
  newDocManager: 'docmanager:new-untitled'
};

/**
 * Initialization data for the r-editor-extension extension.
 */
const extension: JupyterFrontEndPlugin<void> = {
  id: R_EDITOR_NAMESPACE,
  autoStart: true,
  requires: [
    IEditorServices,
    IEditorTracker,
    ICommandPalette,
    ISettingRegistry,
    IFileBrowserFactory
  ],
  optional: [ILayoutRestorer, IMainMenu, ILauncher],
  activate: (
    app: JupyterFrontEnd,
    editorServices: IEditorServices,
    editorTracker: IEditorTracker,
    palette: ICommandPalette,
    settingRegistry: ISettingRegistry,
    browserFactory: IFileBrowserFactory,
    restorer: ILayoutRestorer | null,
    menu: IMainMenu | null,
    launcher: ILauncher | null
  ) => {
    console.log('Elyra - r-editor extension is activated!');

<<<<<<< HEAD
    const getCurrentWidget = (): Widget | null => {
      return app.shell.currentWidget;
    };

    const factory = new REditorFactory({
=======
    const factory = new ScriptEditorWidgetFactory({
>>>>>>> 941877d3
      editorServices,
      factoryOptions: {
        name: R_FACTORY,
        fileTypes: [R],
        defaultFor: [R]
      },
<<<<<<< HEAD
      getCurrentWidget
=======
      instanceCreator: (
        options: DocumentWidget.IOptions<
          FileEditor,
          DocumentRegistry.ICodeModel
        >
      ): ScriptEditor => new REditor(options)
>>>>>>> 941877d3
    });

    app.docRegistry.addFileType({
      name: R,
      displayName: 'R File',
      extensions: ['.r'],
      pattern: '.*\\.r$',
      mimeTypes: ['text/x-rsrc'],
      icon: rIcon
    });

    const { restored } = app;

    /**
     * Track REditor widget on page refresh
     */
    const tracker = new WidgetTracker<REditor>({
      namespace: R_EDITOR_NAMESPACE
    });

    let config: CodeEditor.IConfig = { ...CodeEditor.defaultConfig };

    if (restorer) {
      // Handle state restoration
      void restorer.restore(tracker, {
        command: commandIDs.openDocManager,
        args: widget => ({
          path: widget.context.path,
          factory: R_FACTORY
        }),
        name: widget => widget.context.path
      });
    }

    /**
     * Update the setting values. Adapted from fileeditor-extension.
     */
    const updateSettings = (settings: ISettingRegistry.ISettings): void => {
      config = {
        ...CodeEditor.defaultConfig,
        ...(settings.get('editorConfig').composite as JSONObject)
      };

      // Trigger a refresh of the rendered commands
      app.commands.notifyCommandChanged();
    };

    /**
     * Update the settings of the current tracker instances. Adapted from fileeditor-extension.
     */
    const updateTracker = (): void => {
      tracker.forEach(widget => {
        updateWidget(widget);
      });
    };

    /**
     * Update the settings of a widget. Adapted from fileeditor-extension.
     */
    const updateWidget = (widget: REditor): void => {
      if (!editorTracker.has(widget)) {
        (editorTracker as WidgetTracker<IDocumentWidget<FileEditor>>).add(
          widget
        );
      }

      const editor = widget.content.editor;
      Object.keys(config).forEach((keyStr: string) => {
        const key = keyStr as keyof CodeEditor.IConfig;
        editor.setOption(key, config[key]);
      });
    };

    // Fetch the initial state of the settings. Adapted from fileeditor-extension.
    Promise.all([
      settingRegistry.load('@jupyterlab/fileeditor-extension:plugin'),
      restored
    ])
      .then(([settings]) => {
        updateSettings(settings);
        updateTracker();
        settings.changed.connect(() => {
          updateSettings(settings);
          updateTracker();
        });
      })
      .catch((reason: Error) => {
        console.error(reason.message);
        updateTracker();
      });

    app.docRegistry.addWidgetFactory(factory);

    factory.widgetCreated.connect((sender, widget) => {
      void tracker.add(widget);

      // Notify the widget tracker if restore data needs to update
      widget.context.pathChanged.connect(() => {
        void tracker.save(widget);
      });
      updateWidget(widget);
    });

    // Handle the settings of new widgets. Adapted from fileeditor-extension.
    tracker.widgetAdded.connect((sender, widget) => {
      updateWidget(widget);
    });

    /**
     * Create new r file from launcher and file menu
     */

    // Add a r launcher
    if (launcher) {
      launcher.add({
        command: commandIDs.createNewRFile,
        category: 'Elyra',
        rank: 5
      });
    }

    if (menu) {
      // Add new r file creation to the file menu
      menu.fileMenu.newMenu.addGroup(
        [{ command: commandIDs.createNewRFile, args: { isMenu: true } }],
        34
      );
    }

    // Function to create a new untitled r file, given the current working directory
    const createNew = (cwd: string): Promise<any> => {
      return app.commands
        .execute(commandIDs.newDocManager, {
          path: cwd,
          type: 'file',
          ext: '.r'
        })
        .then(model => {
          return app.commands.execute(commandIDs.openDocManager, {
            path: model.path,
            factory: R_FACTORY
          });
        });
    };

    // Add a command to create new R file
    app.commands.addCommand(commandIDs.createNewRFile, {
      label: args =>
        args['isPalette']
          ? 'New R Editor'
          : args.isMenu
          ? 'R File'
          : 'R Editor',
      caption: 'Create a new R file',
      icon: args => (args['isPalette'] ? undefined : rIcon),
      execute: args => {
        const cwd = args['cwd'] || browserFactory.defaultBrowser.model.path;
        return createNew(cwd as string);
      }
    });

    palette.addItem({
      command: commandIDs.createNewRFile,
      args: { isPalette: true },
      category: 'Elyra'
    });
  }
};

export default extension;<|MERGE_RESOLUTION|>--- conflicted
+++ resolved
@@ -14,10 +14,7 @@
  * limitations under the License.
  */
 
-<<<<<<< HEAD
-=======
 import { ScriptEditorWidgetFactory, ScriptEditor } from '@elyra/script-editor';
->>>>>>> 941877d3
 import { rIcon } from '@elyra/ui-components';
 
 import {
@@ -40,8 +37,6 @@
 
 import { JSONObject } from '@lumino/coreutils';
 import { Widget } from '@lumino/widgets';
-
-import { REditorFactory, REditor } from './REditor';
 
 import { REditor } from './REditor';
 
@@ -82,31 +77,23 @@
   ) => {
     console.log('Elyra - r-editor extension is activated!');
 
-<<<<<<< HEAD
-    const getCurrentWidget = (): Widget | null => {
-      return app.shell.currentWidget;
-    };
-
-    const factory = new REditorFactory({
-=======
     const factory = new ScriptEditorWidgetFactory({
->>>>>>> 941877d3
       editorServices,
       factoryOptions: {
         name: R_FACTORY,
         fileTypes: [R],
         defaultFor: [R]
       },
-<<<<<<< HEAD
-      getCurrentWidget
-=======
+      getCurrentWidget: (): Widget | null => {
+        return app.shell.currentWidget;
+      },
       instanceCreator: (
         options: DocumentWidget.IOptions<
           FileEditor,
           DocumentRegistry.ICodeModel
-        >
-      ): ScriptEditor => new REditor(options)
->>>>>>> 941877d3
+        >,
+        getCurrentWidget: () => Widget | null
+      ): ScriptEditor => new REditor(options, getCurrentWidget)
     });
 
     app.docRegistry.addFileType({
@@ -123,7 +110,7 @@
     /**
      * Track REditor widget on page refresh
      */
-    const tracker = new WidgetTracker<REditor>({
+    const tracker = new WidgetTracker<ScriptEditor>({
       namespace: R_EDITOR_NAMESPACE
     });
 
@@ -166,7 +153,7 @@
     /**
      * Update the settings of a widget. Adapted from fileeditor-extension.
      */
-    const updateWidget = (widget: REditor): void => {
+    const updateWidget = (widget: ScriptEditor): void => {
       if (!editorTracker.has(widget)) {
         (editorTracker as WidgetTracker<IDocumentWidget<FileEditor>>).add(
           widget
