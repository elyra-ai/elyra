--- conflicted
+++ resolved
@@ -201,13 +201,8 @@
     if (menu) {
       // Add new r file creation to the file menu
       menu.fileMenu.newMenu.addGroup(
-<<<<<<< HEAD
-        [{ command: commandIDs.createNewRFile }],
+        [{ command: commandIDs.createNewRFile, args: { isMenu: true } }],
         34
-=======
-        [{ command: commandIDs.createNewRFile, args: { isMenu: true } }],
-        31
->>>>>>> badbe0d1
       );
     }
 
