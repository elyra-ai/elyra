--- conflicted
+++ resolved
@@ -33,21 +33,12 @@
     "lab:uninstall": "jupyter labextension unlink --no-build"
   },
   "dependencies": {
-<<<<<<< HEAD
-    "@elyra/services": "3.8.0-dev",
-    "@elyra/ui-components": "3.8.0-dev",
+    "@elyra/services": "3.9.0-dev",
+    "@elyra/ui-components": "3.9.0-dev",
     "@jupyterlab/application": "^3.4.0",
     "@jupyterlab/apputils": "^3.4.0",
     "@jupyterlab/codeeditor": "^3.4.0",
     "@jupyterlab/ui-components": "^3.4.0",
-=======
-    "@elyra/services": "3.9.0-dev",
-    "@elyra/ui-components": "3.9.0-dev",
-    "@jupyterlab/application": "^3.3.0",
-    "@jupyterlab/apputils": "^3.3.0",
-    "@jupyterlab/codeeditor": "^3.3.0",
-    "@jupyterlab/ui-components": "^3.3.0",
->>>>>>> 50aabd6a
     "@lumino/algorithm": "^1.3.3",
     "@lumino/messaging": "^1.4.3",
     "@lumino/widgets": "^1.19.0",
