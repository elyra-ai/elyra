--- conflicted
+++ resolved
@@ -62,12 +62,11 @@
   display: none;
 }
 
-<<<<<<< HEAD
-.jp-Dialog-content {
-  resize: both;
-=======
 /* temporary fix until this is addressed in jupyterlab */
 .lm-TabBar-tabIcon svg {
   height: auto;
->>>>>>> 65888382
-}+}
+
+.jp-Dialog-content {
+  resize: both;
+}
