--- conflicted
+++ resolved
@@ -129,17 +129,24 @@
   }
 
   /**
-<<<<<<< HEAD
-   * Make a PUT request to the jupyterlab server.
-   *
-   * @param requestPath - The url for the request.
+   * Make a PUT request to the jupyter lab server.
+   *
+   * All errors returned by the server are handled by displaying a relevant
+   * error dialog. If `longRequest` is true then a warning dialog is displayed
+   * to users while waiting for the server response. On success a promise that
+   * resolves to the server response is returned.
+   *
+   * @param requestPath - The url path for the request.
+   * This path is appended to the base path of the server for the request.
    *
    * @param requestBody - The body of the request.
-   *
-   * @param longRequest - If the request is expected to take a long time.
-   * If true, displays a dialog warning that the request may take time.
-   *
-   * @returns a Promise that resolves with either the response or a Dialog.
+   * Will be included in the RequestInit object passed to `makeServerRequest`
+   *
+   * @param longRequest - Whether the request is expected to take a long time.
+   * If true, displays a dialog warning that the request may take time.
+   *
+   * @returns a promise that resolves with the server response on success or
+   * an error dialog result in cases of failure.
    */
   static async makePutRequest(
     requestPath: string,
@@ -154,14 +161,21 @@
   }
 
   /**
-   * Make a DELETE request to the jupyterlab server.
-   *
-   * @param requestPath - The url for the request.
-   *
-   * @param longRequest - If the request is expected to take a long time.
-   * If true, displays a dialog warning that the request may take time.
-   *
-   * @returns a Promise that resolves with either the response or a Dialog.
+   * Make a DELETE request to the jupyter lab server.
+   *
+   * All errors returned by the server are handled by displaying a relevant
+   * error dialog. If `longRequest` is true then a warning dialog is displayed
+   * to users while waiting for the server response. On success a promise that
+   * resolves to the server response is returned.
+   *
+   * @param requestPath - The url path for the request.
+   * This path is appended to the base path of the server for the request.
+   *
+   * @param longRequest - Whether the request is expected to take a long time.
+   * If true, displays a dialog warning that the request may take time.
+   *
+   * @returns a promise that resolves with the server response on success or
+   * an error dialog result in cases of failure.
    */
   static async makeDeleteRequest(
     requestPath: string,
@@ -175,8 +189,6 @@
   }
 
   /**
-   * Make an request to the jupyterlab server.
-=======
    * Make a request to the jupyter lab server.
    *
    * The method of request is set in the `method` value in `requestInit`.
@@ -184,7 +196,6 @@
    * error dialog. If `longRequest` is true then a warning dialog is displayed
    * to users while waiting for the server response. On success a promise that
    * resolves to the server response is returned.
->>>>>>> b52e7ff8
    *
    * @param requestPath - The url path for the request.
    * This path is appended to the base path of the server for the request.
