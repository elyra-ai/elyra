--- conflicted
+++ resolved
@@ -19,9 +19,4 @@
 export * from './ErrorDialogContent';
 export * from './parsing';
 export * from './services';
-<<<<<<< HEAD
-export * from './requests';
-export * from './icons';
-=======
-export * from './submission';
->>>>>>> 4d792362
+export * from './requests';