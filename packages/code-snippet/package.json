{
<<<<<<< HEAD
  "name": "@elyra/code-snippet-extension",
  "version": "1.0.0-beta.1",
=======
  "name": "@elyra/code-snippet-extension-experimental",
  "version": "1.0.0-dev",
>>>>>>> fe48b72c
  "description": "JupyterLab extension - Reusable code snippets for your Notebook and Python Scripts",
  "keywords": [
    "jupyter",
    "jupyterlab",
    "jupyterlab-extension"
  ],
  "homepage": "https://github.com/elyra-ai/elyra",
  "bugs": {
    "url": "https://github.com/elyra-ai/elyra/issues"
  },
  "repository": {
    "type": "git",
    "url": "https://github.com/elyra-ai/elyra/"
  },
  "license": "Apache-2.0",
  "files": [
    "lib/**/*.{d.ts,eot,gif,html,jpg,js,js.map,json,png,svg,woff2,ttf}",
    "style/**/*.{css,eot,gif,html,jpg,json,png,svg,woff2,ttf}"
  ],
  "main": "lib/index.js",
  "types": "lib/index.d.ts",
  "style": "style/index.css",
  "scripts": {
    "build": "tsc",
    "clean": "rimraf lib",
    "dist": "npm pack .",
    "prepare": "npm run build",
    "watch": "tsc -w"
  },
  "dependencies": {
    "@elyra/application": "^1.0.0-dev",
    "@elyra/ui-components": "^1.0.0-dev",
    "@jupyterlab/application": "^2.0.2",
    "@jupyterlab/apputils": "^2.0.2",
    "@jupyterlab/cells": "^2.0.2",
    "@jupyterlab/codeeditor": "^2.0.2",
    "@jupyterlab/coreutils": "^4.0.2",
    "@jupyterlab/docmanager": "^2.0.2",
    "@jupyterlab/docregistry": "^2.0.2",
    "@jupyterlab/fileeditor": "^2.0.2",
    "@jupyterlab/mainmenu": "^2.0.2",
    "@jupyterlab/notebook": "^2.0.2",
    "@lumino/algorithm": "^1.2.3",
    "@lumino/coreutils": "^1.4.2",
    "@lumino/messaging": "^1.3.3",
    "@lumino/signaling": "^1.3.5",
    "@lumino/widgets": "^1.11.1",
    "react": "^16.8.6",
    "react-dom": "^16.8.6"
  },
  "devDependencies": {
    "@types/react": "^16.8.23",
    "@types/react-dom": "^16.8.5",
    "rimraf": "~3.0.0",
    "typescript": "~3.7.3"
  },
  "jupyterlab": {
    "extension": true
  },
  "publishConfig": {
    "access": "public"
  }
}<|MERGE_RESOLUTION|>--- conflicted
+++ resolved
@@ -1,11 +1,6 @@
 {
-<<<<<<< HEAD
   "name": "@elyra/code-snippet-extension",
-  "version": "1.0.0-beta.1",
-=======
-  "name": "@elyra/code-snippet-extension-experimental",
   "version": "1.0.0-dev",
->>>>>>> fe48b72c
   "description": "JupyterLab extension - Reusable code snippets for your Notebook and Python Scripts",
   "keywords": [
     "jupyter",
