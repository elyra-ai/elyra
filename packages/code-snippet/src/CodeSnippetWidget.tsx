/*
 * Copyright 2018-2020 IBM Corporation
 *
 * Licensed under the Apache License, Version 2.0 (the "License");
 * you may not use this file except in compliance with the License.
 * You may obtain a copy of the License at
 *
 * http://www.apache.org/licenses/LICENSE-2.0
 *
 * Unless required by applicable law or agreed to in writing, software
 * distributed under the License is distributed on an "AS IS" BASIS,
 * WITHOUT WARRANTIES OR CONDITIONS OF ANY KIND, either express or implied.
 * See the License for the specific language governing permissions and
 * limitations under the License.
 */

import '../style/index.css';

import { PythonFileEditor } from '@elyra/python-runner-extension/lib/PythonFileEditor';
import {
  ReactWidget,
  UseSignal,
  Clipboard,
  Dialog,
  showDialog
} from '@jupyterlab/apputils';
import { CodeEditor } from '@jupyterlab/codeeditor';
import { PathExt } from '@jupyterlab/coreutils';
import { IDocumentManager } from '@jupyterlab/docmanager';
import { DocumentWidget } from '@jupyterlab/docregistry';
import { FileEditor } from '@jupyterlab/fileeditor';
import { Notebook, NotebookPanel } from '@jupyterlab/notebook';
import { IRenderMimeRegistry } from '@jupyterlab/rendermime';
<<<<<<< HEAD
// import {
//   SessionManager,
//   KernelManager,
//   KernelSpecManager
// } from '@jupyterlab/services';
=======
import { copyIcon, addIcon } from '@jupyterlab/ui-components';
>>>>>>> 87f864b6
import { Message } from '@lumino/messaging';
import { Signal } from '@lumino/signaling';
import { Widget } from '@lumino/widgets';

import React from 'react';

import { CodeSnippetManager, ICodeSnippet } from './CodeSnippet';
import { ExpandableComponent } from './ExpandableComponent';

/**
 * The CSS class added to code snippet widget.
 */
const CODE_SNIPPETS_CLASS = 'elyra-CodeSnippets';
const CODE_SNIPPETS_HEADER_CLASS = 'elyra-codeSnippetsHeader';
const CODE_SNIPPET_ITEM = 'elyra-codeSnippet-item';

/**
 * CodeSnippetDisplay props.
 */
interface ICodeSnippetDisplayProps {
  codeSnippets: ICodeSnippet[];
  getCurrentWidget: () => Widget;
}

/**
 * A React Component for code-snippets display list.
 */
class CodeSnippetDisplay extends React.Component<ICodeSnippetDisplayProps> {
  // TODO: Use code mirror to display code

  // Handle code snippet insert into an editor
  private insertCodeSnippet = async (snippet: ICodeSnippet): Promise<void> => {
    const widget: Widget = this.props.getCurrentWidget();
    const snippetStr: string = snippet.code.join('\n');

    if (
      widget instanceof DocumentWidget &&
      (widget as DocumentWidget).content instanceof FileEditor
    ) {
      const documentWidget = widget as DocumentWidget;
      const fileEditor = (documentWidget.content as FileEditor).editor;
      const markdownRegex = /^\.(md|mkdn?|mdown|markdown)$/;

      if (PathExt.extname(widget.context.path).match(markdownRegex) !== null) {
        // Wrap snippet into a code block when inserting it into a markdown file
        fileEditor.replaceSelection(
          '```' + snippet.language + '\n' + snippetStr + '\n```'
        );
      } else {
        fileEditor.replaceSelection(snippetStr);
      }
    } else if (widget instanceof PythonFileEditor) {
      const documentWidget = widget as DocumentWidget;
      const fileEditor = (documentWidget.content as FileEditor).editor;

      this.verifyLanguageAndInsert(snippet, 'python', fileEditor);
    } else if (widget instanceof NotebookPanel) {
      const notebookWidget = widget as NotebookPanel;
      const notebookCellEditor = (notebookWidget.content as Notebook).activeCell
        .editor;

      // Original approach:
      // ISSUE: kernelLanguage is an empty string, not updated until a new notebook is saved, closed and reopened
      // const kernelLanguage: string =
      //   notebookWidget.context.sessionContext.kernelPreference.language;

      // GET NOTEBOOK KERNEL SPEC
      // This is now handled before a new notebook is saved
      // ISSUE: it might take some time such as a spark cluster
      const kernelInfo = await notebookWidget.sessionContext.session?.kernel
        ?.info;
      const kernelLanguage: string = kernelInfo?.language_info.name || '';
      console.log('KERNEL LANG: ' + kernelLanguage);
      this.verifyLanguageAndInsert(snippet, kernelLanguage, notebookCellEditor);

      // ISSUE: kernel name doesn't define kernel language, they might differ in some cases
      // const kernelLanguage: string = notebookWidget.sessionContext.session?.kernel?.name;
      // console.log('KERNEL LANG: ' + kernelLanguage);
      // this.verifyLanguageAndInsert(snippet, kernelLanguage, notebookCellEditor);

      // const kernelManager = new KernelManager();
      // const specsManager = new KernelSpecManager();
      // const sessionManager = new SessionManager({ kernelManager });
      // const sessionContext = new SessionContext({
      //   sessionManager,
      //   specsManager,
      //   name: 'Example'
      // });
      //
      // // This never gets called
      // sessionContext.kernelChanged.connect(() => {
      //     void sessionContext.session?.kernel?.info.then(info => {
      //       const lang = info.language_info;
      //       console.log('KERNEL LANG: '+ lang);
      //     });
      //   });
    } else {
      this.showErrDialog('Code snippet insert failed: Unsupported widget');
    }
  };

  // Handle language compatibility between code snippet and editor
  private verifyLanguageAndInsert = async (
    snippet: ICodeSnippet,
    editorLanguage: string,
    editor: CodeEditor.IEditor
  ): Promise<void> => {
    const snippetStr: string = snippet.code.join('\n');
    if (editorLanguage && snippet.language !== editorLanguage) {
      const result = await this.showWarnDialog(
        editorLanguage,
        snippet.displayName
      );
      if (result.button.accept) {
        editor.replaceSelection(snippetStr);
      }
    } else {
      // Language match or editorLanguage is unavailable
      editor.replaceSelection(snippetStr);
    }
  };

  // Display warning dialog when inserting a code snippet incompatible with editor's language
  private showWarnDialog = async (
    editorLanguage: string,
    snippetName: string
  ): Promise<Dialog.IResult<string>> => {
    return showDialog({
      title: 'Warning',
      body:
        'Code snippet "' +
        snippetName +
        '" is incompatible with ' +
        editorLanguage +
        '. Continue?',
      buttons: [Dialog.cancelButton(), Dialog.okButton()]
    });
  };

  // Display error dialog when inserting a code snippet into unsupported widget (i.e. not an editor)
  private showErrDialog = (errMsg: string): Promise<Dialog.IResult<string>> => {
    return showDialog({
      title: 'Error',
      body: errMsg,
      buttons: [Dialog.okButton()]
    });
  };

  // Render display of code snippet list
  private renderCodeSnippet = (codeSnippet: ICodeSnippet): JSX.Element => {
    const displayName =
      '[' + codeSnippet.language + '] ' + codeSnippet.displayName;

    const actionButtons = [
      {
        title: 'Copy',
        icon: copyIcon,
        onClick: (): void => {
          Clipboard.copyToSystem(codeSnippet.code.join('\n'));
        }
      },
      {
        title: 'Insert',
        icon: addIcon,
        onClick: (): void => {
          this.insertCodeSnippet(codeSnippet);
        }
      }
    ];

    return (
      <div key={codeSnippet.name} className={CODE_SNIPPET_ITEM}>
        <ExpandableComponent
          displayName={displayName}
          tooltip={codeSnippet.description}
          actionButtons={actionButtons}
        >
          <textarea defaultValue={codeSnippet.code.join('\n')}></textarea>
        </ExpandableComponent>
      </div>
    );
  };

  render(): React.ReactElement {
    return (
      <div>
        <div id="codeSnippets">
          <div>{this.props.codeSnippets.map(this.renderCodeSnippet)}</div>
        </div>
      </div>
    );
  }
}

/**
 * A widget for Code Snippets.
 */
export class CodeSnippetWidget extends ReactWidget {
  codeSnippetManager: CodeSnippetManager;
  renderCodeSnippetsSignal: Signal<this, ICodeSnippet[]>;
  getCurrentWidget: () => Widget;

  constructor(getCurrentWidget: () => Widget) {
    super();
    this.getCurrentWidget = getCurrentWidget;
    this.codeSnippetManager = new CodeSnippetManager();
    this.renderCodeSnippetsSignal = new Signal<this, ICodeSnippet[]>(this);
  }

  // Request code snippets from server
  async fetchData(): Promise<ICodeSnippet[]> {
    return await this.codeSnippetManager.findAll();
  }

  // Triggered when the widget button on side palette is clicked
  onAfterShow(msg: Message): void {
    this.fetchData().then((codeSnippets: ICodeSnippet[]) => {
      this.renderCodeSnippetsSignal.emit(codeSnippets);
    });
  }

  render(): React.ReactElement {
    return (
      <div className={CODE_SNIPPETS_CLASS}>
        <header className={CODE_SNIPPETS_HEADER_CLASS}>
          {'</> Code Snippets'}
        </header>
        <UseSignal signal={this.renderCodeSnippetsSignal} initialArgs={[]}>
          {(_, codeSnippets): React.ReactElement => (
            <CodeSnippetDisplay
              codeSnippets={codeSnippets}
              getCurrentWidget={this.getCurrentWidget}
            />
          )}
        </UseSignal>
      </div>
    );
  }
}

/**
 * A namespace for CodeSnippet statics.
 */
export namespace CodeSnippetWidget {
  /**
   * Interface describing table of contents widget options.
   */
  export interface IOptions {
    /**
     * Application document manager.
     */
    docmanager: IDocumentManager;

    /**
     * Application rendered MIME type.
     */
    rendermime: IRenderMimeRegistry;
  }
}<|MERGE_RESOLUTION|>--- conflicted
+++ resolved
@@ -31,15 +31,12 @@
 import { FileEditor } from '@jupyterlab/fileeditor';
 import { Notebook, NotebookPanel } from '@jupyterlab/notebook';
 import { IRenderMimeRegistry } from '@jupyterlab/rendermime';
-<<<<<<< HEAD
 // import {
 //   SessionManager,
 //   KernelManager,
 //   KernelSpecManager
 // } from '@jupyterlab/services';
-=======
 import { copyIcon, addIcon } from '@jupyterlab/ui-components';
->>>>>>> 87f864b6
 import { Message } from '@lumino/messaging';
 import { Signal } from '@lumino/signaling';
 import { Widget } from '@lumino/widgets';
