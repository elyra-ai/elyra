/*
 * Copyright 2018-2020 IBM Corporation
 *
 * Licensed under the Apache License, Version 2.0 (the "License");
 * you may not use this file except in compliance with the License.
 * You may obtain a copy of the License at
 *
 * http://www.apache.org/licenses/LICENSE-2.0
 *
 * Unless required by applicable law or agreed to in writing, software
 * distributed under the License is distributed on an "AS IS" BASIS,
 * WITHOUT WARRANTIES OR CONDITIONS OF ANY KIND, either express or implied.
 * See the License for the specific language governing permissions and
 * limitations under the License.
 */

import '../style/index.css';

<<<<<<< HEAD
// import { SubmissionHandler } from '@elyra/application';

import { codeSnippetIcon, MetadataEditor } from '@elyra/ui-components';
import { JupyterFrontEnd, ILayoutRestorer } from '@jupyterlab/application';
import { ReactWidget, UseSignal, WidgetTracker } from '@jupyterlab/apputils';
=======
import { ExpandableComponent } from '@elyra/ui-components';
import {
  ReactWidget,
  UseSignal,
  Clipboard,
  Dialog,
  showDialog
} from '@jupyterlab/apputils';
import { CodeCell, MarkdownCell } from '@jupyterlab/cells';
>>>>>>> ca1fd97e
import { CodeEditor } from '@jupyterlab/codeeditor';
import { IDocumentManager } from '@jupyterlab/docmanager';
import { IRenderMimeRegistry } from '@jupyterlab/rendermime';
import { addIcon } from '@jupyterlab/ui-components';
import { Message } from '@lumino/messaging';
import { Signal } from '@lumino/signaling';
import { Widget } from '@lumino/widgets';

import React from 'react';

<<<<<<< HEAD
import { CodeSnippetManager, ICodeSnippet } from './CodeSnippet';
import { CodeSnippetDisplay } from './CodeSnippetDisplay';
=======
import { CodeSnippetService, ICodeSnippet } from './CodeSnippetService';
>>>>>>> ca1fd97e

/**
 * The CSS class added to code snippet widget.
 */
const CODE_SNIPPETS_CLASS = 'elyra-CodeSnippets';
const CODE_SNIPPETS_HEADER_CLASS = 'elyra-codeSnippetsHeader';
const CODE_SNIPPETS_HEADER_BUTTON_CLASS = 'elyra-codeSnippetHeader-button';
const METADATA_EDITOR_ID = 'elyra-metadata-editor';

export const CODE_SNIPPET_ENDPOINT = 'api/metadata/code-snippets';

/**
 * A widget for Code Snippets.
 */
export class CodeSnippetWidget extends ReactWidget {
  codeSnippetManager: CodeSnippetService;
  renderCodeSnippetsSignal: Signal<this, ICodeSnippet[]>;
  getCurrentWidget: () => Widget;
  editorFactory: CodeEditor.Factory;
  app: JupyterFrontEnd;
  restorer: ILayoutRestorer;
  editorTracker: WidgetTracker<MetadataEditor>;

  constructor(
    getCurrentWidget: () => Widget,
    editorFactory: CodeEditor.Factory,
    app: JupyterFrontEnd,
    restorer: ILayoutRestorer
  ) {
    super();
    this.getCurrentWidget = getCurrentWidget;
    this.codeSnippetManager = new CodeSnippetService();
    this.renderCodeSnippetsSignal = new Signal<this, ICodeSnippet[]>(this);
    this.editCodeSnippet = this.editCodeSnippet.bind(this);
    this.editorFactory = editorFactory;
    this.app = app;
    this.app.commands.addCommand(METADATA_EDITOR_ID + ':open', {
      isVisible: ({}) => {
        return false;
      },
      execute: (args: any) => {
        this.editCodeSnippet(
          args.name,
          args.description,
          args.language,
          args.code,
          args.newFile
        );
      }
    });
    this.restorer = restorer;
    this.editorTracker = new WidgetTracker<MetadataEditor>({
      namespace: METADATA_EDITOR_ID
    });
    this.restorer.restore(this.editorTracker, {
      name: (metadataEditor: any) => {
        return metadataEditor.name;
      },
      command: METADATA_EDITOR_ID + ':open',
      args: (widget: MetadataEditor) => ({
        name: widget.name,
        description: widget.description,
        language: widget.language,
        code: widget.code,
        newFile: widget.newFile
      })
    });
    this.fetchData = this.fetchData.bind(this);
    this.updateSnippets = this.updateSnippets.bind(this);
  }

  // Request code snippets from server
  async fetchData(): Promise<ICodeSnippet[]> {
    return await this.codeSnippetManager.findAll();
  }

  updateSnippets(): void {
    this.fetchData().then((codeSnippets: ICodeSnippet[]) => {
      console.log(codeSnippets);
      console.log('^^ fetched code snippets');
      this.renderCodeSnippetsSignal.emit(codeSnippets);
    });
  }

  // Triggered when the widget button on side panel is clicked
  onAfterShow(msg: Message): void {
    this.updateSnippets();
  }

  addCodeSnippet(): void {
    this.editCodeSnippet('', '', '', '', true);
  }

  async editCodeSnippet(
    displayName: string,
    description: string,
    language: string,
    code: string,
    newFile: boolean
  ): Promise<void> {
    const metadataEditorWidget = new MetadataEditor(
      displayName,
      description,
      language,
      code,
      newFile,
      this.updateSnippets,
      this.editorFactory,
      CODE_SNIPPET_ENDPOINT
    );
    metadataEditorWidget.id = METADATA_EDITOR_ID;
    if (newFile) {
      metadataEditorWidget.title.label = 'New Snippet';
    } else {
      metadataEditorWidget.title.label = '[' + language + '] ' + displayName;
    }
    metadataEditorWidget.title.icon = codeSnippetIcon;
    this.app.shell.add(metadataEditorWidget, 'main');
    this.editorTracker.add(metadataEditorWidget);
  }

  render(): React.ReactElement {
    console.log('rendering');
    return (
      <div className={CODE_SNIPPETS_CLASS}>
        <header className={CODE_SNIPPETS_HEADER_CLASS}>
          <p> {'</> Code Snippets'} </p>
          <button
            className={CODE_SNIPPETS_HEADER_BUTTON_CLASS}
            onClick={this.addCodeSnippet.bind(this)}
          >
            <addIcon.react tag="span" elementPosition="center" width="16px" />
          </button>
        </header>
        <UseSignal signal={this.renderCodeSnippetsSignal} initialArgs={[]}>
          {(_, codeSnippets): React.ReactElement => (
            <CodeSnippetDisplay
              codeSnippets={codeSnippets}
              editCodeSnippet={this.editCodeSnippet}
              editorFactory={this.editorFactory}
              getCurrentWidget={this.getCurrentWidget}
              updateSnippets={this.updateSnippets}
            />
          )}
        </UseSignal>
      </div>
    );
  }
}

/**
 * A namespace for CodeSnippet statics.
 */
export namespace CodeSnippetWidget {
  /**
   * Interface describing table of contents widget options.
   */
  export interface IOptions {
    /**
     * Application document manager.
     */
    docmanager: IDocumentManager;

    /**
     * Application rendered MIME type.
     */
    rendermime: IRenderMimeRegistry;
  }
}<|MERGE_RESOLUTION|>--- conflicted
+++ resolved
@@ -16,23 +16,11 @@
 
 import '../style/index.css';
 
-<<<<<<< HEAD
-// import { SubmissionHandler } from '@elyra/application';
-
+import { RequestHandler } from '@elyra/application';
 import { codeSnippetIcon, MetadataEditor } from '@elyra/ui-components';
+
 import { JupyterFrontEnd, ILayoutRestorer } from '@jupyterlab/application';
 import { ReactWidget, UseSignal, WidgetTracker } from '@jupyterlab/apputils';
-=======
-import { ExpandableComponent } from '@elyra/ui-components';
-import {
-  ReactWidget,
-  UseSignal,
-  Clipboard,
-  Dialog,
-  showDialog
-} from '@jupyterlab/apputils';
-import { CodeCell, MarkdownCell } from '@jupyterlab/cells';
->>>>>>> ca1fd97e
 import { CodeEditor } from '@jupyterlab/codeeditor';
 import { IDocumentManager } from '@jupyterlab/docmanager';
 import { IRenderMimeRegistry } from '@jupyterlab/rendermime';
@@ -43,12 +31,9 @@
 
 import React from 'react';
 
-<<<<<<< HEAD
-import { CodeSnippetManager, ICodeSnippet } from './CodeSnippet';
 import { CodeSnippetDisplay } from './CodeSnippetDisplay';
-=======
+
 import { CodeSnippetService, ICodeSnippet } from './CodeSnippetService';
->>>>>>> ca1fd97e
 
 /**
  * The CSS class added to code snippet widget.
@@ -58,7 +43,7 @@
 const CODE_SNIPPETS_HEADER_BUTTON_CLASS = 'elyra-codeSnippetHeader-button';
 const METADATA_EDITOR_ID = 'elyra-metadata-editor';
 
-export const CODE_SNIPPET_ENDPOINT = 'api/metadata/code-snippets';
+export const CODE_SNIPPET_ENDPOINT = 'elyra/metadata/code-snippets';
 
 /**
  * A widget for Code Snippets.
@@ -86,7 +71,7 @@
     this.editorFactory = editorFactory;
     this.app = app;
     this.app.commands.addCommand(METADATA_EDITOR_ID + ':open', {
-      isVisible: ({}) => {
+      isVisible: () => {
         return false;
       },
       execute: (args: any) => {
@@ -127,8 +112,6 @@
 
   updateSnippets(): void {
     this.fetchData().then((codeSnippets: ICodeSnippet[]) => {
-      console.log(codeSnippets);
-      console.log('^^ fetched code snippets');
       this.renderCodeSnippetsSignal.emit(codeSnippets);
     });
   }
@@ -140,6 +123,39 @@
 
   addCodeSnippet(): void {
     this.editCodeSnippet('', '', '', '', true);
+  }
+
+  saveSnippet(snippetEditor: MetadataEditor): void {
+    const newSnippet = {
+      schema_name: 'code-snippet',
+      name: snippetEditor.name,
+      display_name: snippetEditor.name,
+      metadata: {
+        description: snippetEditor.description,
+        language: snippetEditor.language,
+        code: snippetEditor.editor.model.value.text.split('\n')
+      }
+    };
+    const newSnippetString = JSON.stringify(newSnippet);
+
+    if (snippetEditor.newFile) {
+      RequestHandler.makePostRequest(
+        snippetEditor.endpoint,
+        JSON.stringify(newSnippet),
+        false
+      ).then((response: any): void => {
+        this.updateSnippets();
+      });
+      snippetEditor.newFile = false;
+    } else {
+      RequestHandler.makeServerRequest(
+        snippetEditor.endpoint + '/' + newSnippet.name,
+        { method: 'PUT', body: newSnippetString },
+        false
+      ).then((response: any): void => {
+        this.updateSnippets();
+      });
+    }
   }
 
   async editCodeSnippet(
@@ -156,6 +172,7 @@
       code,
       newFile,
       this.updateSnippets,
+      this.saveSnippet,
       this.editorFactory,
       CODE_SNIPPET_ENDPOINT
     );
@@ -171,7 +188,6 @@
   }
 
   render(): React.ReactElement {
-    console.log('rendering');
     return (
       <div className={CODE_SNIPPETS_CLASS}>
         <header className={CODE_SNIPPETS_HEADER_CLASS}>
