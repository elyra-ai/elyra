/*
 * Copyright 2018-2020 IBM Corporation
 *
 * Licensed under the Apache License, Version 2.0 (the "License");
 * you may not use this file except in compliance with the License.
 * You may obtain a copy of the License at
 *
 * http://www.apache.org/licenses/LICENSE-2.0
 *
 * Unless required by applicable law or agreed to in writing, software
 * distributed under the License is distributed on an "AS IS" BASIS,
 * WITHOUT WARRANTIES OR CONDITIONS OF ANY KIND, either express or implied.
 * See the License for the specific language governing permissions and
 * limitations under the License.
 */

import '../style/index.css';

import {
  IMetadata,
  IMetadataActionButton,
  IMetadataDisplayProps,
  IMetadataDisplayState,
  IMetadataWidgetProps,
  MetadataDisplay,
  MetadataWidget,
  METADATA_ITEM
} from '@elyra/metadata-common';
import {
  ExpandableComponent,
  importIcon,
  trashIcon
} from '@elyra/ui-components';

import { JupyterFrontEnd } from '@jupyterlab/application';
import { Clipboard, Dialog, showDialog } from '@jupyterlab/apputils';
import {
  Cell,
  CodeCell,
  CodeCellModel,
  ICodeCellModel,
  MarkdownCell
} from '@jupyterlab/cells';
import { CodeEditor, IEditorServices } from '@jupyterlab/codeeditor';
import { PathExt } from '@jupyterlab/coreutils';
import { DocumentWidget } from '@jupyterlab/docregistry';
import { FileEditor } from '@jupyterlab/fileeditor';
import * as nbformat from '@jupyterlab/nbformat';
import { Notebook, NotebookPanel } from '@jupyterlab/notebook';
import { copyIcon, editIcon, LabIcon } from '@jupyterlab/ui-components';

import { find } from '@lumino/algorithm';
import { MimeData } from '@lumino/coreutils';
import { Drag } from '@lumino/dragdrop';
import { Widget } from '@lumino/widgets';

import React from 'react';

import {
  CodeSnippetService,
  CODE_SNIPPET_NAMESPACE,
  CODE_SNIPPET_SCHEMA
} from './CodeSnippetService';

const METADATA_EDITOR_ID = 'elyra-metadata-editor';
const DRAGGABLE_COMPONENT_CLASS = 'elyra-draggable-component';
const SNIPPET_DRAG_IMAGE_CLASS = 'elyra-codeSnippet-drag-image';

/**
 * The threshold in pixels to start a drag event.
 */
const DRAG_THRESHOLD = 5;

/**
 * The mimetype used for Jupyter cell data.
 */
const JUPYTER_CELL_MIME = 'application/vnd.jupyter.cells';

/**
 * CodeSnippetDisplay props.
 */
interface ICodeSnippetDisplayProps extends IMetadataDisplayProps {
  metadata: IMetadata[];
  openMetadataEditor: (args: any) => void;
  updateMetadata: () => void;
  namespace: string;
  schema: string;
  sortMetadata: boolean;
  getCurrentWidget: () => Widget;
  editorServices: IEditorServices;
  shell: JupyterFrontEnd.IShell;
}

/**
 * A React Component for code-snippets display list.
 */
<<<<<<< HEAD
class CodeSnippetDisplay extends MetadataDisplay<ICodeSnippetDisplayProps> {
  _drag: Drag;
  _dragData: { pressX: number; pressY: number; dragImage: HTMLElement };
=======
class CodeSnippetDisplay extends MetadataDisplay<
  ICodeSnippetDisplayProps,
  IMetadataDisplayState
> {
>>>>>>> 5abe444a
  editors: { [codeSnippetId: string]: CodeEditor.IEditor } = {};

  constructor(props: ICodeSnippetDisplayProps) {
    super(props);
    this._drag = null;
    this._dragData = null;
    this.handleDragMove = this.handleDragMove.bind(this);
    this._evtMouseUp = this._evtMouseUp.bind(this);
  }

  // Handle code snippet insert into an editor
  private insertCodeSnippet = async (snippet: IMetadata): Promise<void> => {
    const widget: Widget = this.props.getCurrentWidget();
    const snippetStr: string = snippet.metadata.code.join('\n');

    if (
      widget instanceof DocumentWidget &&
      (widget as DocumentWidget).content instanceof FileEditor
    ) {
      const documentWidget = widget as DocumentWidget;
      const fileEditor = (documentWidget.content as FileEditor).editor;
      const markdownRegex = /^\.(md|mkdn?|mdown|markdown)$/;
      if (
        PathExt.extname(widget.context.path).match(markdownRegex) !== null &&
        snippet.metadata.language.toLowerCase() !== 'markdown'
      ) {
        // Wrap snippet into a code block when inserting it into a markdown file
        fileEditor.replaceSelection(
          '```' + snippet.metadata.language + '\n' + snippetStr + '\n```'
        );
      } else if (widget.constructor.name == 'PythonFileEditor') {
        this.verifyLanguageAndInsert(snippet, 'python', fileEditor);
      } else {
        fileEditor.replaceSelection(snippetStr);
      }
    } else if (widget instanceof NotebookPanel) {
      const notebookWidget = widget as NotebookPanel;
      const notebookCell = (notebookWidget.content as Notebook).activeCell;
      const notebookCellIndex = (notebookWidget.content as Notebook)
        .activeCellIndex;
      const notebookCellEditor = notebookCell.editor;

      if (notebookCell instanceof CodeCell) {
        const kernelInfo = await notebookWidget.sessionContext.session?.kernel
          ?.info;
        const kernelLanguage: string = kernelInfo?.language_info.name || '';
        this.verifyLanguageAndInsert(
          snippet,
          kernelLanguage,
          notebookCellEditor
        );
      } else if (
        notebookCell instanceof MarkdownCell &&
        snippet.metadata.language.toLowerCase() !== 'markdown'
      ) {
        // Wrap snippet into a code block when inserting it into a markdown cell
        notebookCellEditor.replaceSelection(
          '```' + snippet.metadata.language + '\n' + snippetStr + '\n```'
        );
      } else {
        notebookCellEditor.replaceSelection(snippetStr);
      }
      const cell = notebookWidget.model.contentFactory.createCodeCell({});
      notebookWidget.model.cells.insert(notebookCellIndex + 1, cell);
    } else {
      this.showErrDialog('Code snippet insert failed: Unsupported widget');
    }
  };

  // Handle language compatibility between code snippet and editor
  private verifyLanguageAndInsert = async (
    snippet: IMetadata,
    editorLanguage: string,
    editor: CodeEditor.IEditor
  ): Promise<void> => {
    const snippetStr: string = snippet.metadata.code.join('\n');
    if (
      editorLanguage &&
      snippet.metadata.language.toLowerCase() !== editorLanguage.toLowerCase()
    ) {
      const result = await this.showWarnDialog(
        editorLanguage,
        snippet.display_name
      );
      if (result.button.accept) {
        editor.replaceSelection(snippetStr);
      }
    } else {
      // Language match or editorLanguage is unavailable
      editor.replaceSelection(snippetStr);
    }
  };

  // Display warning dialog when inserting a code snippet incompatible with editor's language
  private showWarnDialog = async (
    editorLanguage: string,
    snippetName: string
  ): Promise<Dialog.IResult<string>> => {
    return showDialog({
      title: 'Warning',
      body: `Code snippet "${snippetName}" is incompatible with ${editorLanguage}. Continue?`,
      buttons: [Dialog.cancelButton(), Dialog.okButton()]
    });
  };

  // Display error dialog when inserting a code snippet into unsupported widget (i.e. not an editor)
  private showErrDialog = (errMsg: string): Promise<Dialog.IResult<string>> => {
    return showDialog({
      title: 'Error',
      body: errMsg,
      buttons: [Dialog.okButton()]
    });
  };

  // Initial setup to handle dragging a code snippet
  private handleDragSnippet(
    event: React.MouseEvent<HTMLDivElement, MouseEvent>,
    metadata: IMetadata
  ): void {
    const { button } = event;

    // do nothing if left mouse button is clicked
    if (button !== 0) {
      return;
    }

    this._dragData = {
      pressX: event.clientX,
      pressY: event.clientY,
      dragImage: null
    };

    const mouseUpListener = (event: MouseEvent): void => {
      this._evtMouseUp(event, metadata, mouseMoveListener);
    };
    const mouseMoveListener = (event: MouseEvent): void => {
      this.handleDragMove(event, metadata, mouseMoveListener, mouseUpListener);
    };

    const target = event.target as HTMLElement;
    target.addEventListener('mouseup', mouseUpListener, {
      once: true,
      capture: true
    });
    target.addEventListener('mousemove', mouseMoveListener, true);

    // since a browser has its own drag'n'drop support for images and some other elements.
    target.ondragstart = (): boolean => false;
  }

  private _evtMouseUp(
    event: MouseEvent,
    metadata: IMetadata,
    mouseMoveListener: (event: MouseEvent) => void
  ): void {
    event.preventDefault();
    event.stopPropagation();

    const target = event.target as HTMLElement;
    target.removeEventListener('mousemove', mouseMoveListener, true);
  }

  private handleDragMove(
    event: MouseEvent,
    metadata: IMetadata,
    mouseMoveListener: (event: MouseEvent) => void,
    mouseUpListener: (event: MouseEvent) => void
  ): void {
    event.preventDefault();
    event.stopPropagation();

    const data = this._dragData;

    if (
      data &&
      this.shouldStartDrag(
        data.pressX,
        data.pressY,
        event.clientX,
        event.clientY
      )
    ) {
      // Create drag image
      let element = document.createElement('div');
      element.innerHTML = this.getDisplayName(metadata);
      element.classList.add(SNIPPET_DRAG_IMAGE_CLASS);
      data.dragImage = element;

      // Remove mouse listeners and start the drag.
      const target = event.target as HTMLElement;
      target.removeEventListener('mousemove', mouseMoveListener, true);
      target.removeEventListener('mouseup', mouseUpListener, true);

      void this.startDrag(
        data.dragImage,
        metadata,
        event.clientX,
        event.clientY
      );
    }
  }

  /**
   * Detect if a drag event should be started. This is down if the
   * mouse is moved beyond a certain distance (DRAG_THRESHOLD).
   *
   * @param prevX - X Coordinate of the mouse pointer during the mousedown event
   * @param prevY - Y Coordinate of the mouse pointer during the mousedown event
   * @param nextX - Current X Coordinate of the mouse pointer
   * @param nextY - Current Y Coordinate of the mouse pointer
   */
  private shouldStartDrag(
    prevX: number,
    prevY: number,
    nextX: number,
    nextY: number
  ): boolean {
    const dx = Math.abs(nextX - prevX);
    const dy = Math.abs(nextY - prevY);
    return dx >= 0 || dy >= DRAG_THRESHOLD;
  }

  private async startDrag(
    dragImage: HTMLElement,
    metadata: IMetadata,
    clientX: number,
    clientY: number
  ): Promise<void> {
    const modelFactory = new ModelFactory();
    const model = modelFactory.createCodeCell({});
    const codeContent = metadata.metadata.code.join('\n');
    model.value.text = codeContent;

    this._drag = new Drag({
      mimeData: new MimeData(),
      dragImage: dragImage,
      supportedActions: 'copy-move',
      proposedAction: 'copy',
      source: this
    });

    const selected: nbformat.ICell[] = [model.toJSON()];
    this._drag.mimeData.setData(JUPYTER_CELL_MIME, selected);
    this._drag.mimeData.setData('text/plain', codeContent);

    return this._drag.start(clientX, clientY).then(() => {
      this._drag = null;
      this._dragData = null;
    });
  }

  actionButtons = (metadata: IMetadata): IMetadataActionButton[] => {
    return [
      {
        title: 'Copy',
        icon: copyIcon,
        feedback: 'Copied!',
        onClick: (): void => {
          Clipboard.copyToSystem(metadata.metadata.code.join('\n'));
        }
      },
      {
        title: 'Insert',
        icon: importIcon,
        onClick: (): void => {
          this.insertCodeSnippet(metadata);
        }
      },
      {
        title: 'Edit',
        icon: editIcon,
        onClick: (): void => {
          this.props.openMetadataEditor({
            onSave: this.props.updateMetadata,
            namespace: CODE_SNIPPET_NAMESPACE,
            schema: CODE_SNIPPET_SCHEMA,
            name: metadata.name
          });
        }
      },
      {
        title: 'Delete',
        icon: trashIcon,
        onClick: (): void => {
          CodeSnippetService.deleteCodeSnippet(metadata).then(
            (deleted: any): void => {
              if (deleted) {
                this.props.updateMetadata();
                delete this.editors[metadata.name];
                const editorWidget = find(
                  this.props.shell.widgets('main'),
                  (value: Widget, index: number) => {
                    return (
                      value.id ==
                      `${METADATA_EDITOR_ID}:${CODE_SNIPPET_NAMESPACE}:${CODE_SNIPPET_SCHEMA}:${metadata.name}`
                    );
                  }
                );
                if (editorWidget) {
                  editorWidget.dispose();
                }
              }
            }
          );
        }
      }
    ];
  };

  getDisplayName(metadata: IMetadata): string {
    return `[${metadata.metadata.language}] ${metadata.display_name}`;
  }

  sortMetadata(): void {
    this.props.metadata.sort((a, b) =>
      this.getDisplayName(a).localeCompare(this.getDisplayName(b))
    );
  }

  matchesSearch(searchValue: string, metadata: IMetadata): boolean {
    searchValue = searchValue.toLowerCase();
    // True if search string is in name, display_name, or language of snippet
    // or if the search string is empty
    return (
      metadata.name.toLowerCase().includes(searchValue) ||
      metadata.display_name.toLowerCase().includes(searchValue) ||
      metadata.metadata.language.toLowerCase().includes(searchValue)
    );
  }

  // Render display of a code snippet
  renderMetadata = (metadata: IMetadata): JSX.Element => {
    return (
<<<<<<< HEAD
      <div key={metadata.name} className={METADATA_ITEM}>
        <div
          className={DRAGGABLE_COMPONENT_CLASS}
          title="Drag to move"
          onMouseDown={(event): void => {
            this.handleDragSnippet(event, metadata);
=======
      <div
        key={metadata.name}
        className={METADATA_ITEM}
        style={
          this.state.metadata.includes(metadata) ? {} : { display: 'none' }
        }
      >
        <ExpandableComponent
          displayName={this.getDisplayName(metadata)}
          tooltip={metadata.metadata.description}
          actionButtons={this.actionButtons(metadata)}
          onExpand={(): void => {
            this.editors[metadata.name].refresh();
>>>>>>> 5abe444a
          }}
        >
          <ExpandableComponent
            displayName={this.getDisplayName(metadata)}
            tooltip={metadata.metadata.description}
            actionButtons={this.actionButtons(metadata)}
            onExpand={(): void => {
              this.editors[metadata.name].refresh();
            }}
          >
            <div id={metadata.name}></div>
          </ExpandableComponent>
        </div>
      </div>
    );
  };

  componentDidUpdate(): void {
    const editorFactory = this.props.editorServices.factoryService
      .newInlineEditor;
    const getMimeTypeByLanguage = this.props.editorServices.mimeTypeService
      .getMimeTypeByLanguage;
    this.props.metadata.map((codeSnippet: IMetadata) => {
      if (codeSnippet.name in this.editors) {
        // Make sure code is up to date
        this.editors[
          codeSnippet.name
        ].model.value.text = codeSnippet.metadata.code.join('\n');
      } else {
        // Add new snippets
        this.editors[codeSnippet.name] = editorFactory({
          config: { readOnly: true },
          host: document.getElementById(codeSnippet.name),
          model: new CodeEditor.Model({
            value: codeSnippet.metadata.code.join('\n'),
            mimeType: getMimeTypeByLanguage({
              name: codeSnippet.metadata.language,
              codemirror_mode: codeSnippet.metadata.language
            })
          })
        });
      }
    });
  }
}

/**
 * CodeSnippetWidget props.
 */
export interface ICodeSnippetWidgetProps extends IMetadataWidgetProps {
  app: JupyterFrontEnd;
  display_name: string;
  namespace: string;
  schema: string;
  icon: LabIcon;
  getCurrentWidget: () => Widget;
  editorServices: IEditorServices;
}

/**
 * A widget for Code Snippets.
 */
export class CodeSnippetWidget extends MetadataWidget {
  props: ICodeSnippetWidgetProps;

  constructor(props: ICodeSnippetWidgetProps) {
    super(props);
  }

  // Request code snippets from server
  async fetchMetadata(): Promise<any> {
    return await CodeSnippetService.findAll();
  }

  renderDisplay(metadata: IMetadata[]): React.ReactElement {
    return (
      <CodeSnippetDisplay
        metadata={metadata}
        openMetadataEditor={this.openMetadataEditor}
        updateMetadata={this.updateMetadata}
        namespace={CODE_SNIPPET_NAMESPACE}
        schema={CODE_SNIPPET_SCHEMA}
        getCurrentWidget={this.props.getCurrentWidget}
        editorServices={this.props.editorServices}
        shell={this.props.app.shell}
        sortMetadata={true}
      />
    );
  }
}

/**
 * A content factory interface for code cell content
 */
export interface IContentFactory extends Cell.IContentFactory {
  /**
   * Create a new code cell widget.
   */
  createCodeCell(options: CodeCell.IOptions): CodeCell;
}

/**
 * The default implementation of an `IModelFactory`.
 */
export class ModelFactory {
  /**
   * The factory for code cell content.
   */
  readonly codeCellContentFactory: CodeCellModel.IContentFactory;

  /**
   * Create a new code cell.
   *
   * @param source - The data to use for the original source data.
   *
   * @returns A new code cell. If a source cell is provided, the
   *   new cell will be initialized with the data from the source.
   *   If the contentFactory is not provided, the instance
   *   `codeCellContentFactory` will be used.
   */
  createCodeCell(options: CodeCellModel.IOptions): ICodeCellModel {
    if (!options.contentFactory) {
      options.contentFactory = this.codeCellContentFactory;
    }
    return new CodeCellModel(options);
  }
}<|MERGE_RESOLUTION|>--- conflicted
+++ resolved
@@ -94,16 +94,12 @@
 /**
  * A React Component for code-snippets display list.
  */
-<<<<<<< HEAD
-class CodeSnippetDisplay extends MetadataDisplay<ICodeSnippetDisplayProps> {
-  _drag: Drag;
-  _dragData: { pressX: number; pressY: number; dragImage: HTMLElement };
-=======
 class CodeSnippetDisplay extends MetadataDisplay<
   ICodeSnippetDisplayProps,
   IMetadataDisplayState
 > {
->>>>>>> 5abe444a
+  _drag: Drag;
+  _dragData: { pressX: number; pressY: number; dragImage: HTMLElement };
   editors: { [codeSnippetId: string]: CodeEditor.IEditor } = {};
 
   constructor(props: ICodeSnippetDisplayProps) {
@@ -437,14 +433,6 @@
   // Render display of a code snippet
   renderMetadata = (metadata: IMetadata): JSX.Element => {
     return (
-<<<<<<< HEAD
-      <div key={metadata.name} className={METADATA_ITEM}>
-        <div
-          className={DRAGGABLE_COMPONENT_CLASS}
-          title="Drag to move"
-          onMouseDown={(event): void => {
-            this.handleDragSnippet(event, metadata);
-=======
       <div
         key={metadata.name}
         className={METADATA_ITEM}
@@ -452,13 +440,11 @@
           this.state.metadata.includes(metadata) ? {} : { display: 'none' }
         }
       >
-        <ExpandableComponent
-          displayName={this.getDisplayName(metadata)}
-          tooltip={metadata.metadata.description}
-          actionButtons={this.actionButtons(metadata)}
-          onExpand={(): void => {
-            this.editors[metadata.name].refresh();
->>>>>>> 5abe444a
+        <div
+          className={DRAGGABLE_COMPONENT_CLASS}
+          title="Drag to move"
+          onMouseDown={(event): void => {
+            this.handleDragSnippet(event, metadata);
           }}
         >
           <ExpandableComponent
