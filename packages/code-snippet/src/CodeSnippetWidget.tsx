/*
 * Copyright 2018-2020 IBM Corporation
 *
 * Licensed under the Apache License, Version 2.0 (the "License");
 * you may not use this file except in compliance with the License.
 * You may obtain a copy of the License at
 *
 * http://www.apache.org/licenses/LICENSE-2.0
 *
 * Unless required by applicable law or agreed to in writing, software
 * distributed under the License is distributed on an "AS IS" BASIS,
 * WITHOUT WARRANTIES OR CONDITIONS OF ANY KIND, either express or implied.
 * See the License for the specific language governing permissions and
 * limitations under the License.
 */

import '../style/index.css';

<<<<<<< HEAD
=======
import { codeSnippetIcon, ExpandableComponent } from '@elyra/ui-components';
>>>>>>> 9fe7b8e2
import {
  ExpandableComponent,
  trashIcon,
  importIcon
} from '@elyra/ui-components';

import { JupyterFrontEnd } from '@jupyterlab/application';
import {
  Clipboard,
  Dialog,
  showDialog,
  ReactWidget,
  UseSignal
} from '@jupyterlab/apputils';
import { CodeCell, MarkdownCell } from '@jupyterlab/cells';
import { CodeEditor, IEditorServices } from '@jupyterlab/codeeditor';
import { PathExt } from '@jupyterlab/coreutils';
import { IDocumentManager } from '@jupyterlab/docmanager';
import { DocumentWidget } from '@jupyterlab/docregistry';
import { FileEditor } from '@jupyterlab/fileeditor';
import { Notebook, NotebookPanel } from '@jupyterlab/notebook';
import { IRenderMimeRegistry } from '@jupyterlab/rendermime';
import { addIcon, copyIcon, editIcon } from '@jupyterlab/ui-components';

import { find } from '@lumino/algorithm';
import { Message } from '@lumino/messaging';
import { Signal } from '@lumino/signaling';
import { Widget } from '@lumino/widgets';

import React from 'react';

import { CodeSnippetService, ICodeSnippet } from './CodeSnippetService';

/**
 * The CSS class added to code snippet widget.
 */
const CODE_SNIPPETS_HEADER_CLASS = 'elyra-codeSnippetsHeader';
const CODE_SNIPPETS_HEADER_BUTTON_CLASS = 'elyra-codeSnippetHeader-button';
const CODE_SNIPPET_ITEM = 'elyra-codeSnippet-item';

const METADATA_EDITOR_ID = 'elyra-metadata-editor';
const commands = {
  OPEN_METADATA_EDITOR: `${METADATA_EDITOR_ID}:open`
};
const CODE_SNIPPET_NAMESPACE = 'code-snippets';
const CODE_SNIPPET_SCHEMA = 'code-snippet';

/**
 * CodeSnippetDisplay props.
 */
interface ICodeSnippetDisplayProps {
  codeSnippets: ICodeSnippet[];
  getCurrentWidget: () => Widget;
  editorServices: IEditorServices;
  openCodeSnippetEditor: (args: any) => void;
  updateSnippets: () => void;
  shell: JupyterFrontEnd.IShell;
}

/**
 * A React Component for code-snippets display list.
 */
class CodeSnippetDisplay extends React.Component<ICodeSnippetDisplayProps> {
  editors: { [codeSnippetId: string]: CodeEditor.IEditor } = {};

  // Handle code snippet insert into an editor
  private insertCodeSnippet = async (snippet: ICodeSnippet): Promise<void> => {
    const widget: Widget = this.props.getCurrentWidget();
    const snippetStr: string = snippet.code.join('\n');

    if (
      widget instanceof DocumentWidget &&
      (widget as DocumentWidget).content instanceof FileEditor
    ) {
      const documentWidget = widget as DocumentWidget;
      const fileEditor = (documentWidget.content as FileEditor).editor;
      const markdownRegex = /^\.(md|mkdn?|mdown|markdown)$/;
      if (PathExt.extname(widget.context.path).match(markdownRegex) !== null) {
        // Wrap snippet into a code block when inserting it into a markdown file
        fileEditor.replaceSelection(
          '```' + snippet.language + '\n' + snippetStr + '\n```'
        );
      } else if (widget.constructor.name == 'PythonFileEditor') {
        this.verifyLanguageAndInsert(snippet, 'python', fileEditor);
      } else {
        fileEditor.replaceSelection(snippetStr);
      }
    } else if (widget instanceof NotebookPanel) {
      const notebookWidget = widget as NotebookPanel;
      const notebookCell = (notebookWidget.content as Notebook).activeCell;
      const notebookCellEditor = notebookCell.editor;

      if (notebookCell instanceof CodeCell) {
        const kernelInfo = await notebookWidget.sessionContext.session?.kernel
          ?.info;
        const kernelLanguage: string = kernelInfo?.language_info.name || '';
        this.verifyLanguageAndInsert(
          snippet,
          kernelLanguage,
          notebookCellEditor
        );
      } else if (notebookCell instanceof MarkdownCell) {
        // Wrap snippet into a code block when inserting it into a markdown cell
        notebookCellEditor.replaceSelection(
          '```' + snippet.language + '\n' + snippetStr + '\n```'
        );
      } else {
        notebookCellEditor.replaceSelection(snippetStr);
      }
    } else {
      this.showErrDialog('Code snippet insert failed: Unsupported widget');
    }
  };

  // Handle language compatibility between code snippet and editor
  private verifyLanguageAndInsert = async (
    snippet: ICodeSnippet,
    editorLanguage: string,
    editor: CodeEditor.IEditor
  ): Promise<void> => {
    const snippetStr: string = snippet.code.join('\n');
    if (
      editorLanguage &&
      snippet.language.toLowerCase() !== editorLanguage.toLowerCase()
    ) {
      const result = await this.showWarnDialog(
        editorLanguage,
        snippet.displayName
      );
      if (result.button.accept) {
        editor.replaceSelection(snippetStr);
      }
    } else {
      // Language match or editorLanguage is unavailable
      editor.replaceSelection(snippetStr);
    }
  };

  // Display warning dialog when inserting a code snippet incompatible with editor's language
  private showWarnDialog = async (
    editorLanguage: string,
    snippetName: string
  ): Promise<Dialog.IResult<string>> => {
    return showDialog({
      title: 'Warning',
      body: `Code snippet "${snippetName}" is incompatible with ${editorLanguage}. Continue?`,
      buttons: [Dialog.cancelButton(), Dialog.okButton()]
    });
  };

  // Display error dialog when inserting a code snippet into unsupported widget (i.e. not an editor)
  private showErrDialog = (errMsg: string): Promise<Dialog.IResult<string>> => {
    return showDialog({
      title: 'Error',
      body: errMsg,
      buttons: [Dialog.okButton()]
    });
  };

  // Render display of code snippet list
  private renderCodeSnippet = (codeSnippet: ICodeSnippet): JSX.Element => {
    const displayName = `[${codeSnippet.language}] ${codeSnippet.displayName}`;

    const actionButtons = [
      {
        title: 'Copy',
        icon: copyIcon,
        onClick: (): void => {
          Clipboard.copyToSystem(codeSnippet.code.join('\n'));
        }
      },
      {
        title: 'Insert',
        icon: importIcon,
        onClick: (): void => {
          this.insertCodeSnippet(codeSnippet);
        }
      },
      {
        title: 'Edit',
        icon: editIcon,
        onClick: (): void => {
          this.props.openCodeSnippetEditor({
            onSave: this.props.updateSnippets,
            namespace: CODE_SNIPPET_NAMESPACE,
            schema: CODE_SNIPPET_SCHEMA,
            name: codeSnippet.name
          });
        }
      },
      {
        title: 'Delete',
        icon: trashIcon,
        onClick: (): void => {
          CodeSnippetService.deleteCodeSnippet(codeSnippet).then(
            (response: any): void => {
              this.props.updateSnippets();
              delete this.editors[codeSnippet.name];
              const editorWidget = find(
                this.props.shell.widgets('main'),
                (value: Widget, index: number) => {
                  return (
                    value.id ==
                    `${METADATA_EDITOR_ID}:${CODE_SNIPPET_NAMESPACE}:${CODE_SNIPPET_SCHEMA}:${codeSnippet.name}`
                  );
                }
              );
              if (editorWidget) {
                editorWidget.dispose();
              }
            }
          );
        }
      }
    ];

    return (
      <div key={codeSnippet.name} className={CODE_SNIPPET_ITEM}>
        <ExpandableComponent
          displayName={displayName}
          tooltip={codeSnippet.description}
          actionButtons={actionButtons}
          onExpand={(): void => {
            this.editors[codeSnippet.name].refresh();
          }}
        >
          <div id={codeSnippet.name}></div>
        </ExpandableComponent>
      </div>
    );
  };

  componentDidUpdate(): void {
    const editorFactory = this.props.editorServices.factoryService
      .newInlineEditor;
    const getMimeTypeByLanguage = this.props.editorServices.mimeTypeService
      .getMimeTypeByLanguage;
    this.props.codeSnippets.map((codeSnippet: ICodeSnippet) => {
      if (codeSnippet.name in this.editors) {
        // Make sure code is up to date
        this.editors[codeSnippet.name].model.value.text = codeSnippet.code.join(
          '\n'
        );
      } else {
        // Add new snippets
        this.editors[codeSnippet.name] = editorFactory({
          config: { readOnly: true },
          host: document.getElementById(codeSnippet.name),
          model: new CodeEditor.Model({
            value: codeSnippet.code.join('\n'),
            mimeType: getMimeTypeByLanguage({
              name: codeSnippet.language,
              codemirror_mode: codeSnippet.language
            })
          })
        });
      }
    });
  }

  render(): React.ReactElement {
    return (
      <div>
        <div id="codeSnippets">
          <div>{this.props.codeSnippets.map(this.renderCodeSnippet)}</div>
        </div>
      </div>
    );
  }
}

/**
 * A widget for Code Snippets.
 */
export class CodeSnippetWidget extends ReactWidget {
  renderCodeSnippetsSignal: Signal<this, ICodeSnippet[]>;
  getCurrentWidget: () => Widget;
  app: JupyterFrontEnd;
  editorServices: IEditorServices;

  constructor(
    getCurrentWidget: () => Widget,
    app: JupyterFrontEnd,
    editorServices: IEditorServices
  ) {
    super();
    this.getCurrentWidget = getCurrentWidget;
    this.renderCodeSnippetsSignal = new Signal<this, ICodeSnippet[]>(this);
    this.app = app;
    this.editorServices = editorServices;

    this.fetchData = this.fetchData.bind(this);
    this.updateSnippets = this.updateSnippets.bind(this);
    this.openCodeSnippetEditor = this.openCodeSnippetEditor.bind(this);
  }

  // Request code snippets from server
  async fetchData(): Promise<ICodeSnippet[]> {
    return await CodeSnippetService.findAll();
  }

  updateSnippets(): void {
    this.fetchData().then((codeSnippets: ICodeSnippet[]) => {
      this.renderCodeSnippetsSignal.emit(codeSnippets);
    });
  }

  // Triggered when the widget button on side panel is clicked
  onAfterShow(msg: Message): void {
    this.updateSnippets();
  }

  addCodeSnippet(): void {
    this.openCodeSnippetEditor({
      onSave: this.updateSnippets,
      namespace: CODE_SNIPPET_NAMESPACE,
      schema: CODE_SNIPPET_SCHEMA
    });
  }

  openCodeSnippetEditor(args: any): void {
    this.app.commands.execute(commands.OPEN_METADATA_EDITOR, args);
  }

  render(): React.ReactElement {
    return (
      <div>
        <header className={CODE_SNIPPETS_HEADER_CLASS}>
<<<<<<< HEAD
          <p> {'</> Code Snippets'} </p>
          <button
            className={CODE_SNIPPETS_HEADER_BUTTON_CLASS}
            onClick={this.addCodeSnippet.bind(this)}
          >
            <addIcon.react tag="span" elementPosition="center" width="16px" />
          </button>
=======
          <codeSnippetIcon.react
            tag="span"
            width="24px"
            height="auto"
            verticalAlign="middle"
            marginRight="5px"
            paddingBottom="2px"
          />
          {'Code Snippets'}
>>>>>>> 9fe7b8e2
        </header>
        <UseSignal signal={this.renderCodeSnippetsSignal} initialArgs={[]}>
          {(_, codeSnippets): React.ReactElement => (
            <CodeSnippetDisplay
              codeSnippets={codeSnippets}
              openCodeSnippetEditor={this.openCodeSnippetEditor}
              getCurrentWidget={this.getCurrentWidget}
              editorServices={this.editorServices}
              updateSnippets={this.updateSnippets}
              shell={this.app.shell}
            />
          )}
        </UseSignal>
      </div>
    );
  }
}

/**
 * A namespace for CodeSnippet statics.
 */
export namespace CodeSnippetWidget {
  /**
   * Interface describing table of contents widget options.
   */
  export interface IOptions {
    /**
     * Application document manager.
     */
    docmanager: IDocumentManager;

    /**
     * Application rendered MIME type.
     */
    rendermime: IRenderMimeRegistry;
  }
}<|MERGE_RESOLUTION|>--- conflicted
+++ resolved
@@ -16,11 +16,8 @@
 
 import '../style/index.css';
 
-<<<<<<< HEAD
-=======
-import { codeSnippetIcon, ExpandableComponent } from '@elyra/ui-components';
->>>>>>> 9fe7b8e2
 import {
+  codeSnippetIcon,
   ExpandableComponent,
   trashIcon,
   importIcon
@@ -348,25 +345,23 @@
     return (
       <div>
         <header className={CODE_SNIPPETS_HEADER_CLASS}>
-<<<<<<< HEAD
-          <p> {'</> Code Snippets'} </p>
+          <div style={{ display: 'flex' }}>
+            <codeSnippetIcon.react
+              tag="span"
+              width="24px"
+              height="auto"
+              verticalAlign="middle"
+              marginRight="5px"
+              paddingBottom="2px"
+            />
+            <p> Code Snippets </p>
+          </div>
           <button
             className={CODE_SNIPPETS_HEADER_BUTTON_CLASS}
             onClick={this.addCodeSnippet.bind(this)}
           >
             <addIcon.react tag="span" elementPosition="center" width="16px" />
           </button>
-=======
-          <codeSnippetIcon.react
-            tag="span"
-            width="24px"
-            height="auto"
-            verticalAlign="middle"
-            marginRight="5px"
-            paddingBottom="2px"
-          />
-          {'Code Snippets'}
->>>>>>> 9fe7b8e2
         </header>
         <UseSignal signal={this.renderCodeSnippetsSignal} initialArgs={[]}>
           {(_, codeSnippets): React.ReactElement => (
