/*
 * Copyright 2018-2020 IBM Corporation
 *
 * Licensed under the Apache License, Version 2.0 (the "License");
 * you may not use this file except in compliance with the License.
 * You may obtain a copy of the License at
 *
 * http://www.apache.org/licenses/LICENSE-2.0
 *
 * Unless required by applicable law or agreed to in writing, software
 * distributed under the License is distributed on an "AS IS" BASIS,
 * WITHOUT WARRANTIES OR CONDITIONS OF ANY KIND, either express or implied.
 * See the License for the specific language governing permissions and
 * limitations under the License.
 */

import '../style/index.css';

import { ExpandableComponent } from '@elyra/ui-components';

import {
  ReactWidget,
  UseSignal,
  Clipboard,
  Dialog,
  showDialog
} from '@jupyterlab/apputils';
import { CodeCell, MarkdownCell } from '@jupyterlab/cells';
import { CodeEditor } from '@jupyterlab/codeeditor';
import { PathExt } from '@jupyterlab/coreutils';
import { IDocumentManager } from '@jupyterlab/docmanager';
import { DocumentWidget } from '@jupyterlab/docregistry';
import { FileEditor } from '@jupyterlab/fileeditor';
import { Notebook, NotebookPanel } from '@jupyterlab/notebook';
import { IRenderMimeRegistry } from '@jupyterlab/rendermime';
import { copyIcon, addIcon } from '@jupyterlab/ui-components';
import { Message } from '@lumino/messaging';
import { Signal } from '@lumino/signaling';
import { Widget } from '@lumino/widgets';

import React from 'react';

<<<<<<< HEAD
import { CodeSnippetManager, ICodeSnippet } from './CodeSnippetManager';
import { ExpandableComponent } from './ExpandableComponent';
=======
import { CodeSnippetManager, ICodeSnippet } from './CodeSnippet';
>>>>>>> 4d792362

/**
 * The CSS class added to code snippet widget.
 */
const CODE_SNIPPETS_CLASS = 'elyra-CodeSnippets';
const CODE_SNIPPETS_HEADER_CLASS = 'elyra-codeSnippetsHeader';
const CODE_SNIPPET_ITEM = 'elyra-codeSnippet-item';

/**
 * CodeSnippetDisplay props.
 */
interface ICodeSnippetDisplayProps {
  codeSnippets: ICodeSnippet[];
  getCurrentWidget: () => Widget;
}

/**
 * A React Component for code-snippets display list.
 */
class CodeSnippetDisplay extends React.Component<ICodeSnippetDisplayProps> {
  // TODO: Use code mirror to display code

  // Handle code snippet insert into an editor
  private insertCodeSnippet = async (snippet: ICodeSnippet): Promise<void> => {
    const widget: Widget = this.props.getCurrentWidget();
    const snippetStr: string = snippet.code.join('\n');

    if (
      widget instanceof DocumentWidget &&
      (widget as DocumentWidget).content instanceof FileEditor
    ) {
      const documentWidget = widget as DocumentWidget;
      const fileEditor = (documentWidget.content as FileEditor).editor;
      const markdownRegex = /^\.(md|mkdn?|mdown|markdown)$/;
      if (PathExt.extname(widget.context.path).match(markdownRegex) !== null) {
        // Wrap snippet into a code block when inserting it into a markdown file
        fileEditor.replaceSelection(
          '```' + snippet.language + '\n' + snippetStr + '\n```'
        );
      } else if (widget.constructor.name == 'PythonFileEditor') {
        this.verifyLanguageAndInsert(snippet, 'python', fileEditor);
      } else {
        fileEditor.replaceSelection(snippetStr);
      }
    } else if (widget instanceof NotebookPanel) {
      const notebookWidget = widget as NotebookPanel;
      const notebookCell = (notebookWidget.content as Notebook).activeCell;
      const notebookCellEditor = notebookCell.editor;

      if (notebookCell instanceof CodeCell) {
        const kernelInfo = await notebookWidget.sessionContext.session?.kernel
          ?.info;
        const kernelLanguage: string = kernelInfo?.language_info.name || '';
        this.verifyLanguageAndInsert(
          snippet,
          kernelLanguage,
          notebookCellEditor
        );
      } else if (notebookCell instanceof MarkdownCell) {
        // Wrap snippet into a code block when inserting it into a markdown cell
        notebookCellEditor.replaceSelection(
          '```' + snippet.language + '\n' + snippetStr + '\n```'
        );
      } else {
        notebookCellEditor.replaceSelection(snippetStr);
      }
    } else {
      this.showErrDialog('Code snippet insert failed: Unsupported widget');
    }
  };

  // Handle language compatibility between code snippet and editor
  private verifyLanguageAndInsert = async (
    snippet: ICodeSnippet,
    editorLanguage: string,
    editor: CodeEditor.IEditor
  ): Promise<void> => {
    const snippetStr: string = snippet.code.join('\n');
    if (
      editorLanguage &&
      snippet.language.toLowerCase() !== editorLanguage.toLowerCase()
    ) {
      const result = await this.showWarnDialog(
        editorLanguage,
        snippet.displayName
      );
      if (result.button.accept) {
        editor.replaceSelection(snippetStr);
      }
    } else {
      // Language match or editorLanguage is unavailable
      editor.replaceSelection(snippetStr);
    }
  };

  // Display warning dialog when inserting a code snippet incompatible with editor's language
  private showWarnDialog = async (
    editorLanguage: string,
    snippetName: string
  ): Promise<Dialog.IResult<string>> => {
    return showDialog({
      title: 'Warning',
      body:
        'Code snippet "' +
        snippetName +
        '" is incompatible with ' +
        editorLanguage +
        '. Continue?',
      buttons: [Dialog.cancelButton(), Dialog.okButton()]
    });
  };

  // Display error dialog when inserting a code snippet into unsupported widget (i.e. not an editor)
  private showErrDialog = (errMsg: string): Promise<Dialog.IResult<string>> => {
    return showDialog({
      title: 'Error',
      body: errMsg,
      buttons: [Dialog.okButton()]
    });
  };

  // Render display of code snippet list
  private renderCodeSnippet = (codeSnippet: ICodeSnippet): JSX.Element => {
    const displayName =
      '[' + codeSnippet.language + '] ' + codeSnippet.displayName;

    const actionButtons = [
      {
        title: 'Copy',
        icon: copyIcon,
        onClick: (): void => {
          Clipboard.copyToSystem(codeSnippet.code.join('\n'));
        }
      },
      {
        title: 'Insert',
        icon: addIcon,
        onClick: (): void => {
          this.insertCodeSnippet(codeSnippet);
        }
      }
    ];

    return (
      <div key={codeSnippet.name} className={CODE_SNIPPET_ITEM}>
        <ExpandableComponent
          displayName={displayName}
          tooltip={codeSnippet.description}
          actionButtons={actionButtons}
        >
          <textarea defaultValue={codeSnippet.code.join('\n')}></textarea>
        </ExpandableComponent>
      </div>
    );
  };

  render(): React.ReactElement {
    return (
      <div>
        <div id="codeSnippets">
          <div>{this.props.codeSnippets.map(this.renderCodeSnippet)}</div>
        </div>
      </div>
    );
  }
}

/**
 * A widget for Code Snippets.
 */
export class CodeSnippetWidget extends ReactWidget {
  codeSnippetManager: CodeSnippetManager;
  renderCodeSnippetsSignal: Signal<this, ICodeSnippet[]>;
  getCurrentWidget: () => Widget;

  constructor(getCurrentWidget: () => Widget) {
    super();
    this.getCurrentWidget = getCurrentWidget;
    this.codeSnippetManager = new CodeSnippetManager();
    this.renderCodeSnippetsSignal = new Signal<this, ICodeSnippet[]>(this);
  }

  // Request code snippets from server
  async fetchData(): Promise<ICodeSnippet[]> {
    return await this.codeSnippetManager.findAll();
  }

  // Triggered when the widget button on side palette is clicked
  onAfterShow(msg: Message): void {
    this.fetchData().then((codeSnippets: ICodeSnippet[]) => {
      this.renderCodeSnippetsSignal.emit(codeSnippets);
    });
  }

  render(): React.ReactElement {
    return (
      <div className={CODE_SNIPPETS_CLASS}>
        <header className={CODE_SNIPPETS_HEADER_CLASS}>
          {'</> Code Snippets'}
        </header>
        <UseSignal signal={this.renderCodeSnippetsSignal} initialArgs={[]}>
          {(_, codeSnippets): React.ReactElement => (
            <CodeSnippetDisplay
              codeSnippets={codeSnippets}
              getCurrentWidget={this.getCurrentWidget}
            />
          )}
        </UseSignal>
      </div>
    );
  }
}

/**
 * A namespace for CodeSnippet statics.
 */
export namespace CodeSnippetWidget {
  /**
   * Interface describing table of contents widget options.
   */
  export interface IOptions {
    /**
     * Application document manager.
     */
    docmanager: IDocumentManager;

    /**
     * Application rendered MIME type.
     */
    rendermime: IRenderMimeRegistry;
  }
}<|MERGE_RESOLUTION|>--- conflicted
+++ resolved
@@ -40,12 +40,8 @@
 
 import React from 'react';
 
-<<<<<<< HEAD
 import { CodeSnippetManager, ICodeSnippet } from './CodeSnippetManager';
 import { ExpandableComponent } from './ExpandableComponent';
-=======
-import { CodeSnippetManager, ICodeSnippet } from './CodeSnippet';
->>>>>>> 4d792362
 
 /**
  * The CSS class added to code snippet widget.
