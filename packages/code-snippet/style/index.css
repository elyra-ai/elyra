/*
 * Copyright 2018-2020 IBM Corporation
 *
 * Licensed under the Apache License, Version 2.0 (the "License");
 * you may not use this file except in compliance with the License.
 * You may obtain a copy of the License at
 *
 * http://www.apache.org/licenses/LICENSE-2.0
 *
 * Unless required by applicable law or agreed to in writing, software
 * distributed under the License is distributed on an "AS IS" BASIS,
 * WITHOUT WARRANTIES OR CONDITIONS OF ANY KIND, either express or implied.
 * See the License for the specific language governing permissions and
 * limitations under the License.
 */

.elyra-codeSnippetsHeader {
  font-weight: bold;
  padding: 8px 10px;
  border-bottom: var(--jp-border-width) solid var(--jp-toolbar-border-color);
}

.elyra-codeSnippet-item {
  border-bottom: 1px solid #eeeeee;
  display: flex;
  flex-direction: column;
  margin: 0;
  padding: 0;
}

.elyra-codeSnippet-item textarea {
  background-color: inherit;
  border: none;
  font-family: var(--jp-code-font-family);
  font-size: var(--jp-code-font-size);
  line-height: var(--jp-code-line-height);
  min-height: 125px;
  height: 100%;
  width: 100%;
  resize: vertical;
  white-space: pre;
  word-wrap: normal;
  overflow-x: scroll;
<<<<<<< HEAD
}

.elyra-expandableContainer-title {
  align-items: center;
  display: flex;
  flex-direction: row;
  padding: 0px 4px;
  height: 36px;
}

.elyra-expandableContainer-title:hover {
  background-color: #eeeeee;
}

.elyra-expandableContainer-name {
  flex-grow: 1;
  font-size: var(--jp-ui-font-size1);
  white-space: nowrap;
  overflow: hidden;
  text-overflow: ellipsis;
  padding: 4px 0 4px 2px;
  line-height: 28px;
}

.elyra-expandableContainer-name:hover {
  cursor: pointer;
}

.elyra-button {
  background-repeat: no-repeat;
  background-position: center;
  border: none;
  height: 100%;
}

.elyra-expandableContainer-details-visible {
  overflow-x: auto;
  overflow-y: auto;
  display: block;
  padding: 5px;
  margin: 5px;
  border: 1px solid #eeeeee;
  border-radius: 2px;
  background-color: #f6f8fa;
}

.elyra-expandableContainer-details-hidden {
  display: none;
}

.elyra-expandableContainer-action-buttons {
  display: inline-flex;
  align-self: flex-end;
  height: 100%;
=======
>>>>>>> 248f6a3b
}<|MERGE_RESOLUTION|>--- conflicted
+++ resolved
@@ -41,61 +41,4 @@
   white-space: pre;
   word-wrap: normal;
   overflow-x: scroll;
-<<<<<<< HEAD
-}
-
-.elyra-expandableContainer-title {
-  align-items: center;
-  display: flex;
-  flex-direction: row;
-  padding: 0px 4px;
-  height: 36px;
-}
-
-.elyra-expandableContainer-title:hover {
-  background-color: #eeeeee;
-}
-
-.elyra-expandableContainer-name {
-  flex-grow: 1;
-  font-size: var(--jp-ui-font-size1);
-  white-space: nowrap;
-  overflow: hidden;
-  text-overflow: ellipsis;
-  padding: 4px 0 4px 2px;
-  line-height: 28px;
-}
-
-.elyra-expandableContainer-name:hover {
-  cursor: pointer;
-}
-
-.elyra-button {
-  background-repeat: no-repeat;
-  background-position: center;
-  border: none;
-  height: 100%;
-}
-
-.elyra-expandableContainer-details-visible {
-  overflow-x: auto;
-  overflow-y: auto;
-  display: block;
-  padding: 5px;
-  margin: 5px;
-  border: 1px solid #eeeeee;
-  border-radius: 2px;
-  background-color: #f6f8fa;
-}
-
-.elyra-expandableContainer-details-hidden {
-  display: none;
-}
-
-.elyra-expandableContainer-action-buttons {
-  display: inline-flex;
-  align-self: flex-end;
-  height: 100%;
-=======
->>>>>>> 248f6a3b
 }