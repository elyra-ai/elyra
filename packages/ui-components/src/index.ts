--- conflicted
+++ resolved
@@ -15,10 +15,6 @@
  */
 export * from './ExpandableErrorDialog';
 export * from './ExpandableComponent';
-<<<<<<< HEAD
-export * from './icons';
-export * from './DropDown';
-=======
 export * from './FormDialog';
 export * from './icons';
->>>>>>> f6a9cb46
+export * from './DropDown';