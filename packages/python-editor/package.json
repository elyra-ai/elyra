{
  "name": "@elyra/python-editor-extension",
  "version": "3.9.0-dev",
  "description": "JupyterLab extension - Run python scripts using a kernel runtime",
  "keywords": [
    "jupyter",
    "jupyterlab",
    "jupyterlab-extension"
  ],
  "homepage": "https://github.com/elyra-ai/elyra",
  "bugs": {
    "url": "https://github.com/elyra-ai/elyra/issues"
  },
  "repository": {
    "type": "git",
    "url": "https://github.com/elyra-ai/elyra/"
  },
  "license": "Apache-2.0",
  "main": "lib/index.js",
  "types": "lib/index.d.ts",
  "style": "style/index.css",
  "files": [
    "lib/**/*.{d.ts,eot,gif,html,jpg,js,js.map,json,png,svg,woff2,ttf}",
    "src/**/*.{ts,tsx}",
    "style/**/*.{css,eot,gif,html,jpg,json,png,svg,woff2,ttf}"
  ],
  "scripts": {
    "build": "jlpm run build:lib && jlpm run build:labextension:dev",
    "build:prod": "jlpm run build:lib && jlpm run build:labextension",
    "build:lib": "tsc",
    "build:labextension": "jupyter labextension build .",
    "build:labextension:dev": "jupyter labextension build --development True .",
    "clean": "rimraf lib tsconfig.tsbuildinfo ../../dist/labextensions/@elyra/python-editor-extension",
    "lab:dev": "jupyter labextension develop --overwrite ../../dist/labextensions/@elyra/python-editor-extension",
    "dist": "npm pack .",
    "prepare": "npm run build",
    "watch": "run-p watch:src watch:labextension",
    "watch:src": "tsc -w",
    "watch:labextension": "jupyter labextension watch .",
    "lab:install": "jupyter labextension install --no-build",
    "lab:uninstall": "jupyter labextension uninstall --no-build"
  },
  "dependencies": {
<<<<<<< HEAD
    "@elyra/script-editor": "3.8.0-dev",
    "@elyra/ui-components": "3.8.0-dev",
    "@jupyterlab/application": "^3.3.0",
    "@jupyterlab/apputils": "^3.3.0",
    "@jupyterlab/builder": "^3.3.0",
    "@jupyterlab/codeeditor": "^3.3.0",
    "@jupyterlab/debugger": "^3.3.0",
    "@jupyterlab/docregistry": "^3.3.0",
    "@jupyterlab/filebrowser": "^3.3.0",
    "@jupyterlab/fileeditor": "^3.3.0",
    "@jupyterlab/launcher": "^3.3.0",
    "@jupyterlab/mainmenu": "^3.3.0",
    "@jupyterlab/settingregistry": "^3.3.0",
    "@jupyterlab/ui-components": "^3.3.0",
=======
    "@elyra/script-editor": "3.9.0-dev",
    "@elyra/ui-components": "3.9.0-dev",
    "@jupyterlab/application": "^3.4.0",
    "@jupyterlab/apputils": "^3.4.0",
    "@jupyterlab/builder": "^3.4.0",
    "@jupyterlab/codeeditor": "^3.4.0",
    "@jupyterlab/docregistry": "^3.4.0",
    "@jupyterlab/filebrowser": "^3.4.0",
    "@jupyterlab/fileeditor": "^3.4.0",
    "@jupyterlab/launcher": "^3.4.0",
    "@jupyterlab/mainmenu": "^3.4.0",
    "@jupyterlab/settingregistry": "^3.4.0",
    "@jupyterlab/ui-components": "^3.4.0",
>>>>>>> 463abe63
    "@lumino/coreutils": "^1.5.6"
  },
  "devDependencies": {
    "rimraf": "^3.0.2",
    "typescript": "~4.1.3"
  },
  "publishConfig": {
    "access": "public"
  },
  "jupyterlab": {
    "extension": true,
    "outputDir": "../../dist/labextensions/@elyra/python-editor-extension"
  }
}<|MERGE_RESOLUTION|>--- conflicted
+++ resolved
@@ -41,28 +41,13 @@
     "lab:uninstall": "jupyter labextension uninstall --no-build"
   },
   "dependencies": {
-<<<<<<< HEAD
-    "@elyra/script-editor": "3.8.0-dev",
-    "@elyra/ui-components": "3.8.0-dev",
-    "@jupyterlab/application": "^3.3.0",
-    "@jupyterlab/apputils": "^3.3.0",
-    "@jupyterlab/builder": "^3.3.0",
-    "@jupyterlab/codeeditor": "^3.3.0",
-    "@jupyterlab/debugger": "^3.3.0",
-    "@jupyterlab/docregistry": "^3.3.0",
-    "@jupyterlab/filebrowser": "^3.3.0",
-    "@jupyterlab/fileeditor": "^3.3.0",
-    "@jupyterlab/launcher": "^3.3.0",
-    "@jupyterlab/mainmenu": "^3.3.0",
-    "@jupyterlab/settingregistry": "^3.3.0",
-    "@jupyterlab/ui-components": "^3.3.0",
-=======
     "@elyra/script-editor": "3.9.0-dev",
     "@elyra/ui-components": "3.9.0-dev",
     "@jupyterlab/application": "^3.4.0",
     "@jupyterlab/apputils": "^3.4.0",
     "@jupyterlab/builder": "^3.4.0",
     "@jupyterlab/codeeditor": "^3.4.0",
+    "@jupyterlab/debugger": "^3.4.0",
     "@jupyterlab/docregistry": "^3.4.0",
     "@jupyterlab/filebrowser": "^3.4.0",
     "@jupyterlab/fileeditor": "^3.4.0",
@@ -70,7 +55,6 @@
     "@jupyterlab/mainmenu": "^3.4.0",
     "@jupyterlab/settingregistry": "^3.4.0",
     "@jupyterlab/ui-components": "^3.4.0",
->>>>>>> 463abe63
     "@lumino/coreutils": "^1.5.6"
   },
   "devDependencies": {
