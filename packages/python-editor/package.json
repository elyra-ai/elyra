--- conflicted
+++ resolved
@@ -46,13 +46,9 @@
     "@jupyterlab/launcher": "^3.0.0",
     "@jupyterlab/mainmenu": "^3.0.0",
     "@jupyterlab/settingregistry": "^3.0.0",
-<<<<<<< HEAD
+    "@jupyterlab/ui-components": "^3.0.0",
     "@lumino/coreutils": "^1.5.3",
     "@lumino/widgets": "^1.17.0"
-=======
-    "@jupyterlab/ui-components": "^3.0.0",
-    "@lumino/coreutils": "^1.5.3"
->>>>>>> 941877d3
   },
   "devDependencies": {
     "rimraf": "^3.0.2",
