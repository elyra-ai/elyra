{
  "name": "@elyra/python-editor-extension",
  "version": "3.7.0-dev",
  "description": "JupyterLab extension - Run python scripts using a kernel runtime",
  "keywords": [
    "jupyter",
    "jupyterlab",
    "jupyterlab-extension"
  ],
  "homepage": "https://github.com/elyra-ai/elyra",
  "bugs": {
    "url": "https://github.com/elyra-ai/elyra/issues"
  },
  "repository": {
    "type": "git",
    "url": "https://github.com/elyra-ai/elyra/"
  },
  "license": "Apache-2.0",
  "main": "lib/index.js",
  "types": "lib/index.d.ts",
  "style": "style/index.css",
  "files": [
    "lib/**/*.{d.ts,eot,gif,html,jpg,js,js.map,json,png,svg,woff2,ttf}",
    "src/**/*.{ts,tsx}",
    "style/**/*.{css,eot,gif,html,jpg,json,png,svg,woff2,ttf}"
  ],
  "scripts": {
    "build": "jlpm run build:lib && jlpm run build:labextension:dev",
    "build:prod": "jlpm run build:lib && jlpm run build:labextension",
    "build:lib": "tsc",
    "build:labextension": "jupyter labextension build .",
    "build:labextension:dev": "jupyter labextension build --development True .",
    "clean": "rimraf lib tsconfig.tsbuildinfo ../../dist/labextensions/@elyra/python-editor-extension",
    "lab:dev": "jupyter labextension develop --overwrite ../../dist/labextensions/@elyra/python-editor-extension",
    "dist": "npm pack .",
    "prepare": "npm run build",
    "watch": "run-p watch:src watch:labextension",
    "watch:src": "tsc -w",
    "watch:labextension": "jupyter labextension watch .",
    "lab:install": "jupyter labextension install --no-build",
    "lab:uninstall": "jupyter labextension uninstall --no-build"
  },
  "dependencies": {
    "@elyra/script-editor": "3.7.0-dev",
    "@elyra/ui-components": "3.7.0-dev",
<<<<<<< HEAD
    "@jupyterlab/application": "^3.0.0",
    "@jupyterlab/apputils": "^3.0.0",
    "@jupyterlab/codeeditor": "^3.0.0",
    "@jupyterlab/debugger": "^3.0.0",
    "@jupyterlab/docregistry": "^3.0.0",
    "@jupyterlab/filebrowser": "^3.0.0",
    "@jupyterlab/fileeditor": "^3.0.0",
    "@jupyterlab/launcher": "^3.0.0",
    "@jupyterlab/mainmenu": "^3.0.0",
    "@jupyterlab/settingregistry": "^3.0.0",
    "@jupyterlab/ui-components": "^3.0.0",
    "@lumino/coreutils": "^1.5.3"
=======
    "@jupyterlab/application": "^3.3.0-rc.0",
    "@jupyterlab/apputils": "^3.3.0-rc.0",
    "@jupyterlab/builder": "^3.3.0-rc.0",
    "@jupyterlab/codeeditor": "^3.3.0-rc.0",
    "@jupyterlab/docregistry": "^3.3.0-rc.0",
    "@jupyterlab/filebrowser": "^3.3.0-rc.0",
    "@jupyterlab/fileeditor": "^3.3.0-rc.0",
    "@jupyterlab/launcher": "^3.3.0-rc.0",
    "@jupyterlab/mainmenu": "^3.3.0-rc.0",
    "@jupyterlab/settingregistry": "^3.3.0-rc.0",
    "@jupyterlab/ui-components": "^3.3.0-rc.0",
    "@lumino/coreutils": "^1.5.6"
>>>>>>> 90c75379
  },
  "devDependencies": {
    "rimraf": "^3.0.2",
    "typescript": "~4.1.3"
  },
  "publishConfig": {
    "access": "public"
  },
  "jupyterlab": {
    "extension": true,
    "outputDir": "../../dist/labextensions/@elyra/python-editor-extension"
  }
}<|MERGE_RESOLUTION|>--- conflicted
+++ resolved
@@ -43,20 +43,6 @@
   "dependencies": {
     "@elyra/script-editor": "3.7.0-dev",
     "@elyra/ui-components": "3.7.0-dev",
-<<<<<<< HEAD
-    "@jupyterlab/application": "^3.0.0",
-    "@jupyterlab/apputils": "^3.0.0",
-    "@jupyterlab/codeeditor": "^3.0.0",
-    "@jupyterlab/debugger": "^3.0.0",
-    "@jupyterlab/docregistry": "^3.0.0",
-    "@jupyterlab/filebrowser": "^3.0.0",
-    "@jupyterlab/fileeditor": "^3.0.0",
-    "@jupyterlab/launcher": "^3.0.0",
-    "@jupyterlab/mainmenu": "^3.0.0",
-    "@jupyterlab/settingregistry": "^3.0.0",
-    "@jupyterlab/ui-components": "^3.0.0",
-    "@lumino/coreutils": "^1.5.3"
-=======
     "@jupyterlab/application": "^3.3.0-rc.0",
     "@jupyterlab/apputils": "^3.3.0-rc.0",
     "@jupyterlab/builder": "^3.3.0-rc.0",
@@ -69,7 +55,6 @@
     "@jupyterlab/settingregistry": "^3.3.0-rc.0",
     "@jupyterlab/ui-components": "^3.3.0-rc.0",
     "@lumino/coreutils": "^1.5.6"
->>>>>>> 90c75379
   },
   "devDependencies": {
     "rimraf": "^3.0.2",
