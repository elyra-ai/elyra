/*
 * Copyright 2018-2021 Elyra Authors
 *
 * Licensed under the Apache License, Version 2.0 (the "License");
 * you may not use this file except in compliance with the License.
 * You may obtain a copy of the License at
 *
 * http://www.apache.org/licenses/LICENSE-2.0
 *
 * Unless required by applicable law or agreed to in writing, software
 * distributed under the License is distributed on an "AS IS" BASIS,
 * WITHOUT WARRANTIES OR CONDITIONS OF ANY KIND, either express or implied.
 * See the License for the specific language governing permissions and
 * limitations under the License.
 */

import '../style/index.css';

import { pyIcon, rIcon } from '@elyra/ui-components';

import {
  JupyterFrontEnd,
  JupyterFrontEndPlugin,
  ILayoutRestorer
} from '@jupyterlab/application';
import { WidgetTracker, ICommandPalette } from '@jupyterlab/apputils';
import { CodeEditor, IEditorServices } from '@jupyterlab/codeeditor';
import { IDocumentWidget } from '@jupyterlab/docregistry';
import { IFileBrowserFactory } from '@jupyterlab/filebrowser';
import { FileEditor, IEditorTracker } from '@jupyterlab/fileeditor';
import { ILauncher } from '@jupyterlab/launcher';
import { IMainMenu } from '@jupyterlab/mainmenu';
import { ISettingRegistry } from '@jupyterlab/settingregistry';
<<<<<<< HEAD
import { pythonIcon, rKernelIcon } from '@jupyterlab/ui-components';
=======
>>>>>>> 112ee263

import { JSONObject } from '@lumino/coreutils';

import { ScriptEditorFactory, ScriptEditor } from './ScriptEditor';

const PYTHON_FACTORY = 'Python Editor';
const R_FACTORY = 'R Editor';
const PYTHON = 'python';
const R = 'r';
<<<<<<< HEAD
const SCRIPT_EDITOR_NAMESPACE = 'elyra-script-editor-extension';
const PYTHON_EDITOR_NAMESPACE = 'elyra-python-script-editor-extension';
const R_EDITOR_NAMESPACE = 'elyra-r-script-editor-extension';
=======
const PYTHON_EDITOR_NAMESPACE = 'elyra-python-editor-extension';
>>>>>>> 112ee263

const commandIDs = {
  createNewPythonFile: 'script-editor:create-new-python-file',
  createNewRFile: 'script-editor:create-new-r-file',
  openDocManager: 'docmanager:open',
  newDocManager: 'docmanager:new-untitled'
};

/**
 * Initialization data for the script editor extension.
 */
const extension: JupyterFrontEndPlugin<void> = {
  id: SCRIPT_EDITOR_NAMESPACE,
  autoStart: true,
  requires: [
    IEditorServices,
    IEditorTracker,
    ICommandPalette,
    ISettingRegistry,
    IFileBrowserFactory
  ],
  optional: [ILayoutRestorer, IMainMenu, ILauncher],
  activate: (
    app: JupyterFrontEnd,
    editorServices: IEditorServices,
    editorTracker: IEditorTracker,
    palette: ICommandPalette,
    settingRegistry: ISettingRegistry,
    browserFactory: IFileBrowserFactory,
    restorer: ILayoutRestorer | null,
    menu: IMainMenu | null,
    launcher: ILauncher | null
  ) => {
    console.log('Elyra - script-editor extension is activated!');

    const pythonFactory = new ScriptEditorFactory({
      editorServices,
      factoryOptions: {
        name: PYTHON_FACTORY,
        fileTypes: [PYTHON],
        defaultFor: [PYTHON]
      }
    });

<<<<<<< HEAD
    const rFactory = new ScriptEditorFactory({
      editorServices,
      factoryOptions: {
        name: R_FACTORY,
        fileTypes: [R],
        defaultFor: [R]
      }
=======
    app.docRegistry.addFileType({
      name: PYTHON,
      displayName: 'Python File',
      extensions: ['.py'],
      pattern: '.*\\.py$',
      mimeTypes: ['text/x-python'],
      icon: pyIcon
    });

    app.docRegistry.addFileType({
      name: R,
      displayName: 'R File',
      extensions: ['.r'],
      pattern: '.*\\.r$',
      mimeTypes: ['text/x-rsrc'],
      icon: rIcon
>>>>>>> 112ee263
    });

    const { restored } = app;

    /**
     * Track Editor widget on page refresh
     */
    const pythonEditorTracker = new WidgetTracker<ScriptEditor>({
      namespace: PYTHON_EDITOR_NAMESPACE
    });
    const rEditorTracker = new WidgetTracker<ScriptEditor>({
      namespace: R_EDITOR_NAMESPACE
    });

    let config: CodeEditor.IConfig = { ...CodeEditor.defaultConfig };

    if (restorer) {
      // Handle state restoration
      void restorer.restore(pythonEditorTracker, {
        command: commandIDs.openDocManager,
        args: widget => ({
          path: widget.context.path,
          pythonFactory: PYTHON_FACTORY
        }),
        name: widget => widget.context.path
      });

      void restorer.restore(rEditorTracker, {
        command: commandIDs.openDocManager,
        args: widget => ({
          path: widget.context.path,
          rFactory: R_FACTORY
        }),
        name: widget => widget.context.path
      });
    }

    /**
     * Update the setting values. Adapted from fileeditor-extension.
     */
    const updateSettings = (settings: ISettingRegistry.ISettings): void => {
      config = {
        ...CodeEditor.defaultConfig,
        ...(settings.get('editorConfig').composite as JSONObject)
      };

      // Trigger a refresh of the rendered commands
      app.commands.notifyCommandChanged();
    };

    /**
     * Update the settings of the current tracker instances. Adapted from fileeditor-extension.
     */
    const updateTracker = (): void => {
      pythonEditorTracker.forEach(widget => {
        updateWidget(widget);
      });

      rEditorTracker.forEach(widget => {
        updateWidget(widget);
      });
    };

    /**
     * Update the settings of a widget. Adapted from fileeditor-extension.
     */
    const updateWidget = (widget: any): void => {
      if (!editorTracker.has(widget)) {
        (editorTracker as WidgetTracker<IDocumentWidget<FileEditor>>).add(
          widget
        );
      }

      const editor = widget.content.editor;
      Object.keys(config).forEach((keyStr: string) => {
        const key = keyStr as keyof CodeEditor.IConfig;
        editor.setOption(key, config[key]);
      });
    };

    // Notify the widget tracker if restore data needs to update
    const handleWidgetRestore = (widget: any, tracker: any): void => {
      void tracker.add(widget);

      widget.context.pathChanged.connect(() => {
        void tracker.save(widget);
      });
      updateWidget(widget);
    };

    // Fetch the initial state of the settings. Adapted from fileeditor-extension.
    Promise.all([
      settingRegistry.load('@jupyterlab/fileeditor-extension:plugin'),
      restored
    ])
      .then(([settings]) => {
        updateSettings(settings);
        updateTracker();
        settings.changed.connect(() => {
          updateSettings(settings);
          updateTracker();
        });
      })
      .catch((reason: Error) => {
        console.error(reason.message);
        updateTracker();
      });

    app.docRegistry.addWidgetFactory(pythonFactory);
    app.docRegistry.addWidgetFactory(rFactory);

    pythonFactory.widgetCreated.connect((sender, widget) => {
      handleWidgetRestore(widget, pythonEditorTracker);
    });
    rFactory.widgetCreated.connect((sender, widget) => {
      handleWidgetRestore(widget, rEditorTracker);
    });

    // Handle the settings of new widgets. Adapted from fileeditor-extension.
    pythonEditorTracker.widgetAdded.connect((sender, widget) => {
      updateWidget(widget);
    });
    rEditorTracker.widgetAdded.connect((sender, widget) => {
      updateWidget(widget);
    });

    /**
     * Create new script file from launcher and file menu
     */

    if (launcher) {
      launcher.add({
        command: commandIDs.createNewPythonFile,
        category: 'Elyra',
        rank: 2
      });

      launcher.add({
        command: commandIDs.createNewRFile,
        category: 'Elyra',
        rank: 3
      });
    }

    if (menu) {
      menu.fileMenu.newMenu.addGroup(
        [{ command: commandIDs.createNewPythonFile }],
        30
      );

      menu.fileMenu.newMenu.addGroup(
        [{ command: commandIDs.createNewRFile }],
        31
      );
    }

    // Function to create a new untitled script file, given the current working directory
    const createNew = async (
      cwd: string,
      ext: string,
      factory: any
    ): Promise<any> => {
      const model = await app.commands.execute(commandIDs.newDocManager, {
        path: cwd,
        type: 'file',
        ext: ext
      });
      return app.commands.execute(commandIDs.openDocManager, {
        path: model.path,
        factory: factory
      });
    };

    // Add a command to create new Python file
    app.commands.addCommand(commandIDs.createNewPythonFile, {
      label: args => (args['isPalette'] ? 'New Python File' : 'Python File'),
<<<<<<< HEAD
      caption: 'Create a new Python file',
      icon: args => (args['isPalette'] ? undefined : pythonIcon),
=======
      caption: 'Create a new python file',
      icon: args => (args['isPalette'] ? undefined : pyIcon),
>>>>>>> 112ee263
      execute: args => {
        const cwd = args['cwd'] || browserFactory.defaultBrowser.model.path;
        return createNew(cwd as string, '.py', PYTHON_FACTORY);
        // return createNew(cwd as string, '.py', SCRIPT_EDITOR_FACTORY);
      }
    });

    palette.addItem({
      command: commandIDs.createNewPythonFile,
      args: { isPalette: true },
      category: 'Elyra'
    });

    // Add a command to create new R file
    app.commands.addCommand(commandIDs.createNewRFile, {
      label: args => (args['isPalette'] ? 'New R File' : 'R File'),
      caption: 'Create a new R file',
      icon: args => (args['isPalette'] ? undefined : rKernelIcon),
      execute: args => {
        const cwd = args['cwd'] || browserFactory.defaultBrowser.model.path;
        return createNew(cwd as string, '.r', R_FACTORY);
        // return createNew(cwd as string, '.r', SCRIPT_EDITOR_FACTORY);
      }
    });

    palette.addItem({
      command: commandIDs.createNewRFile,
      args: { isPalette: true },
      category: 'Elyra'
    });
  }
};

export default extension;<|MERGE_RESOLUTION|>--- conflicted
+++ resolved
@@ -31,10 +31,6 @@
 import { ILauncher } from '@jupyterlab/launcher';
 import { IMainMenu } from '@jupyterlab/mainmenu';
 import { ISettingRegistry } from '@jupyterlab/settingregistry';
-<<<<<<< HEAD
-import { pythonIcon, rKernelIcon } from '@jupyterlab/ui-components';
-=======
->>>>>>> 112ee263
 
 import { JSONObject } from '@lumino/coreutils';
 
@@ -44,13 +40,9 @@
 const R_FACTORY = 'R Editor';
 const PYTHON = 'python';
 const R = 'r';
-<<<<<<< HEAD
 const SCRIPT_EDITOR_NAMESPACE = 'elyra-script-editor-extension';
 const PYTHON_EDITOR_NAMESPACE = 'elyra-python-script-editor-extension';
 const R_EDITOR_NAMESPACE = 'elyra-r-script-editor-extension';
-=======
-const PYTHON_EDITOR_NAMESPACE = 'elyra-python-editor-extension';
->>>>>>> 112ee263
 
 const commandIDs = {
   createNewPythonFile: 'script-editor:create-new-python-file',
@@ -95,7 +87,6 @@
       }
     });
 
-<<<<<<< HEAD
     const rFactory = new ScriptEditorFactory({
       editorServices,
       factoryOptions: {
@@ -103,7 +94,8 @@
         fileTypes: [R],
         defaultFor: [R]
       }
-=======
+    });
+
     app.docRegistry.addFileType({
       name: PYTHON,
       displayName: 'Python File',
@@ -120,7 +112,6 @@
       pattern: '.*\\.r$',
       mimeTypes: ['text/x-rsrc'],
       icon: rIcon
->>>>>>> 112ee263
     });
 
     const { restored } = app;
@@ -297,17 +288,11 @@
     // Add a command to create new Python file
     app.commands.addCommand(commandIDs.createNewPythonFile, {
       label: args => (args['isPalette'] ? 'New Python File' : 'Python File'),
-<<<<<<< HEAD
       caption: 'Create a new Python file',
-      icon: args => (args['isPalette'] ? undefined : pythonIcon),
-=======
-      caption: 'Create a new python file',
       icon: args => (args['isPalette'] ? undefined : pyIcon),
->>>>>>> 112ee263
       execute: args => {
         const cwd = args['cwd'] || browserFactory.defaultBrowser.model.path;
         return createNew(cwd as string, '.py', PYTHON_FACTORY);
-        // return createNew(cwd as string, '.py', SCRIPT_EDITOR_FACTORY);
       }
     });
 
@@ -321,11 +306,10 @@
     app.commands.addCommand(commandIDs.createNewRFile, {
       label: args => (args['isPalette'] ? 'New R File' : 'R File'),
       caption: 'Create a new R file',
-      icon: args => (args['isPalette'] ? undefined : rKernelIcon),
+      icon: args => (args['isPalette'] ? undefined : rIcon),
       execute: args => {
         const cwd = args['cwd'] || browserFactory.defaultBrowser.model.path;
         return createNew(cwd as string, '.r', R_FACTORY);
-        // return createNew(cwd as string, '.r', SCRIPT_EDITOR_FACTORY);
       }
     });
 
