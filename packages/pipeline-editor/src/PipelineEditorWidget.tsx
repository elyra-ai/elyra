/*
 * Copyright 2018-2020 IBM Corporation
 *
 * Licensed under the Apache License, Version 2.0 (the "License");
 * you may not use this file except in compliance with the License.
 * You may obtain a copy of the License at
 *
 * http://www.apache.org/licenses/LICENSE-2.0
 *
 * Unless required by applicable law or agreed to in writing, software
 * distributed under the License is distributed on an "AS IS" BASIS,
 * WITHOUT WARRANTIES OR CONDITIONS OF ANY KIND, either express or implied.
 * See the License for the specific language governing permissions and
 * limitations under the License.
 */

import * as path from 'path';

import { IDictionary, NotebookParser } from '@elyra/application';
import {
  CommonCanvas,
  CanvasController,
  CommonProperties
} from '@elyra/canvas';
import {
  IconUtil,
  clearPipelineIcon,
  dragDropIcon,
  exportPipelineIcon,
  pipelineIcon,
  savePipelineIcon,
  showFormDialog,
  errorIcon
} from '@elyra/ui-components';

import { JupyterFrontEnd } from '@jupyterlab/application';
import { showDialog, Dialog, ReactWidget } from '@jupyterlab/apputils';
import {
  DocumentRegistry,
  ABCWidgetFactory,
  DocumentWidget
} from '@jupyterlab/docregistry';
import { IFileBrowserFactory } from '@jupyterlab/filebrowser';
import { NotebookPanel } from '@jupyterlab/notebook';
import { notebookIcon } from '@jupyterlab/ui-components';

import { toArray } from '@lumino/algorithm';
import { IDragEvent } from '@lumino/dragdrop';
import { Collapse, IconButton } from '@material-ui/core';
import CloseIcon from '@material-ui/icons/Close';
import Alert from '@material-ui/lab/Alert';
import { Color } from '@material-ui/lab/Alert';

import 'carbon-components/css/carbon-components.min.css';
import '@elyra/canvas/dist/common-canvas.min.css';
import '../style/canvas.css';

import * as React from 'react';

import { IntlProvider } from 'react-intl';

import { PIPELINE_CURRENT_VERSION } from './constants';
import * as i18nData from './en.json';
import * as palette from './palette.json';
import { PipelineExportDialog } from './PipelineExportDialog';
import { PipelineService } from './PipelineService';
import { PipelineSubmissionDialog } from './PipelineSubmissionDialog';
import * as properties from './properties.json';
import Utils from './utils';

const PIPELINE_CLASS = 'elyra-PipelineEditor';
const NODE_TOOLTIP_CLASS = 'elyra-PipelineNodeTooltip';

const TIP_TYPE_NODE = 'tipTypeNode';

const NodeProperties = (properties: any): React.ReactElement => {
  return (
    <dl className={NODE_TOOLTIP_CLASS}>
      {Object.keys(properties).map((key, idx) => {
        let value = properties[key];
        if (Array.isArray(value)) {
          value = value.join('\n');
        } else if (typeof value === 'boolean') {
          value = value ? 'Yes' : 'No';
        }
        let tooltipTextClass = '';
        if (key == 'Error') {
          tooltipTextClass = 'elyra-tooltipError';
        }
        return (
          <React.Fragment key={idx}>
            <dd className={tooltipTextClass}>{key}</dd>
            <dt className={tooltipTextClass}>{value}</dt>
          </React.Fragment>
        );
      })}
    </dl>
  );
};

interface IValidationError {
  errorMessage: string;
  errorSeverity: Color;
}

export const commandIDs = {
  openPipelineEditor: 'pipeline-editor:open',
  openDocManager: 'docmanager:open',
  newDocManager: 'docmanager:new-untitled',
  submitNotebook: 'notebook:submit'
};

/**
 * Wrapper Class for Common Canvas React Component
 */
export class PipelineEditorWidget extends ReactWidget {
  app: JupyterFrontEnd;
  browserFactory: IFileBrowserFactory;
  context: DocumentRegistry.Context;

  constructor(props: any) {
    super(props);
    this.app = props.app;
    this.browserFactory = props.browserFactory;
    this.context = props.context;
  }

  render(): React.ReactElement {
    return (
      <PipelineEditor
        app={this.app}
        browserFactory={this.browserFactory}
        widgetContext={this.context}
      />
    );
  }
}

/**
 * A namespace for Pipeline.
 */
export namespace PipelineEditor {
  /**
   * The props for PipelineEditor.
   */
  export interface IProps {
    app: JupyterFrontEnd;
    browserFactory: IFileBrowserFactory;
    widgetContext: DocumentRegistry.Context;
  }

  /**
   * The props for PipelineEditor.
   */
  export interface IState {
    /**
     * Whether the properties dialog is visible.
     */
    showPropertiesDialog: boolean;

    /**
     * The form contents of the properties dialog.
     */
    propertiesInfo: any;

    /*
     * Whether the warning for invalid operations is visible.
     */
    showValidationError: boolean;

    /*
     * Error to present for an invalid operation
     */
    validationError: IValidationError;

    /**
     * Whether pipeline is empty.
     */
    emptyPipeline: boolean;
  }
}

/**
 * Class for Common Canvas React Component
 */
export class PipelineEditor extends React.Component<
  PipelineEditor.IProps,
  PipelineEditor.IState
> {
  app: JupyterFrontEnd;
  browserFactory: IFileBrowserFactory;
  canvasController: any;
  widgetContext: DocumentRegistry.Context;
  position = 10;
  node: React.RefObject<HTMLDivElement>;
  propertiesInfo: any;

  constructor(props: any) {
    super(props);
    this.app = props.app;
    this.browserFactory = props.browserFactory;
    this.canvasController = new CanvasController();
    this.canvasController.setPipelineFlowPalette(palette);
    this.widgetContext = props.widgetContext;

    this.contextMenuHandler = this.contextMenuHandler.bind(this);
    this.clickActionHandler = this.clickActionHandler.bind(this);
    this.editActionHandler = this.editActionHandler.bind(this);
    this.beforeEditActionHandler = this.beforeEditActionHandler.bind(this);
    this.tipHandler = this.tipHandler.bind(this);

<<<<<<< HEAD
    this.invalidLink = this.invalidLink.bind(this);
=======
>>>>>>> 983b269a
    this.nodesConnected = this.nodesConnected.bind(this);

    this.state = {
      showPropertiesDialog: false,
      propertiesInfo: {},
      showValidationError: false,
      validationError: {
        errorMessage: '',
        errorSeverity: 'error'
      },
      emptyPipeline: Utils.isEmptyPipeline(
        this.canvasController.getPipelineFlow()
      )
    };

    this.initPropertiesInfo();

    this.applyPropertyChanges = this.applyPropertyChanges.bind(this);
    this.closePropertiesDialog = this.closePropertiesDialog.bind(this);
    this.openPropertiesDialog = this.openPropertiesDialog.bind(this);

    this.node = React.createRef();
    this.handleEvent = this.handleEvent.bind(this);
  }

  render(): React.ReactElement {
    const style = { height: '100%' };
    const validationAlert = (
      <Collapse in={this.state.showValidationError}>
        <Alert
          severity={this.state.validationError.errorSeverity}
          action={
            <IconButton
              aria-label="close"
              color="inherit"
              size="small"
              onClick={(): void => {
                this.setState({ showValidationError: false });
              }}
            >
              <CloseIcon fontSize="inherit" />
            </IconButton>
          }
        >
          {this.state.validationError.errorMessage}
        </Alert>
      </Collapse>
    );
<<<<<<< HEAD
    const darkmode = !!document.querySelector("[data-jp-theme-light='false']");
=======
>>>>>>> 983b269a
    const emptyCanvasContent = (
      <div>
        <dragDropIcon.react tag="div" elementPosition="center" height="120px" />
        <h1>
          {' '}
          Start your new pipeline by dragging files from the file browser pane.{' '}
        </h1>
      </div>
    );
    const canvasConfig = {
      enableInternalObjectModel: true,
      emptyCanvasContent: emptyCanvasContent,
      enablePaletteLayout: 'Modal',
      paletteInitialState: false,
      enableInsertNodeDroppedOnLink: true,
      enableNodeFormatType: 'Horizontal'
    };
    const contextMenuConfig = {
      enableCreateSupernodeNonContiguous: false,
      defaultMenuEntries: {
        saveToPalette: false,
        createSupernode: false
      }
    };
    const pipelineDefinition = this.canvasController.getPipelineFlow();
    const emptyCanvas = Utils.isEmptyCanvas(pipelineDefinition);
    const toolbarConfig = [
      {
        action: 'run',
        label: 'Run Pipeline',
        enable: !this.state.emptyPipeline
      },
      {
        action: 'save',
        label: 'Save Pipeline',
        enable: true,
        iconEnabled: IconUtil.encode(savePipelineIcon),
        iconDisabled: IconUtil.encode(savePipelineIcon)
      },
      {
        action: 'export',
        label: 'Export Pipeline',
        enable: !this.state.emptyPipeline,
        iconEnabled: IconUtil.encode(exportPipelineIcon),
        iconDisabled: IconUtil.encode(exportPipelineIcon)
      },
      {
        action: 'clear',
        label: 'Clear Pipeline',
        enable: !this.state.emptyPipeline || !emptyCanvas,
        iconEnabled: IconUtil.encode(clearPipelineIcon),
        iconDisabled: IconUtil.encode(clearPipelineIcon)
      },
      { divider: true },
      { action: 'undo', label: 'Undo' },
      { action: 'redo', label: 'Redo' },
      { action: 'cut', label: 'Cut' },
      { action: 'copy', label: 'Copy' },
      { action: 'paste', label: 'Paste' },
      { action: 'createAutoComment', label: 'Add Comment', enable: true },
      { action: 'deleteSelectedObjects', label: 'Delete' },
      {
        action: 'arrangeHorizontally',
        label: 'Arrange Horizontally',
        enable: !this.state.emptyPipeline
      },
      {
        action: 'arrangeVertically',
        label: 'Arrange Vertically',
        enable: !this.state.emptyPipeline
      }
    ];

    const propertiesCallbacks = {
      applyPropertyChanges: this.applyPropertyChanges,
      closePropertiesDialog: this.closePropertiesDialog
    };

    const commProps = this.state.showPropertiesDialog ? (
      <IntlProvider
        key="IntlProvider2"
        locale={'en'}
        messages={i18nData.messages}
      >
        <CommonProperties
          propertiesInfo={this.propertiesInfo}
          propertiesConfig={{}}
          callbacks={propertiesCallbacks}
        />
      </IntlProvider>
    ) : null;

    return (
      <div style={style} ref={this.node}>
        {validationAlert}
<<<<<<< HEAD
        <CommonCanvas
          canvasController={this.canvasController}
          toolbarMenuActionHandler={this.toolbarMenuActionHandler}
          contextMenuHandler={this.contextMenuHandler}
          contextMenuActionHandler={this.contextMenuActionHandler}
          clickActionHandler={this.clickActionHandler}
          editActionHandler={this.editActionHandler}
          tipHandler={this.tipHandler}
          toolbarConfig={toolbarConfig}
          config={canvasConfig}
        />
=======
        <IntlProvider
          key="IntlProvider1"
          locale={'en'}
          messages={i18nData.messages}
        >
          <CommonCanvas
            canvasController={this.canvasController}
            contextMenuHandler={this.contextMenuHandler}
            clickActionHandler={this.clickActionHandler}
            editActionHandler={this.editActionHandler}
            beforeEditActionHandler={this.beforeEditActionHandler}
            tipHandler={this.tipHandler}
            toolbarConfig={toolbarConfig}
            config={canvasConfig}
            notificationConfig={{ enable: false }}
            contextMenuConfig={contextMenuConfig}
          />
        </IntlProvider>
>>>>>>> 983b269a
        {commProps}
      </div>
    );
  }

  updateModel(): void {
    const pipelineFlow = this.canvasController.getPipelineFlow();

    this.widgetContext.model.fromString(JSON.stringify(pipelineFlow, null, 2));

    this.setState({ emptyPipeline: Utils.isEmptyPipeline(pipelineFlow) });
  }

  async initPropertiesInfo(): Promise<void> {
    const runtimeImages = await PipelineService.getRuntimeImages();

    const imageEnum = [];
    for (const runtimeImage in runtimeImages) {
      imageEnum.push(runtimeImage);
      (properties.resources as IDictionary<string>)[
        'runtime_image.' + runtimeImage + '.label'
      ] = runtimeImages[runtimeImage];
    }
    properties.parameters[1].enum = imageEnum;

    this.propertiesInfo = {
      parameterDef: properties,
      appData: { id: '' }
    };
  }

  openPropertiesDialog(source: any): void {
    console.log('Opening properties dialog');
    const node_id = source.targetObject.id;
    const app_data = this.canvasController.getNode(node_id).app_data;

    const node_props = this.propertiesInfo;
    node_props.appData.id = node_id;

    node_props.parameterDef.current_parameters.filename = app_data.filename;
    node_props.parameterDef.current_parameters.runtime_image =
      app_data.runtime_image;
    node_props.parameterDef.current_parameters.outputs = app_data.outputs;
    node_props.parameterDef.current_parameters.env_vars = app_data.env_vars;
    node_props.parameterDef.current_parameters.dependencies =
      app_data.dependencies;
    node_props.parameterDef.current_parameters.include_subdirectories =
      app_data.include_subdirectories;

    this.setState({
      showValidationError: false,
      showPropertiesDialog: true,
      propertiesInfo: node_props
    });
  }

  applyPropertyChanges(propertySet: any, appData: any): void {
    console.log('Applying changes to properties');
    const node = this.canvasController.getNode(appData.id);
    const app_data = node.app_data;

    app_data.runtime_image = propertySet.runtime_image;
    app_data.outputs = propertySet.outputs;
    app_data.env_vars = propertySet.env_vars;
    app_data.dependencies = propertySet.dependencies;
    app_data.include_subdirectories = propertySet.include_subdirectories;
    this.invalidPipeline();
    this.updateModel();
  }

  closePropertiesDialog(): void {
    console.log('Closing properties dialog');
    this.setState({ showPropertiesDialog: false, propertiesInfo: {} });
  }

  /*
   * Add options to the node context menu
   * Pipeline specific context menu items are:
   *  - Enable opening selected notebook(s)
   *  - Enable node properties for single node
   */
  contextMenuHandler(source: any, defaultMenu: any): any {
    let customMenu = defaultMenu;
    if (source.type === 'node') {
      if (source.selectedObjectIds.length > 1) {
        // multiple nodes selected
        customMenu = customMenu.concat({
          action: 'openNotebook',
          label: 'Open Notebooks'
        });
      } else {
        // single node selected
        customMenu = customMenu.concat(
          {
            action: 'openNotebook',
            label: 'Open Notebook'
          },
          {
            action: 'properties',
            label: 'Properties'
          }
        );
      }
    }
    return customMenu;
  }

  /*
   * Handles mouse click actions
   */
  clickActionHandler(source: any): void {
    // opens the Jupyter Notebook associated with a given node
    if (source.clickType === 'DOUBLE_CLICK' && source.objectType === 'node') {
      this.handleOpenNotebook(source.selectedObjectIds);
    }
  }

  /*
   * Checks if there is a path from sourceNode to targetNode in the graph.
   */
  nodesConnected(
    sourceNode: string,
    targetNode: string,
    links: any[]
  ): boolean {
    if (
      links.find((value: any, index: number) => {
        return value.srcNodeId == sourceNode && value.trgNodeId == targetNode;
      })
    ) {
      return true;
    } else {
      for (const link of links) {
        if (
          link.srcNodeId == sourceNode &&
          this.nodesConnected(link.trgNodeId, targetNode, links)
        ) {
          return true;
        }
      }
    }
    return false;
  }

  beforeEditActionHandler(data: any): any {
    // Checks validity of links before adding
    if (
      data.editType == 'linkNodes' &&
      this.nodesConnected(
        data.targetNodes[0].id,
        data.nodes[0].id,
        this.canvasController.getLinks()
      )
    ) {
      this.setState({
        validationError: {
          errorMessage: 'Invalid operation: circular references in pipeline.',
          errorSeverity: 'error'
        },
        showValidationError: true
      });
      // Don't proceed with adding the link if invalid.
      return null;
    } else {
      return data;
    }
  }

  /*
   * Checks if there is a path from sourceNode to targetNode in the graph.
   */
  nodesConnected(
    sourceNode: string,
    targetNode: string,
    links: any[]
  ): boolean {
    if (
      links.find((value: any, index: number) => {
        return value.srcNodeId == sourceNode && value.trgNodeId == targetNode;
      })
    ) {
      return true;
    } else {
      for (const link of links) {
        if (
          link.srcNodeId == sourceNode &&
          this.nodesConnected(link.trgNodeId, targetNode, links)
        ) {
          return true;
        }
      }
    }
    return false;
  }

  /**
   * Validates the new link before adding it.
   *
   * @param data: data struct given by the canvas controller handler
   *
   * @returns boolean indicating if given data is valid. (true if invalid)
   *
   * TODO: when we update canvas to 8, we can change the name of
   * this function to beforeEditActionHandler and use it as a handler
   * instead of calling this function in editActionHandler.
   */
  invalidLink(data: any): boolean {
    if (data.editType == 'linkNodes') {
      // Remove the link that was just added for the purposes of checking validity
      const links = this.canvasController
        .getLinks()
        .filter((value: any, index: number) => {
          return value.id != data.linkIds[0];
        });
      return this.nodesConnected(
        data.targetNodes[0].id,
        data.nodes[0].id,
        links
      );
    } else {
      return false;
    }
  }

  /*
   * Handles creating new nodes in the canvas
   */
  editActionHandler(data: any): void {
<<<<<<< HEAD
    // Checks validity of links before adding
    if (this.invalidLink(data)) {
      this.canvasController.deleteLink(
        this.canvasController.getLink(data.linkIds[0]),
        data.pipelineId
      );
      this.setState({
        validationError: {
          errorMessage: 'Invalid operation: circular references in pipeline.',
          errorSeverity: 'error'
        },
        showValidationError: true
      });
      // If you're performing a valid edit, dismiss the validation error
    } else {
      this.setState({
        showValidationError: false
      });
    }
=======
    this.setState({
      showValidationError: false
    });
    if (data && data.editType) {
      console.log(`Handling action: ${data.editType}`);

      switch (data.editType) {
        case 'run':
          this.handleRunPipeline();
          break;
        case 'export':
          this.handleExportPipeline();
          break;
        case 'save':
          this.handleSavePipeline();
          break;
        case 'clear':
          this.handleClearPipeline();
          break;
        case 'openNotebook':
          if (data.type === 'node') {
            this.handleOpenNotebook(data.selectedObjectIds);
          }
          break;
        case 'properties':
          if (data.type === 'node') {
            this.state.showPropertiesDialog
              ? this.closePropertiesDialog()
              : this.openPropertiesDialog(data);
          }
          break;
      }
    }

>>>>>>> 983b269a
    this.updateModel();
  }

  /*
   * Handles displaying node properties
   */
  tipHandler(tipType: string, data: any): any {
    if (tipType === TIP_TYPE_NODE) {
      const appData = this.canvasController.getNode(data.node.id).app_data;
      const propsInfo = this.propertiesInfo.parameterDef.uihints.parameter_info;
      const tooltipProps: any = {};

      if (appData.invalidNodeError != null) {
        tooltipProps['Error'] = appData.invalidNodeError;
      }

      propsInfo.forEach(
        (info: { parameter_ref: string; label: { default: string } }) => {
          tooltipProps[info.label.default] = appData[info.parameter_ref] || '';
        }
      );

      return <NodeProperties {...tooltipProps} />;
    }
  }

  handleAddFileToPipelineCanvas(x?: number, y?: number): Promise<any> {
    let failedAdd = 0;
    let position = 0;
    const missingXY = !(x && y);

    // if either x or y is undefined use the default coordinates
    if (missingXY) {
      position = this.position;
      x = 75;
      y = 85;
    }

    const fileBrowser = this.browserFactory.defaultBrowser;

    toArray(fileBrowser.selectedItems()).map(item => {
      // if the selected item is a notebook file
      if (item.type == 'notebook') {
        //add each selected notebook
        console.log('Adding ==> ' + item.path);

        const nodeTemplate = this.canvasController.getPaletteNode(
          'execute-notebook-node'
        );
        if (nodeTemplate) {
          const data = {
            editType: 'createNode',
            offsetX: x + position,
            offsetY: y + position,
            nodeTemplate: this.canvasController.convertNodeTemplate(
              nodeTemplate
            )
          };

          // create a notebook widget to get a string with the node content then dispose of it
          const notebookWidget = fileBrowser.model.manager.open(item.path);
          const notebookStr = (notebookWidget as NotebookPanel).content.model.toString();
          notebookWidget.dispose();

          const env_vars = NotebookParser.getEnvVars(notebookStr).map(
            str => str + '='
          );

          data.nodeTemplate.label = item.path.replace(/^.*[\\/]/, '');
          data.nodeTemplate.label = data.nodeTemplate.label.replace(
            /\.[^/.]+$/,
            ''
          );
          data.nodeTemplate.image = IconUtil.encode(notebookIcon);
          data.nodeTemplate.app_data['filename'] = item.path;
          data.nodeTemplate.app_data[
            'runtime_image'
          ] = this.propertiesInfo.parameterDef.current_parameters.runtime_image;
          data.nodeTemplate.app_data['env_vars'] = env_vars;
          data.nodeTemplate.app_data[
            'include_subdirectories'
          ] = this.propertiesInfo.parameterDef.current_parameters.include_subdirectories;

          this.canvasController.editActionHandler(data);
          this.setState({ showValidationError: false });

          position += 20;
        }
      } else {
        failedAdd++;
      }
    });

    // update position if the default coordinates were used
    if (missingXY) {
      this.position = position;
    }

    if (failedAdd) {
      return showDialog({
        title: 'Unsupported File(s)',
        body:
          'Currently, only selected notebook files can be added to a pipeline',
        buttons: [Dialog.okButton()]
      });
    }
  }

  /*
   * Open node associated notebook
   */
  handleOpenNotebook(selectedNodes: any): void {
    for (let i = 0; i < selectedNodes.length; i++) {
      const path = this.canvasController.getNode(selectedNodes[i]).app_data
        .filename;
      this.app.commands.execute(commandIDs.openDocManager, { path });
    }
  }

  async handleExportPipeline(): Promise<void> {
    // Warn user if the pipeline has invalid nodes
    if (this.invalidPipeline()) {
      this.setState({
        showValidationError: true,
        validationError: {
          errorMessage:
            'Invalid pipeline: Some nodes have missing or invalid properties.',
          errorSeverity: 'error'
        }
      });
      return;
    }
    const runtimes = await PipelineService.getRuntimes();
    const dialogOptions: Partial<Dialog.IOptions<any>> = {
      title: 'Export pipeline',
      body: new PipelineExportDialog({ runtimes }),
      buttons: [Dialog.cancelButton(), Dialog.okButton()],
      defaultButton: 1,
      focusNodeSelector: '#runtime_config'
    };
    const dialogResult = await showFormDialog(dialogOptions);

    if (dialogResult.value == null) {
      // When Cancel is clicked on the dialog, just return
      return;
    }

    // prepare pipeline submission details
    const pipelineFlow = this.canvasController.getPipelineFlow();
    const pipeline_path = this.widgetContext.path;

    const pipeline_dir = path.dirname(pipeline_path);
    const pipeline_name = path.basename(
      pipeline_path,
      path.extname(pipeline_path)
    );
    const pipeline_export_format = dialogResult.value.pipeline_filetype;
    const pipeline_export_path =
      pipeline_dir + '/' + pipeline_name + '.' + pipeline_export_format;

    const overwrite = dialogResult.value.overwrite;

    pipelineFlow.pipelines[0]['app_data']['name'] = pipeline_name;
    pipelineFlow.pipelines[0]['app_data']['runtime'] = 'kfp';
    pipelineFlow.pipelines[0]['app_data']['runtime-config'] =
      dialogResult.value.runtime_config;

    PipelineService.exportPipeline(
      pipelineFlow,
      pipeline_export_format,
      pipeline_export_path,
      overwrite
    );
  }

  async handleOpenPipeline(): Promise<void> {
    this.widgetContext.ready.then(() => {
      let pipelineJson: any = this.widgetContext.model.toJSON();
      if (pipelineJson == null) {
        // creating new pipeline
        pipelineJson = this.canvasController.getPipelineFlow();
        if (Utils.isEmptyPipeline(pipelineJson)) {
          pipelineJson.pipelines[0]['app_data'][
            'version'
          ] = PIPELINE_CURRENT_VERSION;
          this.canvasController.setPipelineFlow(pipelineJson);
        }
      } else {
        // opening an existing pipeline
        const pipelineVersion: number = +Utils.getPipelineVersion(pipelineJson);
        if (pipelineVersion !== PIPELINE_CURRENT_VERSION) {
          // pipeline version and current version are divergent
          if (pipelineVersion > PIPELINE_CURRENT_VERSION) {
            // in this case, pipeline was last edited in a "more recent release" and
            // the user should update his version of Elyra to consume the pipeline
            showDialog({
              title: 'Load pipeline failed!',
              body: (
                <p>
                  This pipeline corresponds to a more recent version of Elyra
                  and cannot be used until Elyra has been upgraded.
                </p>
              ),
              buttons: [Dialog.okButton()]
            });
            this.handleClosePipeline();
            return;
          } else {
            // in this case, pipeline was last edited in a "old" version of Elyra and
            // it needs to be updated/migrated.
            showDialog({
              title: 'Migrate pipeline?',
              body: (
                <p>
                  This pipeline corresponds to an older version of Elyra and
                  needs to be migrated.
                  <br />
                  Although the pipeline can be further edited and/or submitted
                  after its update,
                  <br />
                  the migration will not be completed until the pipeline has
                  been saved within the editor.
                  <br />
                  <br />
                  Proceed with migration?
                </p>
              ),
              buttons: [Dialog.cancelButton(), Dialog.okButton()]
            }).then(result => {
              if (result.button.accept) {
                // proceed with migration
                pipelineJson = PipelineService.convertPipeline(pipelineJson);
                this.canvasController.setPipelineFlow(pipelineJson);
              } else {
                this.handleClosePipeline();
              }
            });
          }
        }
      }
      this.setState({ emptyPipeline: Utils.isEmptyPipeline(pipelineJson) });
      this.canvasController.setPipelineFlow(pipelineJson);
      this.invalidPipeline();
    });
  }

  // Adds an error decoration if a node has any invalid properties.
  // Returns true if the node is valid.
  updateDecorations(node: any): boolean {
    node.app_data.invalidNodeError = this.invalidProperties(node);
    if (node.app_data.invalidNodeError != null) {
      this.canvasController.setNodeDecorations(node.id, [
        {
          id: 'error',
          image: IconUtil.encode(errorIcon),
          outline: false,
          class_name: 'elyra-canvasErrorIcon',
          position: 'topLeft',
          x_pos: 20,
          y_pos: 3
        }
      ]);
      const pipelineId = this.canvasController.getPrimaryPipelineId();
      const stylePipelineObj: any = {};
      stylePipelineObj[pipelineId] = [node.id];
      const styleSpec = {
        body: { default: 'stroke: #d32f2f;' },
        label: { default: 'fill: #d32f2f;' }
      };
      this.canvasController.setObjectsStyle(stylePipelineObj, styleSpec, true);
      return false;
    } else {
      this.canvasController.setNodeDecorations(node.id, []);
      return true;
    }
  }

  /**
   * Validates the properties of a given node.
   *
   * @param node: node to check properties for
   *
   * @returns a warning message to display in the tooltip
   * if there are invalid properties. If there are none,
   * returns null.
   */
  invalidProperties(node: any): string {
    if (
      node.app_data.runtime_image == null ||
      node.app_data.runtime_image == ''
    ) {
      return 'no runtime image.';
    } else {
      return null;
    }
  }

  /**
   * Validates the properties of all nodes in the pipeline.
   * Updates the decorations / style of all nodes.
   *
   * @returns true if the pipeline is invalid.
   */
  invalidPipeline(): boolean {
    let invalidPipeline = false;
    // Reset any existing flagged nodes' style
    this.canvasController.removeAllStyles(true);
    const pipelineId = this.canvasController.getPrimaryPipelineId();
    for (const node of this.canvasController.getNodes(pipelineId)) {
      if (!this.updateDecorations(node)) {
        invalidPipeline = true;
      }
    }
    return invalidPipeline;
  }

  async handleRunPipeline(): Promise<void> {
    // Check that all nodes are valid
    if (this.invalidPipeline()) {
      this.setState({
        showValidationError: true,
        validationError: {
          errorMessage:
            'Invalid pipeline: Some nodes have missing or invalid properties.',
          errorSeverity: 'error'
        }
      });
      return;
    }

    const runtimes = await PipelineService.getRuntimes();
    const dialogOptions: Partial<Dialog.IOptions<any>> = {
      title: 'Run pipeline',
      body: new PipelineSubmissionDialog({ runtimes }),
      buttons: [Dialog.cancelButton(), Dialog.okButton()],
      defaultButton: 1,
      focusNodeSelector: '#pipeline_name'
    };
    const dialogResult = await showFormDialog(dialogOptions);

    if (dialogResult.value == null) {
      // When Cancel is clicked on the dialog, just return
      return;
    }

    // prepare pipeline submission details
    const pipelineFlow = this.canvasController.getPipelineFlow();

    pipelineFlow.pipelines[0]['app_data']['name'] =
      dialogResult.value.pipeline_name;

    // TODO: Be more flexible and remove hardcoded runtime type
    pipelineFlow.pipelines[0]['app_data']['runtime'] = 'kfp';
    pipelineFlow.pipelines[0]['app_data']['runtime-config'] =
      dialogResult.value.runtime_config;

    PipelineService.submitPipeline(
      pipelineFlow,
      dialogResult.value.runtime_config
    );
  }

  handleSavePipeline(): void {
    this.updateModel();
    this.widgetContext.save();
  }

  handleClearPipeline(): Promise<any> {
    return showDialog({
      title: 'Clear Pipeline?',
      body: 'Are you sure you want to clear? You can not undo this.',
      buttons: [Dialog.cancelButton(), Dialog.okButton({ label: 'Clear' })]
    }).then(result => {
      if (result.button.accept) {
        this.canvasController.clearPipelineFlow();
        this.updateModel();
        this.position = 10;
      }
    });
  }

  handleClosePipeline(): void {
    if (this.app.shell.currentWidget) {
      this.app.shell.currentWidget.close();
    }
  }

  componentDidMount(): void {
    const node = this.node.current!;
    node.addEventListener('dragenter', this.handleEvent);
    node.addEventListener('dragover', this.handleEvent);
    node.addEventListener('lm-dragenter', this.handleEvent);
    node.addEventListener('lm-dragover', this.handleEvent);
    node.addEventListener('lm-drop', this.handleEvent);

    this.handleOpenPipeline();
  }

  componentWillUnmount(): void {
    const node = this.node.current!;
    node.removeEventListener('lm-drop', this.handleEvent);
    node.removeEventListener('lm-dragover', this.handleEvent);
    node.removeEventListener('lm-dragenter', this.handleEvent);
    node.removeEventListener('dragover', this.handleEvent);
    node.removeEventListener('dragenter', this.handleEvent);
  }

  /**
   * Handle the DOM events.
   *
   * @param event - The DOM event.
   */
  handleEvent(event: Event): void {
    switch (event.type) {
      case 'dragenter':
        event.preventDefault();
        break;
      case 'dragover':
        event.preventDefault();
        break;
      case 'lm-dragenter':
        event.preventDefault();
        break;
      case 'lm-dragover':
        event.preventDefault();
        event.stopPropagation();
        (event as IDragEvent).dropAction = (event as IDragEvent).proposedAction;
        break;
      case 'lm-drop':
        event.preventDefault();
        event.stopPropagation();
        this.handleAddFileToPipelineCanvas(
          (event as IDragEvent).offsetX,
          (event as IDragEvent).offsetY
        );
        break;
      default:
        break;
    }
  }
}

export class PipelineEditorFactory extends ABCWidgetFactory<DocumentWidget> {
  app: JupyterFrontEnd;
  browserFactory: IFileBrowserFactory;

  constructor(options: any) {
    super(options);
    this.app = options.app;
    this.browserFactory = options.browserFactory;
  }

  protected createNewWidget(context: DocumentRegistry.Context): DocumentWidget {
    // Creates a blank widget with a DocumentWidget wrapper
    const props = {
      app: this.app,
      browserFactory: this.browserFactory,
      context: context
    };
    const content = new PipelineEditorWidget(props);
    const widget = new DocumentWidget({
      content,
      context,
      node: document.createElement('div')
    });
    widget.addClass(PIPELINE_CLASS);
    widget.title.icon = pipelineIcon;
    return widget;
  }
}<|MERGE_RESOLUTION|>--- conflicted
+++ resolved
@@ -209,10 +209,6 @@
     this.beforeEditActionHandler = this.beforeEditActionHandler.bind(this);
     this.tipHandler = this.tipHandler.bind(this);
 
-<<<<<<< HEAD
-    this.invalidLink = this.invalidLink.bind(this);
-=======
->>>>>>> 983b269a
     this.nodesConnected = this.nodesConnected.bind(this);
 
     this.state = {
@@ -261,10 +257,6 @@
         </Alert>
       </Collapse>
     );
-<<<<<<< HEAD
-    const darkmode = !!document.querySelector("[data-jp-theme-light='false']");
-=======
->>>>>>> 983b269a
     const emptyCanvasContent = (
       <div>
         <dragDropIcon.react tag="div" elementPosition="center" height="120px" />
@@ -360,19 +352,6 @@
     return (
       <div style={style} ref={this.node}>
         {validationAlert}
-<<<<<<< HEAD
-        <CommonCanvas
-          canvasController={this.canvasController}
-          toolbarMenuActionHandler={this.toolbarMenuActionHandler}
-          contextMenuHandler={this.contextMenuHandler}
-          contextMenuActionHandler={this.contextMenuActionHandler}
-          clickActionHandler={this.clickActionHandler}
-          editActionHandler={this.editActionHandler}
-          tipHandler={this.tipHandler}
-          toolbarConfig={toolbarConfig}
-          config={canvasConfig}
-        />
-=======
         <IntlProvider
           key="IntlProvider1"
           locale={'en'}
@@ -391,7 +370,6 @@
             contextMenuConfig={contextMenuConfig}
           />
         </IntlProvider>
->>>>>>> 983b269a
         {commProps}
       </div>
     );
@@ -587,60 +565,10 @@
     return false;
   }
 
-  /**
-   * Validates the new link before adding it.
-   *
-   * @param data: data struct given by the canvas controller handler
-   *
-   * @returns boolean indicating if given data is valid. (true if invalid)
-   *
-   * TODO: when we update canvas to 8, we can change the name of
-   * this function to beforeEditActionHandler and use it as a handler
-   * instead of calling this function in editActionHandler.
-   */
-  invalidLink(data: any): boolean {
-    if (data.editType == 'linkNodes') {
-      // Remove the link that was just added for the purposes of checking validity
-      const links = this.canvasController
-        .getLinks()
-        .filter((value: any, index: number) => {
-          return value.id != data.linkIds[0];
-        });
-      return this.nodesConnected(
-        data.targetNodes[0].id,
-        data.nodes[0].id,
-        links
-      );
-    } else {
-      return false;
-    }
-  }
-
   /*
    * Handles creating new nodes in the canvas
    */
   editActionHandler(data: any): void {
-<<<<<<< HEAD
-    // Checks validity of links before adding
-    if (this.invalidLink(data)) {
-      this.canvasController.deleteLink(
-        this.canvasController.getLink(data.linkIds[0]),
-        data.pipelineId
-      );
-      this.setState({
-        validationError: {
-          errorMessage: 'Invalid operation: circular references in pipeline.',
-          errorSeverity: 'error'
-        },
-        showValidationError: true
-      });
-      // If you're performing a valid edit, dismiss the validation error
-    } else {
-      this.setState({
-        showValidationError: false
-      });
-    }
-=======
     this.setState({
       showValidationError: false
     });
@@ -675,7 +603,6 @@
       }
     }
 
->>>>>>> 983b269a
     this.updateModel();
   }
 
