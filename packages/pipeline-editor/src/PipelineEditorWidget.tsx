/*
 * Copyright 2018-2020 IBM Corporation
 *
 * Licensed under the Apache License, Version 2.0 (the "License");
 * you may not use this file except in compliance with the License.
 * You may obtain a copy of the License at
 *
 * http://www.apache.org/licenses/LICENSE-2.0
 *
 * Unless required by applicable law or agreed to in writing, software
 * distributed under the License is distributed on an "AS IS" BASIS,
 * WITHOUT WARRANTIES OR CONDITIONS OF ANY KIND, either express or implied.
 * See the License for the specific language governing permissions and
 * limitations under the License.
 */

import * as path from 'path';

import { IDictionary, NotebookParser } from '@elyra/application';
import {
  CommonCanvas,
  CanvasController,
  CommonProperties
} from '@elyra/canvas';
import {
  IconUtil,
  clearPipelineIcon,
  dragDropIcon,
  exportPipelineIcon,
  pipelineIcon,
  savePipelineIcon,
  runtimesIcon,
  showFormDialog,
  errorIcon
} from '@elyra/ui-components';

import { JupyterFrontEnd } from '@jupyterlab/application';
import { showDialog, Dialog, ReactWidget } from '@jupyterlab/apputils';
import {
  DocumentRegistry,
  ABCWidgetFactory,
  DocumentWidget
} from '@jupyterlab/docregistry';
import { IFileBrowserFactory } from '@jupyterlab/filebrowser';
import { NotebookPanel } from '@jupyterlab/notebook';
import { notebookIcon } from '@jupyterlab/ui-components';

import { toArray } from '@lumino/algorithm';
import { IDragEvent } from '@lumino/dragdrop';
import { Collapse, IconButton } from '@material-ui/core';
import CloseIcon from '@material-ui/icons/Close';
import Alert from '@material-ui/lab/Alert';
import { Color } from '@material-ui/lab/Alert';

import 'carbon-components/css/carbon-components.min.css';
import '@elyra/canvas/dist/styles/common-canvas.min.css';
import '../style/canvas.css';

import * as React from 'react';

import { IntlProvider } from 'react-intl';

import { PIPELINE_CURRENT_VERSION } from './constants';
import { dialogWidget } from './dialogWidget';
import * as i18nData from './en.json';
import * as palette from './palette.json';
<<<<<<< HEAD
import PipelineExportDialog from './PipelineExportDialog';
import { PipelineService } from './PipelineService';
import PipelineSubmissionDialog from './PipelineSubmissionDialog';
=======
import { PipelineExportDialog } from './PipelineExportDialog';
import {
  PipelineService,
  KFP_SCHEMA,
  RUNTIMES_NAMESPACE
} from './PipelineService';
import { PipelineSubmissionDialog } from './PipelineSubmissionDialog';
>>>>>>> 12ff40da
import * as properties from './properties.json';
import Utils from './utils';

const PIPELINE_CLASS = 'elyra-PipelineEditor';
const NODE_TOOLTIP_CLASS = 'elyra-PipelineNodeTooltip';

const TIP_TYPE_NODE = 'tipTypeNode';

const NodeProperties = (properties: any): React.ReactElement => {
  return (
    <dl className={NODE_TOOLTIP_CLASS}>
      {Object.keys(properties).map((key, idx) => {
        let value = properties[key];
        if (Array.isArray(value)) {
          value = value.join('\n');
        } else if (typeof value === 'boolean') {
          value = value ? 'Yes' : 'No';
        }
        let tooltipTextClass = '';
        if (key == 'Error') {
          tooltipTextClass = 'elyra-tooltipError';
        }
        return (
          <React.Fragment key={idx}>
            <dd className={tooltipTextClass}>{key}</dd>
            <dt className={tooltipTextClass}>{value}</dt>
          </React.Fragment>
        );
      })}
    </dl>
  );
};

interface IValidationError {
  errorMessage: string;
  errorSeverity: Color;
}

export const commandIDs = {
  openPipelineEditor: 'pipeline-editor:open',
  openMetadata: 'elyra-metadata:open',
  openDocManager: 'docmanager:open',
  newDocManager: 'docmanager:new-untitled',
  submitNotebook: 'notebook:submit'
};

/**
 * Wrapper Class for Common Canvas React Component
 */
export class PipelineEditorWidget extends ReactWidget {
  app: JupyterFrontEnd;
  browserFactory: IFileBrowserFactory;
  context: DocumentRegistry.Context;

  constructor(props: any) {
    super(props);
    this.app = props.app;
    this.browserFactory = props.browserFactory;
    this.context = props.context;
  }

  render(): React.ReactElement {
    return (
      <PipelineEditor
        app={this.app}
        browserFactory={this.browserFactory}
        widgetContext={this.context}
      />
    );
  }
}

/**
 * A namespace for Pipeline.
 */
export namespace PipelineEditor {
  /**
   * The props for PipelineEditor.
   */
  export interface IProps {
    app: JupyterFrontEnd;
    browserFactory: IFileBrowserFactory;
    widgetContext: DocumentRegistry.Context;
  }

  /**
   * The props for PipelineEditor.
   */
  export interface IState {
    /**
     * Whether the properties dialog is visible.
     */
    showPropertiesDialog: boolean;

    /**
     * The form contents of the properties dialog.
     */
    propertiesInfo: any;

    /*
     * Whether the warning for invalid operations is visible.
     */
    showValidationError: boolean;

    /*
     * Error to present for an invalid operation
     */
    validationError: IValidationError;

    /**
     * Whether pipeline is empty.
     */
    emptyPipeline: boolean;
  }
}

/**
 * Class for Common Canvas React Component
 */
export class PipelineEditor extends React.Component<
  PipelineEditor.IProps,
  PipelineEditor.IState
> {
  app: JupyterFrontEnd;
  browserFactory: IFileBrowserFactory;
  canvasController: any;
  widgetContext: DocumentRegistry.Context;
  position = 10;
  node: React.RefObject<HTMLDivElement>;
  propertiesInfo: any;

  constructor(props: any) {
    super(props);
    this.app = props.app;
    this.browserFactory = props.browserFactory;
    this.canvasController = new CanvasController();
    this.canvasController.setPipelineFlowPalette(palette);
    this.widgetContext = props.widgetContext;

    this.contextMenuHandler = this.contextMenuHandler.bind(this);
    this.clickActionHandler = this.clickActionHandler.bind(this);
    this.editActionHandler = this.editActionHandler.bind(this);
    this.beforeEditActionHandler = this.beforeEditActionHandler.bind(this);
    this.tipHandler = this.tipHandler.bind(this);

    this.nodesConnected = this.nodesConnected.bind(this);

    this.state = {
      showPropertiesDialog: false,
      propertiesInfo: {},
      showValidationError: false,
      validationError: {
        errorMessage: '',
        errorSeverity: 'error'
      },
      emptyPipeline: Utils.isEmptyPipeline(
        this.canvasController.getPipelineFlow()
      )
    };

    this.applyPropertyChanges = this.applyPropertyChanges.bind(this);
    this.closePropertiesDialog = this.closePropertiesDialog.bind(this);
    this.openPropertiesDialog = this.openPropertiesDialog.bind(this);

    this.node = React.createRef();
    this.handleEvent = this.handleEvent.bind(this);
  }

  render(): React.ReactElement {
    const style = { height: '100%' };
    const validationAlert = (
      <Collapse in={this.state.showValidationError}>
        <Alert
          severity={this.state.validationError.errorSeverity}
          action={
            <IconButton
              aria-label="close"
              color="inherit"
              size="small"
              onClick={(): void => {
                this.setState({ showValidationError: false });
              }}
            >
              <CloseIcon fontSize="inherit" />
            </IconButton>
          }
        >
          {this.state.validationError.errorMessage}
        </Alert>
      </Collapse>
    );
    const emptyCanvasContent = (
      <div>
        <dragDropIcon.react tag="div" elementPosition="center" height="120px" />
        <h1>
          {' '}
          Start your new pipeline by dragging files from the file browser pane.{' '}
        </h1>
      </div>
    );
    const canvasConfig = {
      enableInternalObjectModel: true,
      emptyCanvasContent: emptyCanvasContent,
      enablePaletteLayout: 'None',
      paletteInitialState: false,
      enableInsertNodeDroppedOnLink: true,
      enableNodeFormatType: 'Horizontal'
    };
    const contextMenuConfig = {
      enableCreateSupernodeNonContiguous: true,
      defaultMenuEntries: {
        saveToPalette: false,
        createSupernode: true
      }
    };
    const pipelineDefinition = this.canvasController.getPipelineFlow();
    const emptyCanvas = Utils.isEmptyCanvas(pipelineDefinition);
    const toolbarConfig = [
      {
        action: 'run',
        label: 'Run Pipeline',
        enable: !this.state.emptyPipeline
      },
      {
        action: 'save',
        label: 'Save Pipeline',
        enable: true,
        iconEnabled: IconUtil.encode(savePipelineIcon),
        iconDisabled: IconUtil.encode(savePipelineIcon)
      },
      {
        action: 'export',
        label: 'Export Pipeline',
        enable: !this.state.emptyPipeline,
        iconEnabled: IconUtil.encode(exportPipelineIcon),
        iconDisabled: IconUtil.encode(exportPipelineIcon)
      },
      {
        action: 'clear',
        label: 'Clear Pipeline',
        enable: !this.state.emptyPipeline || !emptyCanvas,
        iconEnabled: IconUtil.encode(clearPipelineIcon),
        iconDisabled: IconUtil.encode(clearPipelineIcon)
      },
      {
        action: 'openRuntimes',
        label: 'Open Runtimes',
        enable: true,
        iconEnabled: IconUtil.encode(runtimesIcon),
        iconDisabled: IconUtil.encode(runtimesIcon)
      },
      { divider: true },
      { action: 'undo', label: 'Undo' },
      { action: 'redo', label: 'Redo' },
      { action: 'cut', label: 'Cut' },
      { action: 'copy', label: 'Copy' },
      { action: 'paste', label: 'Paste' },
      { action: 'createAutoComment', label: 'Add Comment', enable: true },
      { action: 'deleteSelectedObjects', label: 'Delete' },
      {
        action: 'arrangeHorizontally',
        label: 'Arrange Horizontally',
        enable: !this.state.emptyPipeline
      },
      {
        action: 'arrangeVertically',
        label: 'Arrange Vertically',
        enable: !this.state.emptyPipeline
      }
    ];

    const propertiesCallbacks = {
      applyPropertyChanges: this.applyPropertyChanges,
      closePropertiesDialog: this.closePropertiesDialog
    };

    const commProps = this.state.showPropertiesDialog ? (
      <IntlProvider
        key="IntlProvider2"
        locale={'en'}
        messages={i18nData.messages}
      >
        <CommonProperties
          propertiesInfo={this.state.propertiesInfo}
          propertiesConfig={{}}
          callbacks={propertiesCallbacks}
        />
      </IntlProvider>
    ) : null;

    return (
      <div style={style} ref={this.node}>
        {validationAlert}
        <IntlProvider
          key="IntlProvider1"
          locale={'en'}
          messages={i18nData.messages}
        >
          <CommonCanvas
            canvasController={this.canvasController}
            contextMenuHandler={this.contextMenuHandler}
            clickActionHandler={this.clickActionHandler}
            editActionHandler={this.editActionHandler}
            beforeEditActionHandler={this.beforeEditActionHandler}
            tipHandler={this.tipHandler}
            toolbarConfig={toolbarConfig}
            config={canvasConfig}
            notificationConfig={{ enable: false }}
            contextMenuConfig={contextMenuConfig}
          />
        </IntlProvider>
        {commProps}
      </div>
    );
  }

  updateModel(): void {
    const pipelineFlow = this.canvasController.getPipelineFlow();

    this.widgetContext.model.fromString(JSON.stringify(pipelineFlow, null, 2));

    this.setState({ emptyPipeline: Utils.isEmptyPipeline(pipelineFlow) });
  }

  async initPropertiesInfo(): Promise<void> {
    const runtimeImages = await PipelineService.getRuntimeImages();

    const imageEnum = [];
    for (const runtimeImage in runtimeImages) {
      imageEnum.push(runtimeImage);
      (properties.resources as IDictionary<string>)[
        'runtime_image.' + runtimeImage + '.label'
      ] = runtimeImages[runtimeImage];
    }
    properties.parameters[1].enum = imageEnum;

    this.propertiesInfo = {
      parameterDef: properties,
      appData: { id: '' }
    };
  }

  openPropertiesDialog(source: any): void {
    console.log('Opening properties dialog');
    const node_id = source.targetObject.id;
    const app_data = source.targetObject.app_data;

    const node_props = JSON.parse(JSON.stringify(this.propertiesInfo));
    node_props.appData.id = node_id;

    node_props.parameterDef.current_parameters.filename = app_data.filename;
    node_props.parameterDef.current_parameters.runtime_image =
      app_data.runtime_image;
    node_props.parameterDef.current_parameters.outputs = app_data.outputs;
    node_props.parameterDef.current_parameters.env_vars = app_data.env_vars;
    node_props.parameterDef.current_parameters.dependencies =
      app_data.dependencies;
    node_props.parameterDef.current_parameters.include_subdirectories =
      app_data.include_subdirectories;

    this.setState({
      showValidationError: false,
      showPropertiesDialog: true,
      propertiesInfo: node_props
    });
  }

  applyPropertyChanges(propertySet: any, appData: any): void {
    console.log('Applying changes to properties');
    const pipelineId = this.canvasController.getPrimaryPipelineId();
    let node = this.canvasController.getNode(appData.id, pipelineId);
    // If the node is in a supernode, search supernodes for it
    if (!node) {
      const superNodes = this.canvasController.getSupernodes(pipelineId);
      for (const superNode of superNodes) {
        node = this.canvasController.getNode(
          appData.id,
          superNode.subflow_ref.pipeline_id_ref
        );
        if (node) {
          break;
        }
      }
    }
    const app_data = node.app_data;

    app_data.runtime_image = propertySet.runtime_image;
    app_data.outputs = propertySet.outputs;
    app_data.env_vars = propertySet.env_vars;
    app_data.dependencies = propertySet.dependencies;
    app_data.include_subdirectories = propertySet.include_subdirectories;
    this.validateAllNodes();
    this.updateModel();
  }

  closePropertiesDialog(): void {
    console.log('Closing properties dialog');
    const propsInfo = JSON.parse(JSON.stringify(this.propertiesInfo));
    this.setState({ showPropertiesDialog: false, propertiesInfo: propsInfo });
  }

  /*
   * Add options to the node context menu
   * Pipeline specific context menu items are:
   *  - Enable opening selected notebook(s)
   *  - Enable node properties for single node
   */
  contextMenuHandler(source: any, defaultMenu: any): any {
    let customMenu = defaultMenu;
    if (source.type === 'node') {
      if (source.selectedObjectIds.length > 1) {
        // multiple nodes selected
        customMenu = customMenu.concat({
          action: 'openNotebook',
          label: 'Open Notebooks'
        });
      } else if (source.targetObject.type == 'execution_node') {
        // single node selected
        customMenu = customMenu.concat(
          {
            action: 'openNotebook',
            label: 'Open Notebook'
          },
          {
            action: 'properties',
            label: 'Properties'
          }
        );
      }
    }
    return customMenu;
  }

  /*
   * Handles mouse click actions
   */
  clickActionHandler(source: any): void {
    // opens the Jupyter Notebook associated with a given node
    if (source.clickType === 'DOUBLE_CLICK' && source.objectType === 'node') {
      this.handleOpenNotebook(source.selectedObjectIds);
    }
  }

  /*
   * Checks if there is a path from sourceNode to targetNode in the graph.
   */
  nodesConnected(
    sourceNode: string,
    targetNode: string,
    links: any[]
  ): boolean {
    if (
      links.find((value: any, index: number) => {
        return value.srcNodeId == sourceNode && value.trgNodeId == targetNode;
      })
    ) {
      return true;
    } else {
      for (const link of links) {
        if (
          link.srcNodeId == sourceNode &&
          this.nodesConnected(link.trgNodeId, targetNode, links)
        ) {
          return true;
        }
      }
    }
    return false;
  }

  beforeEditActionHandler(data: any): any {
    // Checks validity of links before adding
    if (
      data.editType == 'linkNodes' &&
      this.nodesConnected(
        data.targetNodes[0].id,
        data.nodes[0].id,
        this.canvasController.getLinks()
      )
    ) {
      this.setState({
        validationError: {
          errorMessage: 'Invalid operation: circular references in pipeline.',
          errorSeverity: 'error'
        },
        showValidationError: true
      });
      // Don't proceed with adding the link if invalid.
      return null;
    } else {
      return data;
    }
  }

  /*
   * Handles creating new nodes in the canvas
   */
  editActionHandler(data: any): void {
    this.setState({
      showValidationError: false
    });
    if (data && data.editType) {
      console.log(`Handling action: ${data.editType}`);

      switch (data.editType) {
        case 'run':
          this.handleRunPipeline();
          break;
        case 'export':
          this.handleExportPipeline();
          break;
        case 'save':
          this.handleSavePipeline();
          break;
        case 'clear':
          this.handleClearPipeline(data);
          break;
        case 'openRuntimes':
          this.handleOpenRuntimes();
          break;
        case 'openNotebook':
          if (data.type === 'node') {
            this.handleOpenNotebook(data.selectedObjectIds);
          }
          break;
        case 'properties':
          if (data.type === 'node') {
            this.state.showPropertiesDialog
              ? this.closePropertiesDialog()
              : this.openPropertiesDialog(data);
          }
          break;
      }
    }

    this.validateAllLinks();
    this.updateModel();
  }

  /*
   * Handles displaying node properties
   */
  tipHandler(tipType: string, data: any): any {
    if (tipType === TIP_TYPE_NODE) {
      const appData = data.node.app_data;
      const propsInfo = this.propertiesInfo.parameterDef.uihints.parameter_info;
      const tooltipProps: any = {};

      if (appData != null && appData.invalidNodeError != null) {
        tooltipProps['Error'] = appData.invalidNodeError;
      }

      if (data.node.type == 'execution_node') {
        propsInfo.forEach(
          (info: { parameter_ref: string; label: { default: string } }) => {
            tooltipProps[info.label.default] =
              appData[info.parameter_ref] || '';
          }
        );
      }

      return <NodeProperties {...tooltipProps} />;
    }
  }

  handleAddFileToPipelineCanvas(x?: number, y?: number): Promise<any> {
    let failedAdd = 0;
    let position = 0;
    const missingXY = !(x && y);

    // if either x or y is undefined use the default coordinates
    if (missingXY) {
      position = this.position;
      x = 75;
      y = 85;
    }

    const fileBrowser = this.browserFactory.defaultBrowser;

    toArray(fileBrowser.selectedItems()).map(item => {
      // if the selected item is a notebook file
      if (item.type == 'notebook') {
        //add each selected notebook
        console.log('Adding ==> ' + item.path);

        const nodeTemplate = this.canvasController.getPaletteNode(
          'execute-notebook-node'
        );
        if (nodeTemplate) {
          const data = {
            editType: 'createNode',
            offsetX: x + position,
            offsetY: y + position,
            nodeTemplate: this.canvasController.convertNodeTemplate(
              nodeTemplate
            )
          };

          // create a notebook widget to get a string with the node content then dispose of it
          const notebookWidget = fileBrowser.model.manager.open(item.path);
          const notebookStr = (notebookWidget as NotebookPanel).content.model.toString();
          notebookWidget.dispose();

          const env_vars = NotebookParser.getEnvVars(notebookStr).map(
            str => str + '='
          );

          data.nodeTemplate.label = item.path.replace(/^.*[\\/]/, '');
          data.nodeTemplate.label = data.nodeTemplate.label.replace(
            /\.[^/.]+$/,
            ''
          );
          data.nodeTemplate.image = IconUtil.encode(notebookIcon);
          data.nodeTemplate.app_data['filename'] = item.path;
          data.nodeTemplate.app_data[
            'runtime_image'
          ] = this.propertiesInfo.parameterDef.current_parameters.runtime_image;
          data.nodeTemplate.app_data['env_vars'] = env_vars;
          data.nodeTemplate.app_data[
            'include_subdirectories'
          ] = this.propertiesInfo.parameterDef.current_parameters.include_subdirectories;

          this.canvasController.editActionHandler(data);
          this.setState({ showValidationError: false });

          position += 20;
        }
      } else {
        failedAdd++;
      }
    });

    // update position if the default coordinates were used
    if (missingXY) {
      this.position = position;
    }

    if (failedAdd) {
      return showDialog({
        title: 'Unsupported File(s)',
        body:
          'Currently, only selected notebook files can be added to a pipeline',
        buttons: [Dialog.okButton()]
      });
    }
  }

  /*
   * Open node associated notebook
   */
  handleOpenNotebook(selectedNodes: any): void {
    for (let i = 0; i < selectedNodes.length; i++) {
      const path = this.canvasController.getNode(selectedNodes[i]).app_data
        .filename;
      this.app.commands.execute(commandIDs.openDocManager, { path });
    }
  }

  async handleExportPipeline(): Promise<void> {
    // Warn user if the pipeline has invalid nodes
    const errorMessage = await this.validatePipeline();
    if (errorMessage) {
      this.setState({
        showValidationError: true,
        validationError: {
          errorMessage: errorMessage,
          errorSeverity: 'error'
        }
      });
      return;
    }
    const runtimes = await PipelineService.getRuntimes();

    const dialogOptions: Partial<Dialog.IOptions<any>> = {
      title: 'Export pipeline',
      body: dialogWidget(<PipelineExportDialog runtimes={runtimes} />),
      buttons: [Dialog.cancelButton(), Dialog.okButton()],
      defaultButton: 1,
      focusNodeSelector: '#runtime_config'
    };
    const dialogResult = await showFormDialog(dialogOptions);

    if (dialogResult.value == null) {
      // When Cancel is clicked on the dialog, just return
      return;
    }

    // prepare pipeline submission details
    const pipelineFlow = this.canvasController.getPipelineFlow();
    const pipeline_path = this.widgetContext.path;

    const pipeline_dir = path.dirname(pipeline_path);
    const pipeline_name = path.basename(
      pipeline_path,
      path.extname(pipeline_path)
    );
    const pipeline_export_format = dialogResult.value.pipeline_filetype;
    const pipeline_export_path =
      pipeline_dir + '/' + pipeline_name + '.' + pipeline_export_format;

    const overwrite = dialogResult.value.overwrite;

    const runtime_config = dialogResult.value.runtime_config;
    const runtime = PipelineService.getRuntimeName(runtime_config, runtimes);

    pipelineFlow.pipelines[0]['app_data']['name'] = pipeline_name;
    pipelineFlow.pipelines[0]['app_data']['runtime'] = runtime;
    pipelineFlow.pipelines[0]['app_data']['runtime-config'] = runtime_config;

    PipelineService.exportPipeline(
      pipelineFlow,
      pipeline_export_format,
      pipeline_export_path,
      overwrite
    );
  }

  async handleOpenPipeline(): Promise<void> {
    this.widgetContext.ready.then(async () => {
      let pipelineJson: any = this.widgetContext.model.toJSON();
      if (pipelineJson == null) {
        // creating new pipeline
        pipelineJson = this.canvasController.getPipelineFlow();
        if (Utils.isEmptyPipeline(pipelineJson)) {
          pipelineJson.pipelines[0]['app_data'][
            'version'
          ] = PIPELINE_CURRENT_VERSION;
          this.canvasController.setPipelineFlow(pipelineJson);
        }
      } else {
        // opening an existing pipeline
        const pipelineVersion: number = +Utils.getPipelineVersion(pipelineJson);
        if (pipelineVersion !== PIPELINE_CURRENT_VERSION) {
          // pipeline version and current version are divergent
          if (pipelineVersion > PIPELINE_CURRENT_VERSION) {
            // in this case, pipeline was last edited in a "more recent release" and
            // the user should update his version of Elyra to consume the pipeline
            showDialog({
              title: 'Load pipeline failed!',
              body: (
                <p>
                  This pipeline corresponds to a more recent version of Elyra
                  and cannot be used until Elyra has been upgraded.
                </p>
              ),
              buttons: [Dialog.okButton()]
            });
            this.handleClosePipeline();
            return;
          } else {
            // in this case, pipeline was last edited in a "old" version of Elyra and
            // it needs to be updated/migrated.
            showDialog({
              title: 'Migrate pipeline?',
              body: (
                <p>
                  This pipeline corresponds to an older version of Elyra and
                  needs to be migrated.
                  <br />
                  Although the pipeline can be further edited and/or submitted
                  after its update,
                  <br />
                  the migration will not be completed until the pipeline has
                  been saved within the editor.
                  <br />
                  <br />
                  Proceed with migration?
                </p>
              ),
              buttons: [Dialog.cancelButton(), Dialog.okButton()]
            }).then(result => {
              if (result.button.accept) {
                // proceed with migration
                pipelineJson = PipelineService.convertPipeline(pipelineJson);
                this.canvasController.setPipelineFlow(pipelineJson);
              } else {
                this.handleClosePipeline();
              }
            });
          }
        }
      }
      this.setState({ emptyPipeline: Utils.isEmptyPipeline(pipelineJson) });
      this.canvasController.setPipelineFlow(pipelineJson);
      const errorMessage = await this.validatePipeline();
      if (errorMessage) {
        this.setState({
          showValidationError: true,
          validationError: {
            errorMessage: errorMessage,
            errorSeverity: 'error'
          }
        });
      }
      this.validateAllNodes();
    });
  }

  /**
   * Adds an error decoration if a node has any invalid properties.
   *
   * @param node - canvas node object to validate
   *
   * @returns true if the node is valid.
   */
  async validateNode(node: any, pipelineId: string): Promise<boolean> {
    let validNode = true;
    let indicatorXPos;
    let indicatorYPos;

    // Check if node is valid
    if (node.type == 'super_node') {
      for (const childNode of this.canvasController.getNodes(
        node.subflow_ref.pipeline_id_ref
      )) {
        validNode =
          (await this.validateNode(
            childNode,
            node.subflow_ref.pipeline_id_ref
          )) && validNode;
      }
      if (validNode) {
        node.app_data.invalidNodeError = null;
      } else {
        if (!node.app_data) {
          node.app_data = {};
        }
        node.app_data.invalidNodeError = 'Supernode contains invalid nodes.';
      }
      indicatorXPos = 15;
      indicatorYPos = 0;
    } else if (node.type == 'execution_node') {
      node.app_data.invalidNodeError = await this.validateProperties(node);
      indicatorXPos = 20;
      indicatorYPos = 3;
    } else {
      return true;
    }

    // Add or remove decorations
    if (node.app_data != null && node.app_data.invalidNodeError != null) {
      this.canvasController.setNodeDecorations(
        node.id,
        [
          {
            id: 'error',
            image: IconUtil.encode(errorIcon),
            outline: false,
            position: 'topLeft',
            x_pos: indicatorXPos,
            y_pos: indicatorYPos
          }
        ],
        pipelineId
      );
      const stylePipelineObj: any = {};
      stylePipelineObj[pipelineId] = [node.id];
      const styleSpec = {
        body: { default: 'stroke: var(--jp-error-color1);' },
        selection_outline: { default: 'stroke: var(--jp-error-color1);' },
        label: { default: 'fill: var(--jp-error-color1);' }
      };
      this.canvasController.setObjectsStyle(stylePipelineObj, styleSpec, true);
      return false;
    } else {
      // Remove any existing decorations if valid
      const stylePipelineObj: any = {};
      stylePipelineObj[pipelineId] = [node.id];
      const styleSpec = {
        body: { default: '' },
        selection_outline: { default: '' },
        label: { default: '' }
      };
      this.canvasController.setObjectsStyle(stylePipelineObj, styleSpec, true);
      this.canvasController.setNodeDecorations(node.id, [], pipelineId);
      return true;
    }
  }

  /**
   * Validates the properties of a given node.
   *
   * @param node: node to check properties for
   *
   * @returns a warning message to display in the tooltip
   * if there are invalid properties. If there are none,
   * returns null.
   */
  async validateProperties(node: any): Promise<string> {
    const validationErrors: string[] = [];
    const notebookValidationErr = await this.app.serviceManager.contents
      .get(node.app_data.filename)
      .then((result: any): any => {
        return null;
      })
      .catch((err: any): any => {
        return 'notebook does not exist';
      });
    if (notebookValidationErr) {
      validationErrors.push(notebookValidationErr);
    }
    if (
      node.app_data.runtime_image == null ||
      node.app_data.runtime_image == ''
    ) {
      validationErrors.push('no runtime image');
    }
    return validationErrors.length == 0 ? null : validationErrors.join('\n');
  }

  /**
   * Validates the properties of all nodes in the pipeline.
   * Updates the decorations / style of all nodes.
   *
   * @returns null if all nodes are valid, error message if
   * invalid.
   */
  async validateAllNodes(): Promise<string> {
    let errorMessage = null;
    // Reset any existing flagged nodes' style
    const pipelineId = this.canvasController.getPrimaryPipelineId();
    for (const node of this.canvasController.getNodes(pipelineId)) {
      const validNode = await this.validateNode(node, pipelineId);
      if (!validNode) {
        errorMessage = 'Some nodes have missing or invalid properties. ';
      }
    }
    return errorMessage;
  }

  /**
   * Validates all links in the pipeline.
   * Updates the decorations / style of links.
   *
   * @returns null if pipeline is valid, error message if not.
   */
  validateAllLinks(): string {
    let validPipeline = null;
    const links = this.canvasController.getLinks();
    for (const link of links) {
      if (this.nodesConnected(link.trgNodeId, link.srcNodeId, links)) {
        validPipeline = 'Circular references in pipeline. ';
        const pipelineId = this.canvasController.getPrimaryPipelineId();
        const stylePipelineObj: any = {};
        stylePipelineObj[pipelineId] = [link.id];
        const styleSpec = {
          line: {
            default: 'stroke-dasharray: 13; stroke: var(--jp-error-color1);'
          }
        };
        this.canvasController.setLinksStyle(stylePipelineObj, styleSpec, true);
      } else {
        // If valid, remove any extra styling
        const pipelineId = this.canvasController.getPrimaryPipelineId();
        const stylePipelineObj: any = {};
        stylePipelineObj[pipelineId] = [link.id];
        const styleSpec = {
          line: { default: '' }
        };
        this.canvasController.setLinksStyle(stylePipelineObj, styleSpec, true);
      }
    }
    return validPipeline;
  }

  /**
   * Validates all links and nodes in the pipeline.
   * Updates the decorations / style of links and nodes.
   *
   * @returns null if pipeline is valid, error message if not.
   */
  async validatePipeline(): Promise<string> {
    const nodeErrorMessage = await this.validateAllNodes();
    const linkErrorMessage = this.validateAllLinks();
    if (nodeErrorMessage || linkErrorMessage) {
      return (
        'Invalid pipeline: ' +
        (nodeErrorMessage == null ? '' : nodeErrorMessage) +
        (linkErrorMessage == null ? '' : linkErrorMessage)
      );
    } else {
      return null;
    }
  }

  async handleRunPipeline(): Promise<void> {
    // Check that all nodes are valid
    const errorMessage = await this.validatePipeline();
    if (errorMessage) {
      this.setState({
        showValidationError: true,
        validationError: {
          errorMessage: errorMessage,
          errorSeverity: 'error'
        }
      });
      return;
    }

    const runtimes = await PipelineService.getRuntimes(false);
    const local_runtime: any = {
      name: 'local',
      display_name: 'Run in-place locally'
    };
    runtimes.unshift(JSON.parse(JSON.stringify(local_runtime)));

    const dialogOptions: Partial<Dialog.IOptions<any>> = {
      title: 'Run pipeline',
      body: dialogWidget(<PipelineSubmissionDialog runtimes={runtimes} />),
      buttons: [Dialog.cancelButton(), Dialog.okButton()],
      defaultButton: 1,
      focusNodeSelector: '#pipeline_name'
    };
    const dialogResult = await showFormDialog(dialogOptions);

    if (dialogResult.value == null) {
      // When Cancel is clicked on the dialog, just return
      return;
    }

    // prepare pipeline submission details
    const pipelineFlow = this.canvasController.getPipelineFlow();

    const runtime_config = dialogResult.value.runtime_config;
    const runtime =
      PipelineService.getRuntimeName(runtime_config, runtimes) || 'local';

    pipelineFlow.pipelines[0]['app_data']['name'] =
      dialogResult.value.pipeline_name;
    pipelineFlow.pipelines[0]['app_data']['runtime'] = runtime;
    pipelineFlow.pipelines[0]['app_data']['runtime-config'] = runtime_config;

    PipelineService.submitPipeline(
      pipelineFlow,
      PipelineService.getDisplayName(
        dialogResult.value.runtime_config,
        runtimes
      )
    );
  }

  handleSavePipeline(): void {
    this.updateModel();
    this.widgetContext.save();
  }

  handleClearPipeline(data: any): Promise<any> {
    return showDialog({
      title: 'Clear Pipeline',
      body: 'Are you sure you want to clear the pipeline?',
      buttons: [Dialog.cancelButton(), Dialog.okButton({ label: 'Clear' })]
    }).then(result => {
      if (result.button.accept) {
        // select all canvas elements
        this.canvasController.selectAll();

        // trigger delete of all selected canvas elements
        this.canvasController.editActionHandler({
          editType: 'deleteSelectedObjects',
          editSource: data.editSource,
          pipelineId: data.pipelineId
        });
      }
    });
  }

  handleOpenRuntimes(): void {
    this.app.shell.activateById(
      `elyra-metadata:${RUNTIMES_NAMESPACE}:${KFP_SCHEMA}`
    );
  }

  handleClosePipeline(): void {
    if (this.app.shell.currentWidget) {
      this.app.shell.currentWidget.close();
    }
  }

  componentDidMount(): void {
    const node = this.node.current!;
    node.addEventListener('dragenter', this.handleEvent);
    node.addEventListener('dragover', this.handleEvent);
    node.addEventListener('lm-dragenter', this.handleEvent);
    node.addEventListener('lm-dragover', this.handleEvent);
    node.addEventListener('lm-drop', this.handleEvent);

    this.initPropertiesInfo().finally(() => {
      this.handleOpenPipeline();
    });
  }

  componentWillUnmount(): void {
    const node = this.node.current!;
    node.removeEventListener('lm-drop', this.handleEvent);
    node.removeEventListener('lm-dragover', this.handleEvent);
    node.removeEventListener('lm-dragenter', this.handleEvent);
    node.removeEventListener('dragover', this.handleEvent);
    node.removeEventListener('dragenter', this.handleEvent);
  }

  /**
   * Handle the DOM events.
   *
   * @param event - The DOM event.
   */
  handleEvent(event: Event): void {
    switch (event.type) {
      case 'dragenter':
        event.preventDefault();
        break;
      case 'dragover':
        event.preventDefault();
        break;
      case 'lm-dragenter':
        event.preventDefault();
        break;
      case 'lm-dragover':
        event.preventDefault();
        event.stopPropagation();
        (event as IDragEvent).dropAction = (event as IDragEvent).proposedAction;
        break;
      case 'lm-drop':
        event.preventDefault();
        event.stopPropagation();
        this.handleAddFileToPipelineCanvas(
          (event as IDragEvent).offsetX,
          (event as IDragEvent).offsetY
        );
        break;
      default:
        break;
    }
  }
}

export class PipelineEditorFactory extends ABCWidgetFactory<DocumentWidget> {
  app: JupyterFrontEnd;
  browserFactory: IFileBrowserFactory;

  constructor(options: any) {
    super(options);
    this.app = options.app;
    this.browserFactory = options.browserFactory;
  }

  protected createNewWidget(context: DocumentRegistry.Context): DocumentWidget {
    // Creates a blank widget with a DocumentWidget wrapper
    const props = {
      app: this.app,
      browserFactory: this.browserFactory,
      context: context
    };
    const content = new PipelineEditorWidget(props);
    const widget = new DocumentWidget({
      content,
      context,
      node: document.createElement('div')
    });
    widget.addClass(PIPELINE_CLASS);
    widget.title.icon = pipelineIcon;
    return widget;
  }
}<|MERGE_RESOLUTION|>--- conflicted
+++ resolved
@@ -64,19 +64,15 @@
 import { dialogWidget } from './dialogWidget';
 import * as i18nData from './en.json';
 import * as palette from './palette.json';
-<<<<<<< HEAD
+
 import PipelineExportDialog from './PipelineExportDialog';
-import { PipelineService } from './PipelineService';
-import PipelineSubmissionDialog from './PipelineSubmissionDialog';
-=======
-import { PipelineExportDialog } from './PipelineExportDialog';
 import {
   PipelineService,
   KFP_SCHEMA,
   RUNTIMES_NAMESPACE
 } from './PipelineService';
-import { PipelineSubmissionDialog } from './PipelineSubmissionDialog';
->>>>>>> 12ff40da
+import PipelineSubmissionDialog from './PipelineSubmissionDialog';
+
 import * as properties from './properties.json';
 import Utils from './utils';
 
