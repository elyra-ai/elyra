/*
 * Copyright 2018-2020 IBM Corporation
 *
 * Licensed under the Apache License, Version 2.0 (the "License");
 * you may not use this file except in compliance with the License.
 * You may obtain a copy of the License at
 *
 * http://www.apache.org/licenses/LICENSE-2.0
 *
 * Unless required by applicable law or agreed to in writing, software
 * distributed under the License is distributed on an "AS IS" BASIS,
 * WITHOUT WARRANTIES OR CONDITIONS OF ANY KIND, either express or implied.
 * See the License for the specific language governing permissions and
 * limitations under the License.
 */

import * as path from 'path';

import { IDictionary, NotebookParser } from '@elyra/application';
import {
  CommonCanvas,
  CanvasController,
  CommonProperties
} from '@elyra/canvas';
import {
  IconUtil,
  clearPipelineIcon,
  dragDropIcon,
  exportPipelineIcon,
  pipelineIcon,
  savePipelineIcon,
<<<<<<< HEAD
  historyIcon
=======
  showFormDialog
>>>>>>> 86ffedfe
} from '@elyra/ui-components';

import { JupyterFrontEnd } from '@jupyterlab/application';
import { showDialog, Dialog, ReactWidget } from '@jupyterlab/apputils';
import {
  DocumentRegistry,
  ABCWidgetFactory,
  DocumentWidget
} from '@jupyterlab/docregistry';
import { IFileBrowserFactory } from '@jupyterlab/filebrowser';
import { NotebookPanel } from '@jupyterlab/notebook';
import { notebookIcon } from '@jupyterlab/ui-components';

import { toArray } from '@lumino/algorithm';
import { IDragEvent } from '@lumino/dragdrop';

import '@elyra/canvas/dist/common-canvas.min.css';
import 'carbon-components/css/carbon-components.min.css';
import '../style/canvas.css';

import * as React from 'react';

import { IntlProvider } from 'react-intl';

import { PIPELINE_CURRENT_VERSION } from './constants';
import * as i18nData from './en.json';
import * as palette from './palette.json';
import { PipelineExportDialog } from './PipelineExportDialog';
<<<<<<< HEAD
import { PipelinesSubmissionHistoryDialog } from './PipelinesSubmissionHistoryDialog';
=======
import { PipelineService } from './PipelineService';
>>>>>>> 86ffedfe
import { PipelineSubmissionDialog } from './PipelineSubmissionDialog';
import * as properties from './properties.json';
import Utils from './utils';

const PIPELINE_CLASS = 'elyra-PipelineEditor';
const NODE_TOOLTIP_CLASS = 'elyra-PipelineNodeTooltip';

const TIP_TYPE_NODE = 'tipTypeNode';

const NodeProperties = (properties: any): React.ReactElement => {
  return (
    <dl className={NODE_TOOLTIP_CLASS}>
      {Object.keys(properties).map((key, idx) => {
        let value = properties[key];
        if (Array.isArray(value)) {
          value = value.join('\n');
        } else if (typeof value === 'boolean') {
          value = value ? 'Yes' : 'No';
        }
        return (
          <React.Fragment key={idx}>
            <dd>{key}</dd>
            <dt>{value}</dt>
          </React.Fragment>
        );
      })}
    </dl>
  );
};

export const commandIDs = {
  openPipelineEditor: 'pipeline-editor:open',
  openDocManager: 'docmanager:open',
  newDocManager: 'docmanager:new-untitled',
  submitNotebook: 'notebook:submit'
};

/**
 * Wrapper Class for Common Canvas React Component
 */
export class PipelineEditorWidget extends ReactWidget {
  app: JupyterFrontEnd;
  browserFactory: IFileBrowserFactory;
  context: DocumentRegistry.Context;

  constructor(props: any) {
    super(props);
    this.app = props.app;
    this.browserFactory = props.browserFactory;
    this.context = props.context;
  }

  render(): React.ReactElement {
    return (
      <PipelineEditor
        app={this.app}
        browserFactory={this.browserFactory}
        widgetContext={this.context}
      />
    );
  }
}

/**
 * A namespace for Pipeline.
 */
export namespace PipelineEditor {
  /**
   * The props for PipelineEditor.
   */
  export interface IProps {
    app: JupyterFrontEnd;
    browserFactory: IFileBrowserFactory;
    widgetContext: DocumentRegistry.Context;
  }

  /**
   * The props for PipelineEditor.
   */
  export interface IState {
    /**
     * Whether the properties dialog is visible.
     */
    showPropertiesDialog: boolean;

    /**
     * The form contents of the properties dialog.
     */
    propertiesInfo: any;
  }
}

/**
 * Class for Common Canvas React Component
 */
export class PipelineEditor extends React.Component<
  PipelineEditor.IProps,
  PipelineEditor.IState
> {
  app: JupyterFrontEnd;
  browserFactory: IFileBrowserFactory;
  canvasController: any;
  widgetContext: DocumentRegistry.Context;
  position = 10;
  node: React.RefObject<HTMLDivElement>;
  propertiesInfo: any;

  constructor(props: any) {
    super(props);
    this.app = props.app;
    this.browserFactory = props.browserFactory;
    this.canvasController = new CanvasController();
    this.canvasController.setPipelineFlowPalette(palette);
    this.widgetContext = props.widgetContext;

    this.toolbarMenuActionHandler = this.toolbarMenuActionHandler.bind(this);
    this.contextMenuHandler = this.contextMenuHandler.bind(this);
    this.contextMenuActionHandler = this.contextMenuActionHandler.bind(this);
    this.clickActionHandler = this.clickActionHandler.bind(this);
    this.editActionHandler = this.editActionHandler.bind(this);
    this.tipHandler = this.tipHandler.bind(this);

    this.state = { showPropertiesDialog: false, propertiesInfo: {} };

    this.initPropertiesInfo();

    this.applyPropertyChanges = this.applyPropertyChanges.bind(this);
    this.closePropertiesDialog = this.closePropertiesDialog.bind(this);
    this.openPropertiesDialog = this.openPropertiesDialog.bind(this);

    this.node = React.createRef();
    this.handleEvent = this.handleEvent.bind(this);
  }

  render(): any {
    const style = { height: '100%' };
    const emptyCanvasContent = (
      <div>
        <dragDropIcon.react tag="div" elementPosition="center" height="120px" />
        <h1>
          {' '}
          Start your new pipeline by dragging files from the file browser pane.{' '}
        </h1>
      </div>
    );
    const canvasConfig = {
      enableInternalObjectModel: true,
      emptyCanvasContent: emptyCanvasContent,
      enablePaletteLayout: 'Modal',
      paletteInitialState: false
    };
    const toolbarConfig = [
      { action: 'run', label: 'Run Pipeline', enable: true },
      {
        action: 'save',
        label: 'Save Pipeline',
        enable: true,
        iconEnabled: IconUtil.encode(savePipelineIcon),
        iconDisabled: IconUtil.encode(savePipelineIcon)
      },
      {
        action: 'export',
        label: 'Export Pipeline',
        enable: true,
        iconEnabled: IconUtil.encode(exportPipelineIcon),
        iconDisabled: IconUtil.encode(exportPipelineIcon)
      },
      {
        action: 'clear',
        label: 'Clear Pipeline',
        enable: true,
        iconEnabled: IconUtil.encode(clearPipelineIcon),
        iconDisabled: IconUtil.encode(clearPipelineIcon)
      },
      { divider: true },
      {
        action: 'history',
        label: 'Pipelines Submission History',
        enable: true,
        iconEnabled: IconUtil.encode(historyIcon),
        iconDisabled: IconUtil.encode(historyIcon)
      },
      { divider: true },
      { action: 'undo', label: 'Undo', enable: true },
      { action: 'redo', label: 'Redo', enable: true },
      { action: 'cut', label: 'Cut', enable: false },
      { action: 'copy', label: 'Copy', enable: false },
      { action: 'paste', label: 'Paste', enable: false },
      { action: 'addComment', label: 'Add Comment', enable: true },
      { action: 'delete', label: 'Delete', enable: true },
      {
        action: 'arrangeHorizontally',
        label: 'Arrange Horizontally',
        enable: true
      },
      { action: 'arrangeVertically', label: 'Arrange Vertically', enable: true }
    ];

    const propertiesCallbacks = {
      applyPropertyChanges: this.applyPropertyChanges,
      closePropertiesDialog: this.closePropertiesDialog
    };

    const commProps = this.state.showPropertiesDialog ? (
      <IntlProvider
        key="IntlProvider2"
        locale={'en'}
        messages={i18nData.messages}
      >
        <CommonProperties
          propertiesInfo={this.propertiesInfo}
          propertiesConfig={{}}
          callbacks={propertiesCallbacks}
        />
      </IntlProvider>
    ) : null;

    return (
      <div style={style} ref={this.node}>
        <CommonCanvas
          canvasController={this.canvasController}
          toolbarMenuActionHandler={this.toolbarMenuActionHandler}
          contextMenuHandler={this.contextMenuHandler}
          contextMenuActionHandler={this.contextMenuActionHandler}
          clickActionHandler={this.clickActionHandler}
          editActionHandler={this.editActionHandler}
          tipHandler={this.tipHandler}
          toolbarConfig={toolbarConfig}
          config={canvasConfig}
        />
        {commProps}
      </div>
    );
  }

  updateModel(): void {
    this.widgetContext.model.fromString(
      JSON.stringify(this.canvasController.getPipelineFlow(), null, 2)
    );
  }

  async initPropertiesInfo(): Promise<void> {
    const runtimeImages = await PipelineService.getRuntimeImages();

    const imageEnum = [];
    for (const runtimeImage in runtimeImages) {
      imageEnum.push(runtimeImage);
      (properties.resources as IDictionary<string>)[
        'runtime_image.' + runtimeImage + '.label'
      ] = runtimeImages[runtimeImage];
    }
    properties.parameters[1].enum = imageEnum;

    this.propertiesInfo = {
      parameterDef: properties,
      appData: { id: '' }
    };
  }

  openPropertiesDialog(source: any): void {
    console.log('Opening properties dialog');
    const node_id = source.targetObject.id;
    const app_data = this.canvasController.getNode(node_id).app_data;

    const node_props = this.propertiesInfo;
    node_props.appData.id = node_id;

    node_props.parameterDef.current_parameters.filename = app_data.filename;
    node_props.parameterDef.current_parameters.runtime_image =
      app_data.runtime_image;
    node_props.parameterDef.current_parameters.outputs = app_data.outputs;
    node_props.parameterDef.current_parameters.env_vars = app_data.env_vars;
    node_props.parameterDef.current_parameters.dependencies =
      app_data.dependencies;
    node_props.parameterDef.current_parameters.include_subdirectories =
      app_data.include_subdirectories;

    this.setState({ showPropertiesDialog: true, propertiesInfo: node_props });
  }

  applyPropertyChanges(propertySet: any, appData: any): void {
    console.log('Applying changes to properties');
    const app_data = this.canvasController.getNode(appData.id).app_data;

    app_data.runtime_image = propertySet.runtime_image;
    app_data.outputs = propertySet.outputs;
    app_data.env_vars = propertySet.env_vars;
    app_data.dependencies = propertySet.dependencies;
    app_data.include_subdirectories = propertySet.include_subdirectories;
  }

  closePropertiesDialog(): void {
    console.log('Closing properties dialog');
    this.setState({ showPropertiesDialog: false, propertiesInfo: {} });
  }

  /*
   * Add options to the node context menu
   * Pipeline specific context menu items are:
   *  - Enable opening selected notebook(s)
   *  - Enable node properties for single node
   */
  contextMenuHandler(source: any, defaultMenu: any): any {
    let customMenu = defaultMenu;
    // Remove option to create super node
    customMenu.splice(4, 2);
    if (source.type === 'node') {
      if (source.selectedObjectIds.length > 1) {
        // multiple nodes selected
        customMenu = customMenu.concat({
          action: 'openNotebook',
          label: 'Open Notebooks'
        });
      } else {
        // single node selected
        customMenu = customMenu.concat(
          {
            action: 'openNotebook',
            label: 'Open Notebook'
          },
          {
            action: 'properties',
            label: 'Properties'
          }
        );
      }
    }
    return customMenu;
  }

  /*
   * Handles context menu actions
   * Pipeline specific actions are:
   *  - Open the associated Notebook
   *  - Open node properties dialog
   */
  contextMenuActionHandler(action: any, source: any): void {
    if (action === 'openNotebook' && source.type === 'node') {
      this.handleOpenNotebook(source.selectedObjectIds);
    } else if (action === 'properties' && source.type === 'node') {
      if (this.state.showPropertiesDialog) {
        this.closePropertiesDialog();
      } else {
        this.openPropertiesDialog(source);
      }
    }
  }

  /*
   * Handles mouse click actions
   */
  clickActionHandler(source: any): void {
    // opens the Jupyter Notebook associated with a given node
    if (source.clickType === 'DOUBLE_CLICK' && source.objectType === 'node') {
      this.handleOpenNotebook(source.selectedObjectIds);
    }
  }

  /*
   * Handles creating new nodes in the canvas
   */
  editActionHandler(data: any): void {
    this.updateModel();
  }

  /*
   * Handles displaying node properties
   */
  tipHandler(tipType: string, data: any): any {
    if (tipType === TIP_TYPE_NODE) {
      const appData = this.canvasController.getNode(data.node.id).app_data;
      const propsInfo = this.propertiesInfo.parameterDef.uihints.parameter_info;
      const tooltipProps: any = {};

      propsInfo.forEach(
        (info: { parameter_ref: string; label: { default: string } }) => {
          tooltipProps[info.label.default] = appData[info.parameter_ref] || '';
        }
      );

      return <NodeProperties {...tooltipProps} />;
    }
  }

  handleAddFileToPipelineCanvas(x?: number, y?: number): Promise<any> {
    let failedAdd = 0;
    let position = 0;
    const missingXY = !(x && y);

    // if either x or y is undefined use the default coordinates
    if (missingXY) {
      position = this.position;
      x = 75;
      y = 85;
    }

    const fileBrowser = this.browserFactory.defaultBrowser;

    toArray(fileBrowser.selectedItems()).map(item => {
      // if the selected item is a notebook file
      if (item.type == 'notebook') {
        //add each selected notebook
        console.log('Adding ==> ' + item.path);

        const nodeTemplate = this.canvasController.getPaletteNode(
          'execute-notebook-node'
        );
        if (nodeTemplate) {
          const data = {
            editType: 'createNode',
            offsetX: x + position,
            offsetY: y + position,
            nodeTemplate: this.canvasController.convertNodeTemplate(
              nodeTemplate
            )
          };

          // create a notebook widget to get a string with the node content then dispose of it
          const notebookWidget = fileBrowser.model.manager.open(item.path);
          const notebookStr = (notebookWidget as NotebookPanel).content.model.toString();
          notebookWidget.dispose();

          const env_vars = NotebookParser.getEnvVars(notebookStr).map(
            str => str + '='
          );

          data.nodeTemplate.label = item.path.replace(/^.*[\\/]/, '');
          data.nodeTemplate.label = data.nodeTemplate.label.replace(
            /\.[^/.]+$/,
            ''
          );
          data.nodeTemplate.image = IconUtil.encode(notebookIcon);
          data.nodeTemplate.app_data['filename'] = item.path;
          data.nodeTemplate.app_data[
            'runtime_image'
          ] = this.propertiesInfo.parameterDef.current_parameters.runtime_image;
          data.nodeTemplate.app_data['env_vars'] = env_vars;
          data.nodeTemplate.app_data[
            'include_subdirectories'
          ] = this.propertiesInfo.parameterDef.current_parameters.include_subdirectories;

          this.canvasController.editActionHandler(data);

          position += 20;
        }
      } else {
        failedAdd++;
      }
    });

    // update position if the default coordinates were used
    if (missingXY) {
      this.position = position;
    }

    if (failedAdd) {
      return showDialog({
        title: 'Unsupported File(s)',
        body:
          'Currently, only selected notebook files can be added to a pipeline',
        buttons: [Dialog.okButton()]
      });
    }
  }

  /*
   * Open node associated notebook
   */
  handleOpenNotebook(selectedNodes: any): void {
    for (let i = 0; i < selectedNodes.length; i++) {
      const path = this.canvasController.getNode(selectedNodes[i]).app_data
        .filename;
      this.app.commands.execute(commandIDs.openDocManager, { path });
    }
  }

  async handleExportPipeline(): Promise<void> {
    const runtimes = await PipelineService.getRuntimes();
    const dialogOptions: Partial<Dialog.IOptions<any>> = {
      title: 'Export pipeline',
      body: new PipelineExportDialog({ runtimes }),
      buttons: [Dialog.cancelButton(), Dialog.okButton()],
      defaultButton: 1,
      focusNodeSelector: '#runtime_config'
    };
    const dialogResult = await showFormDialog(dialogOptions);

    if (dialogResult.value == null) {
      // When Cancel is clicked on the dialog, just return
      return;
    }

    // prepare pipeline submission details
    const pipelineFlow = this.canvasController.getPipelineFlow();
    const pipeline_path = this.widgetContext.path;

    const pipeline_dir = path.dirname(pipeline_path);
    const pipeline_name = path.basename(
      pipeline_path,
      path.extname(pipeline_path)
    );
    const pipeline_export_format = dialogResult.value.pipeline_filetype;
    const pipeline_export_path =
      pipeline_dir + '/' + pipeline_name + '.' + pipeline_export_format;

    const overwrite = dialogResult.value.overwrite;

    pipelineFlow.pipelines[0]['app_data']['name'] = pipeline_name;
    pipelineFlow.pipelines[0]['app_data']['runtime'] = 'kfp';
    pipelineFlow.pipelines[0]['app_data']['runtime-config'] =
      dialogResult.value.runtime_config;

    PipelineService.exportPipeline(
      pipelineFlow,
      pipeline_export_format,
      pipeline_export_path,
      overwrite
    );
  }

  async handleOpenPipeline(): Promise<void> {
    this.widgetContext.ready.then(() => {
      let pipelineJson: any = this.widgetContext.model.toJSON();
      if (pipelineJson == null) {
        // creating new pipeline
        pipelineJson = this.canvasController.getPipelineFlow();
        if (Utils.isNewPipeline(pipelineJson)) {
          pipelineJson.pipelines[0]['app_data'][
            'version'
          ] = PIPELINE_CURRENT_VERSION;
          this.canvasController.setPipelineFlow(pipelineJson);
        }
      } else {
        // opening an existing pipeline
        const pipelineVersion: number = +Utils.getPipelineVersion(pipelineJson);
        if (pipelineVersion !== PIPELINE_CURRENT_VERSION) {
          // pipeline version and current version are divergent
          if (pipelineVersion > PIPELINE_CURRENT_VERSION) {
            // in this case, pipeline was last edited in a "more recent release" and
            // the user should update his version of Elyra to consume the pipeline
            showDialog({
              title: 'Load pipeline failed!',
              body: (
                <p>
                  This pipeline corresponds to a more recent version of Elyra
                  and cannot be used until Elyra has been upgraded.
                </p>
              ),
              buttons: [Dialog.okButton()]
            });
            this.handleClosePipeline();
            return;
          } else {
            // in this case, pipeline was last edited in a "old" version of Elyra and
            // it needs to be updated/migrated.
            showDialog({
              title: 'Migrate pipeline?',
              body: (
                <p>
                  This pipeline corresponds to an older version of Elyra and
                  needs to be migrated.
                  <br />
                  Although the pipeline can be further edited and/or submitted
                  after its update,
                  <br />
                  the migration will not be completed until the pipeline has
                  been saved within the editor.
                  <br />
                  <br />
                  Proceed with migration?
                </p>
              ),
              buttons: [Dialog.cancelButton(), Dialog.okButton()]
            }).then(result => {
              if (result.button.accept) {
                // proceed with migration
                pipelineJson = PipelineService.convertPipeline(pipelineJson);
                this.canvasController.setPipelineFlow(pipelineJson);
              } else {
                this.handleClosePipeline();
              }
            });
          }
        } else {
          // in this case, pipeline version is current
          this.canvasController.setPipelineFlow(pipelineJson);
        }
      }
    });
  }

  async handleRunPipeline(): Promise<void> {
    const runtimes = await PipelineService.getRuntimes();
    const dialogOptions: Partial<Dialog.IOptions<any>> = {
      title: 'Run pipeline',
      body: new PipelineSubmissionDialog({ runtimes }),
      buttons: [Dialog.cancelButton(), Dialog.okButton()],
      defaultButton: 1,
      focusNodeSelector: '#pipeline_name'
    };
    const dialogResult = await showFormDialog(dialogOptions);

    if (dialogResult.value == null) {
      // When Cancel is clicked on the dialog, just return
      return;
    }

    // prepare pipeline submission details
    const pipelineFlow = this.canvasController.getPipelineFlow();

    pipelineFlow.pipelines[0]['app_data']['name'] =
      dialogResult.value.pipeline_name;

    // TODO: Be more flexible and remove hardcoded runtime type
    pipelineFlow.pipelines[0]['app_data']['runtime'] = 'kfp';
    pipelineFlow.pipelines[0]['app_data']['runtime-config'] =
      dialogResult.value.runtime_config;

    PipelineService.submitPipeline(
      pipelineFlow,
      dialogResult.value.runtime_config
    );
  }

  handleSavePipeline(): void {
    this.updateModel();
    this.widgetContext.save();
  }

  handleClearPipeline(): Promise<any> {
    return showDialog({
      title: 'Clear Pipeline?',
      body: 'Are you sure you want to clear? You can not undo this.',
      buttons: [Dialog.cancelButton(), Dialog.okButton({ label: 'Clear' })]
    }).then(result => {
      if (result.button.accept) {
        this.canvasController.clearPipelineFlow();
        this.updateModel();
        this.position = 10;
      }
    });
  }

<<<<<<< HEAD
  handleHistory(): void {
    SubmissionHandler.makeGetRequest(
      'api/metadata/runtimes',
      'metadata',
      (response: any) => {
        if (Object.keys(response.runtimes).length === 0) {
          return SubmissionHandler.noMetadataError('runtimes');
        }

        showDialog({
          title: 'Open Pipelines Submission History',
          body: new PipelinesSubmissionHistoryDialog({
            runtimes: response.runtimes
          }),
          buttons: [Dialog.cancelButton(), Dialog.okButton({ label: 'Open' })]
        }).then(result => {
          if (result.button.accept) {
            window.open(result.value.runtime_url, '_blank');
          }
        });
      }
    );
=======
  handleClosePipeline(): void {
    if (this.app.shell.currentWidget) {
      this.app.shell.currentWidget.close();
    }
>>>>>>> 86ffedfe
  }

  /**
   * Handles submitting pipeline runs
   */
  toolbarMenuActionHandler(action: any, source: any): void {
    console.log('Handling action: ' + action);
    if (action == 'run') {
      // When executing the pipeline
      this.handleRunPipeline();
    } else if (action == 'export') {
      this.handleExportPipeline();
    } else if (action == 'save') {
      this.handleSavePipeline();
    } else if (action == 'clear') {
<<<<<<< HEAD
      this.handleClear();
    } else if (action == 'history') {
      this.handleHistory();
=======
      this.handleClearPipeline();
>>>>>>> 86ffedfe
    }
  }

  componentDidMount(): void {
    const node = this.node.current!;
    node.addEventListener('dragenter', this.handleEvent);
    node.addEventListener('dragover', this.handleEvent);
    node.addEventListener('lm-dragenter', this.handleEvent);
    node.addEventListener('lm-dragover', this.handleEvent);
    node.addEventListener('lm-drop', this.handleEvent);

    this.handleOpenPipeline();
  }

  componentWillUnmount(): void {
    const node = this.node.current!;
    node.removeEventListener('lm-drop', this.handleEvent);
    node.removeEventListener('lm-dragover', this.handleEvent);
    node.removeEventListener('lm-dragenter', this.handleEvent);
    node.removeEventListener('dragover', this.handleEvent);
    node.removeEventListener('dragenter', this.handleEvent);
  }

  /**
   * Handle the DOM events.
   *
   * @param event - The DOM event.
   */
  handleEvent(event: Event): void {
    switch (event.type) {
      case 'dragenter':
        event.preventDefault();
        break;
      case 'dragover':
        event.preventDefault();
        break;
      case 'lm-dragenter':
        event.preventDefault();
        break;
      case 'lm-dragover':
        event.preventDefault();
        event.stopPropagation();
        (event as IDragEvent).dropAction = (event as IDragEvent).proposedAction;
        break;
      case 'lm-drop':
        event.preventDefault();
        event.stopPropagation();
        this.handleAddFileToPipelineCanvas(
          (event as IDragEvent).offsetX,
          (event as IDragEvent).offsetY
        );
        break;
      default:
        break;
    }
  }
}

export class PipelineEditorFactory extends ABCWidgetFactory<DocumentWidget> {
  app: JupyterFrontEnd;
  browserFactory: IFileBrowserFactory;

  constructor(options: any) {
    super(options);
    this.app = options.app;
    this.browserFactory = options.browserFactory;
  }

  protected createNewWidget(context: DocumentRegistry.Context): DocumentWidget {
    // Creates a blank widget with a DocumentWidget wrapper
    const props = {
      app: this.app,
      browserFactory: this.browserFactory,
      context: context
    };
    const content = new PipelineEditorWidget(props);
    const widget = new DocumentWidget({
      content,
      context,
      node: document.createElement('div')
    });
    widget.addClass(PIPELINE_CLASS);
    widget.title.icon = pipelineIcon;
    return widget;
  }
}<|MERGE_RESOLUTION|>--- conflicted
+++ resolved
@@ -29,11 +29,8 @@
   exportPipelineIcon,
   pipelineIcon,
   savePipelineIcon,
-<<<<<<< HEAD
-  historyIcon
-=======
+  historyIcon,
   showFormDialog
->>>>>>> 86ffedfe
 } from '@elyra/ui-components';
 
 import { JupyterFrontEnd } from '@jupyterlab/application';
@@ -62,11 +59,8 @@
 import * as i18nData from './en.json';
 import * as palette from './palette.json';
 import { PipelineExportDialog } from './PipelineExportDialog';
-<<<<<<< HEAD
 import { PipelinesSubmissionHistoryDialog } from './PipelinesSubmissionHistoryDialog';
-=======
 import { PipelineService } from './PipelineService';
->>>>>>> 86ffedfe
 import { PipelineSubmissionDialog } from './PipelineSubmissionDialog';
 import * as properties from './properties.json';
 import Utils from './utils';
@@ -710,7 +704,6 @@
     });
   }
 
-<<<<<<< HEAD
   handleHistory(): void {
     SubmissionHandler.makeGetRequest(
       'api/metadata/runtimes',
@@ -733,12 +726,12 @@
         });
       }
     );
-=======
+  }
+
   handleClosePipeline(): void {
     if (this.app.shell.currentWidget) {
       this.app.shell.currentWidget.close();
     }
->>>>>>> 86ffedfe
   }
 
   /**
@@ -754,13 +747,9 @@
     } else if (action == 'save') {
       this.handleSavePipeline();
     } else if (action == 'clear') {
-<<<<<<< HEAD
-      this.handleClear();
+      this.handleClearPipeline();
     } else if (action == 'history') {
       this.handleHistory();
-=======
-      this.handleClearPipeline();
->>>>>>> 86ffedfe
     }
   }
 
