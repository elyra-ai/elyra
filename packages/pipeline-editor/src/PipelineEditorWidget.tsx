--- conflicted
+++ resolved
@@ -299,28 +299,14 @@
     );
   }
 
-<<<<<<< HEAD
-  async initPropertiesInfo(): Promise<void> {
-    const runtimeImages = await PipelineService.getRuntimeImages();
-=======
   updateModel(): void {
     this.widgetContext.model.fromString(
       JSON.stringify(this.canvasController.getPipelineFlow(), null, 2)
     );
   }
 
-  initPropertiesInfo(): void {
-    FrontendServices.getRuntimeImages().then(
-      (runtimeImages: IDictionary<string>) => {
-        const imageEnum = [];
-        for (const runtimeImage in runtimeImages) {
-          imageEnum.push(runtimeImage);
-          (properties.resources as IDictionary<string>)[
-            'runtime_image.' + runtimeImage + '.label'
-          ] = runtimeImages[runtimeImage];
-        }
-        properties.parameters[0].enum = imageEnum;
->>>>>>> 92defc08
+  async initPropertiesInfo(): Promise<void> {
+    const runtimeImages = await PipelineService.getRuntimeImages();
 
     const imageEnum = [];
     for (const runtimeImage in runtimeImages) {
