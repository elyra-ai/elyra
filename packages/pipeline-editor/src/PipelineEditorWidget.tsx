--- conflicted
+++ resolved
@@ -99,11 +99,8 @@
   submitScript: 'script-editor:submit',
   submitNotebook: 'notebook:submit',
   addFileToPipeline: 'pipeline-editor:add-node',
-<<<<<<< HEAD
-  refreshPalette: 'pipeline-editor:refresh-palette'
-=======
+  refreshPalette: 'pipeline-editor:refresh-palette',
   openViewer: 'elyra-code-viewer:open'
->>>>>>> 24553364
 };
 
 const getAllPaletteNodes = (palette: any): any[] => {
@@ -219,20 +216,11 @@
 
   const runtimeDisplayName = getDisplayName(runtimesSchema, type) ?? 'Generic';
 
-<<<<<<< HEAD
-  // TODO: DELETE THIS
-  const __doNotUseInFutureMapTypeToRandomProcessor__ = (():
-    | string
-    | undefined => {
-    const schema = runtimesSchema?.find((s: any) => s.runtime_type === type);
-    return schema?.name;
-  })();
-
   const {
     data: palette,
     error: paletteError,
     mutate: mutatePalette
-  } = usePalette(__doNotUseInFutureMapTypeToRandomProcessor__);
+  } = usePalette(type);
 
   useEffect(() => {
     const handleMutateSignal = (): void => {
@@ -243,9 +231,6 @@
       refreshPaletteSignal.disconnect(handleMutateSignal);
     };
   }, [refreshPaletteSignal, mutatePalette]);
-=======
-  const { data: palette, error: paletteError } = usePalette(type);
->>>>>>> 24553364
 
   const { data: runtimeImages, error: runtimeImagesError } = useRuntimeImages();
 
