/*
 * Copyright 2018-2021 Elyra Authors
 *
 * Licensed under the Apache License, Version 2.0 (the "License");
 * you may not use this file except in compliance with the License.
 * You may obtain a copy of the License at
 *
 * http://www.apache.org/licenses/LICENSE-2.0
 *
 * Unless required by applicable law or agreed to in writing, software
 * distributed under the License is distributed on an "AS IS" BASIS,
 * WITHOUT WARRANTIES OR CONDITIONS OF ANY KIND, either express or implied.
 * See the License for the specific language governing permissions and
 * limitations under the License.
 */

import { PipelineEditor, ThemeProvider } from '@elyra/pipeline-editor';
import { validate } from '@elyra/pipeline-services';
import {
  IconUtil,
  clearPipelineIcon,
  exportPipelineIcon,
  pipelineIcon,
  savePipelineIcon,
  showBrowseFileDialog,
  runtimesIcon,
  Dropzone,
  RequestErrors,
  showFormDialog
} from '@elyra/ui-components';
import { ILabShell } from '@jupyterlab/application';
import {
  Dialog,
  ReactWidget,
  showDialog,
  showErrorMessage
} from '@jupyterlab/apputils';
import { PathExt } from '@jupyterlab/coreutils';
import {
  DocumentRegistry,
  ABCWidgetFactory,
  DocumentWidget
} from '@jupyterlab/docregistry';

import 'carbon-components/css/carbon-components.min.css';

import { IFileBrowserFactory } from '@jupyterlab/filebrowser';
// import { NotebookPanel } from '@jupyterlab/notebook';
import { toArray } from '@lumino/algorithm';
import { IDragEvent } from '@lumino/dragdrop';
import { Signal } from '@lumino/signaling';

import React, { useCallback, useEffect, useRef, useState } from 'react';

import { formDialogWidget } from './formDialogWidget';
import nodes from './nodes';
import { PipelineExportDialog } from './PipelineExportDialog';
import {
  IRuntime,
  ISchema,
  PipelineService,
  RUNTIMES_NAMESPACE
} from './PipelineService';
import { PipelineSubmissionDialog } from './PipelineSubmissionDialog';
import { theme } from './theme';
import Utils from './utils';

const PIPELINE_CLASS = 'elyra-PipelineEditor';

export const commandIDs = {
  openPipelineEditor: 'pipeline-editor:open',
  openMetadata: 'elyra-metadata:open',
  openDocManager: 'docmanager:open',
  newDocManager: 'docmanager:new-untitled',
  submitScript: 'script-editor:submit',
  submitNotebook: 'notebook:submit',
  addFileToPipeline: 'pipeline-editor:add-node'
};

<<<<<<< HEAD
const PipelineWrapper = ({
  context,
  browserFactory,
  shell,
  widget,
  commands,
  addFileToPipelineSignal
}: any) => {
  const ref = useRef(null);
  const [loading, setLoading] = useState(true);
  const [pipeline, setPipeline] = useState(null);
  const [panelOpen, setPanelOpen] = React.useState(false);

  useEffect(() => {
    context.ready.then(() => {
      const pipeline = context.model.toJSON();
      setPipeline(pipeline);
      setLoading(false);
=======
/**
 * Wrapper Class for Common Canvas React Component
 */
export class PipelineEditorWidget extends ReactWidget {
  shell: JupyterFrontEnd.IShell;
  commands: CommandRegistry;
  browserFactory: IFileBrowserFactory;
  context: DocumentRegistry.Context;
  serviceManager: ServiceManager;
  addFileToPipelineSignal: Signal<PipelineEditorFactory, any>;

  constructor(props: any) {
    super(props);
    this.shell = props.shell;
    this.commands = props.commands;
    this.browserFactory = props.browserFactory;
    this.context = props.context;
    this.serviceManager = props.serviceManager;
    this.addFileToPipelineSignal = props.addFileToPipelineSignal;
  }

  render(): React.ReactElement {
    return (
      <PipelineEditor
        shell={this.shell}
        commands={this.commands}
        browserFactory={this.browserFactory}
        widgetContext={this.context}
        widgetId={this.parent.id}
        serviceManager={this.serviceManager}
        addFileToPipelineSignal={this.addFileToPipelineSignal}
      />
    );
  }
}

/**
 * A namespace for Pipeline.
 */
export namespace PipelineEditor {
  /**
   * The props for PipelineEditor.
   */
  export interface IProps {
    shell: JupyterFrontEnd.IShell;
    commands: CommandRegistry;
    browserFactory: IFileBrowserFactory;
    widgetContext: DocumentRegistry.Context;
    serviceManager: ServiceManager;
    addFileToPipelineSignal: Signal<PipelineEditorFactory, any>;
    widgetId: string;
  }

  /**
   * The props for PipelineEditor.
   */
  export interface IState {
    /**
     * Whether the properties dialog is visible.
     */
    showPropertiesDialog: boolean;

    /**
     * The form contents of the properties dialog.
     */
    propertiesInfo: any;

    /*
     * Whether the warning for invalid operations is visible.
     */
    showValidationError: boolean;

    /*
     * Error to present for an invalid operation
     */
    validationError: IValidationError;

    /**
     * Whether pipeline is empty.
     */
    emptyPipeline: boolean;

    /**
     * Nodes that are currently selected
     */
    selectedNodes?: any[];
  }
}

/**
 * Class for Common Canvas React Component
 */
export class PipelineEditor extends React.Component<
  PipelineEditor.IProps,
  PipelineEditor.IState
> {
  shell: JupyterFrontEnd.IShell;
  commands: CommandRegistry;
  browserFactory: IFileBrowserFactory;
  canvasManager: CanvasManager;
  serviceManager: ServiceManager;
  canvasController: any;
  widgetContext: DocumentRegistry.Context;
  widgetId: string;
  addFileToPipelineSignal: Signal<PipelineEditorFactory, any>;
  position = 10;
  node: React.RefObject<HTMLDivElement>;
  propertiesInfo: any;
  propertiesController: any;
  CommonProperties: any;

  constructor(props: any) {
    super(props);
    this.shell = props.shell;
    this.commands = props.commands;
    this.browserFactory = props.browserFactory;
    this.serviceManager = props.serviceManager;
    this.canvasController = new CanvasController();
    this.canvasController.setPipelineFlowPalette(palette);
    this.widgetContext = props.widgetContext;
    this.canvasManager = new CanvasManager(
      this.widgetContext,
      this.canvasController
    );
    this.widgetId = props.widgetId;
    this.addFileToPipelineSignal = props.addFileToPipelineSignal;

    this.contextMenuHandler = this.contextMenuHandler.bind(this);
    this.clickActionHandler = this.clickActionHandler.bind(this);
    this.selectionChangeHandler = this.selectionChangeHandler.bind(this);
    this.editActionHandler = this.editActionHandler.bind(this);
    this.beforeEditActionHandler = this.beforeEditActionHandler.bind(this);
    this.tipHandler = this.tipHandler.bind(this);

    this.state = {
      showPropertiesDialog: false,
      propertiesInfo: {},
      showValidationError: false,
      validationError: {
        errorMessage: '',
        errorSeverity: 'error'
      },
      emptyPipeline: Utils.isEmptyPipeline(
        this.canvasController.getPipelineFlow()
      ),
      selectedNodes: []
    };

    this.propertiesActionHandler = this.propertiesActionHandler.bind(this);
    this.propertyListener = this.propertyListener.bind(this);
    this.propertiesControllerHandler = this.propertiesControllerHandler.bind(
      this
    );

    this.addFileToPipelineSignal.connect((args: any): any => {
      this.handleAddFileToPipelineCanvas();
>>>>>>> 4c4f2622
    });
  }, [context]);

<<<<<<< HEAD
  const onChange = (pipelineJson: any) => {
    setPipeline(pipelineJson);
    if (context.ready) {
      context.model.fromString(JSON.stringify(pipelineJson, null, 2));
=======
    const propertiesCallbacks = {
      actionHandler: this.propertiesActionHandler,
      controllerHandler: this.propertiesControllerHandler,
      propertyListener: this.propertyListener
    };

    let commProps = null;
    if (this.state.selectedNodes && this.state.selectedNodes.length === 0) {
      commProps = (
        <div className="elyra-noContentMessage">
          {'Select a node to edit its properties.'}
        </div>
      );
    } else if (
      this.state.selectedNodes &&
      this.state.selectedNodes.length > 1
    ) {
      commProps = (
        <div className="elyra-noContentMessage">
          {
            'Multiple nodes are selected. Select a single node to edit its properties.'
          }
        </div>
      );
    } else if (
      this.state.propertiesInfo === undefined ||
      this.state.propertiesInfo === null ||
      this.state.propertiesInfo === {}
    ) {
      commProps = (
        <div className="elyra-noContentMessage">
          {"This node type doesn't have any editable properties."}
        </div>
      );
    } else {
      commProps = (
        <IntlProvider
          key="IntlProvider2"
          locale={'en'}
          messages={i18nData.messages}
        >
          <CommonProperties
            ref={(instance: any): void => {
              this.CommonProperties = instance;
            }}
            propertiesInfo={this.state.propertiesInfo}
            propertiesConfig={{
              containerType: 'Custom',
              rightFlyout: true
            }}
            callbacks={propertiesCallbacks}
            customControls={[StringArrayInput]}
          />
        </IntlProvider>
      );
    }

    return (
      <Dropzone
        onDrop={(e: IDragEvent): void => {
          this.handleAddFileToPipelineCanvas(e.offsetX, e.offsetY);
        }}
      >
        {validationAlert}
        <IntlProvider
          key="IntlProvider1"
          locale={'en'}
          messages={i18nData.messages}
        >
          <CommonCanvas
            canvasController={this.canvasController}
            contextMenuHandler={this.contextMenuHandler}
            clickActionHandler={this.clickActionHandler}
            selectionChangeHandler={this.selectionChangeHandler}
            editActionHandler={this.editActionHandler}
            beforeEditActionHandler={this.beforeEditActionHandler}
            tipHandler={this.tipHandler}
            toolbarConfig={toolbarConfig}
            config={canvasConfig}
            notificationConfig={{ enable: false }}
            contextMenuConfig={contextMenuConfig}
            rightFlyoutContent={commProps}
            showRightFlyout={this.state.showPropertiesDialog}
          />
        </IntlProvider>
      </Dropzone>
    );
  }

  updateModel(): void {
    const pipelineFlow = this.canvasController.getPipelineFlow();

    this.widgetContext.model.fromString(JSON.stringify(pipelineFlow, null, 2));

    this.setState({ emptyPipeline: Utils.isEmptyPipeline(pipelineFlow) });
  }

  async initPropertiesInfo(): Promise<void> {
    const runtimeImages = await PipelineService.getRuntimeImages().catch(
      error => RequestErrors.serverError(error)
    );

    const imageEnum = [];
    for (const runtimeImage in runtimeImages) {
      imageEnum.push(runtimeImage);
      (properties.resources as IDictionary<string>)[
        'runtime_image.' + runtimeImage + '.label'
      ] = runtimeImages[runtimeImage];
>>>>>>> 4c4f2622
    }
  };

<<<<<<< HEAD
  const onError = (error?: Error) => {
    showDialog({
      title: 'Load pipeline failed!',
      body: <p> {error || ''} </p>,
      buttons: [Dialog.okButton()]
    }).then(() => {
      if (shell.currentWidget) {
        shell.currentWidget.close();
      }
    });
  };

  const onFileRequested = (
    startPathInfo?: any,
    multiselect?: boolean
  ): Promise<string> => {
    const startPath = startPathInfo.defaultUri;
    const currentExt = PathExt.extname(startPath || '');
=======
  selectionChangeHandler(data: any): void {
    if (data.selectedNodes && data.selectedNodes.length === 1) {
      const node = data.selectedNodes[0];
      const node_id = node.id;
      const app_data = node.app_data;

      const node_props = JSON.parse(JSON.stringify(this.propertiesInfo));
      node_props.appData.id = node_id;

      node_props.parameterDef.current_parameters.filename = app_data.filename;
      node_props.parameterDef.current_parameters.runtime_image =
        app_data.runtime_image;
      node_props.parameterDef.current_parameters.outputs = app_data.outputs;
      node_props.parameterDef.current_parameters.env_vars = app_data.env_vars;
      node_props.parameterDef.current_parameters.dependencies =
        app_data.dependencies;
      node_props.parameterDef.current_parameters.include_subdirectories =
        app_data.include_subdirectories;
      node_props.parameterDef.current_parameters.cpu = app_data.cpu;
      node_props.parameterDef.current_parameters.memory = app_data.memory;
      node_props.parameterDef.current_parameters.gpu = app_data.gpu;
      node_props.parameterDef.titleDefinition = {
        title: this.canvasController.getNode(node.id).label,
        editable: true
      };

      this.setState({
        showValidationError: false,
        propertiesInfo: node_props,
        selectedNodes: data.selectedNodes
      });
    } else {
      this.setState({
        showValidationError: false,
        propertiesInfo: null,
        selectedNodes: data.selectedNodes
      });
    }
  }

  propertyListener(data: any): void {
    if (data.action === 'UPDATE_PROPERTY' && this.CommonProperties) {
      const pipelineId = this.canvasController.getPrimaryPipelineId();
      // Use the currently selected node. If more than one node is selected,
      // or no nodes are selected, cancel action.
      if (this.state.selectedNodes.length !== 1) {
        return;
      }
      const node = this.state.selectedNodes[0];

      const app_data = node.app_data;
      const propertySet = this.propertiesController.getPropertyValues();

      if (node.title) {
        this.canvasController.setNodeLabel(node.id, node.title);
      }
      if (app_data.filename !== propertySet.filename) {
        app_data.filename = propertySet.filename;
        this.canvasController.setNodeLabel(
          node.id,
          PathExt.basename(propertySet.filename)
        );
      }

      app_data.runtime_image = propertySet.runtime_image;
      app_data.outputs =
        propertySet.outputs && propertySet.outputs.filter(Boolean);
      app_data.env_vars =
        propertySet.env_vars && propertySet.env_vars.filter(Boolean);
      app_data.dependencies =
        propertySet.dependencies && propertySet.dependencies.filter(Boolean);
      app_data.include_subdirectories = propertySet.include_subdirectories;
      app_data.cpu = propertySet.cpu;
      app_data.memory = propertySet.memory;
      app_data.gpu = propertySet.gpu;
      this.canvasController.setNodeProperties(
        node.id,
        { app_data },
        pipelineId
      );
      this.validateAllNodes();
      this.updateModel();
    }
  }

  propertiesControllerHandler(propertiesController: any): void {
    this.propertiesController = propertiesController;
  }

  propertiesActionHandler(id: string, appData: any, data: any): void {
    const propertyId = { name: data.parameter_ref };
>>>>>>> 4c4f2622
    const filename = PipelineService.getWorkspaceRelativeNodePath(
      context.path,
      //TODO: need to work out the logic to match current behavior
      ''
    );
<<<<<<< HEAD
    return showBrowseFileDialog(browserFactory.defaultBrowser.model.manager, {
      startPath: PathExt.dirname(filename),
      multiselect: multiselect,
      filter: (model: any): boolean => {
        const ext = PathExt.extname(model.path);
        return currentExt === '' || currentExt === ext;
      }
    }).then((result: any) => {
      if (result.button.accept && result.value.length) {
        return result.value.map((val: any) => {
          return val.path;
=======

    if (id === 'browse_file') {
      const currentExt = PathExt.extname(filename);
      showBrowseFileDialog(this.browserFactory.defaultBrowser.model.manager, {
        startPath: PathExt.dirname(filename),
        filter: (model: any): boolean => {
          const ext = PathExt.extname(model.path);
          return currentExt === ext;
        }
      }).then((result: any) => {
        if (result.button.accept && result.value.length) {
          this.propertiesController.updatePropertyValue(
            propertyId,
            PipelineService.getPipelineRelativeNodePath(
              this.widgetContext.path,
              result.value[0].path
            )
          );
        }
      });
    } else if (id === 'add_dependencies') {
      showBrowseFileDialog(this.browserFactory.defaultBrowser.model.manager, {
        multiselect: true,
        includeDir: true,
        rootPath: PathExt.dirname(filename),
        filter: (model: any): boolean => {
          // do not include the notebook itself
          return model.path !== filename;
        }
      }).then((result: any) => {
        if (result.button.accept && result.value.length) {
          const dependencies = Array.from(
            this.propertiesController.getPropertyValue(propertyId)
          );

          // If multiple files are selected, replace the given index in the dependencies list
          // and insert the rest of the values after that index.
          result.value.forEach((val: any, index: number) => {
            if (index === 0) {
              dependencies[data.index] = val.path;
            } else {
              dependencies.splice(data.index, 0, val.path);
            }
          });

          this.propertiesController.updatePropertyValue(
            propertyId,
            dependencies
          );
        }
      });
    }
  }

  /*
   * Add options to the node context menu
   * Pipeline specific context menu items are:
   *  - Enable opening selected notebook(s)
   *  - Enable node properties for single node
   */
  contextMenuHandler(source: any, defaultMenu: any): any {
    let customMenu = defaultMenu;
    if (source.type === 'node') {
      if (source.selectedObjectIds.length > 1) {
        // multiple nodes selected
        customMenu = customMenu.concat({
          action: 'openFile',
          label: 'Open Files'
>>>>>>> 4c4f2622
        });
      }
    });
  };

  const handleOpenFile = (data: any): void => {
    for (let i = 0; i < data.selectedObjectIds.length; i++) {
      const node = pipeline.pipelines[0].nodes.find(
        node => node.id === data.selectedObjectIds[i]
      );
      if (!node || !node.app_data || !node.app_data.filename) {
        continue;
      }
      const path = PipelineService.getWorkspaceRelativeNodePath(
        context.path,
        node.app_data.filename
      );
      commands.execute(commandIDs.openDocManager, { path });
    }
  };

  const cleanNullProperties = React.useCallback((): void => {
    // Delete optional fields that have null value
    for (const node of pipeline?.pipelines[0].nodes) {
      if (node.app_data.cpu === null) {
        delete node.app_data.cpu;
      }
      if (node.app_data.memory === null) {
        delete node.app_data.memory;
      }
      if (node.app_data.gpu === null) {
        delete node.app_data.gpu;
      }
    }
  }, [pipeline?.pipelines]);

  const handleExportPipeline = useCallback(async (): Promise<void> => {
    // prepare pipeline submission details
    // Warn user if the pipeline has invalid nodes
    if (!pipeline) {
      showErrorMessage('Failed export', 'Cannot export empty pipelines.');
      return;
    }
    const errorMessages = validate(JSON.stringify(pipeline), nodes);
    if (errorMessages && errorMessages.length > 0) {
      let errorMessage = '';
      for (const error of errorMessages) {
        errorMessage += error.message;
      }
      showErrorMessage('Failed export.', errorMessage);
      return;
    }

    if (context.model.dirty) {
      const dialogResult = await showDialog({
        title:
          'This pipeline contains unsaved changes. To submit the pipeline the changes need to be saved.',
        buttons: [
          Dialog.cancelButton(),
          Dialog.okButton({ label: 'Save and Submit' })
        ]
      });
      if (dialogResult.button && dialogResult.button.accept === true) {
        await context.save();
      } else {
        // Don't proceed if cancel button pressed
        return;
      }
    }

    const action = 'export pipeline';
    const runtimes = await PipelineService.getRuntimes(
      true,
      action
    ).catch(error => RequestErrors.serverError(error));

    if (Utils.isDialogResult(runtimes)) {
      // Open the runtimes widget
      runtimes.button.label.includes(RUNTIMES_NAMESPACE) &&
        shell.activateById(`elyra-metadata:${RUNTIMES_NAMESPACE}`);
      return;
    }

    const schema = await PipelineService.getRuntimesSchema().catch(error =>
      RequestErrors.serverError(error)
    );

    const dialogOptions: Partial<Dialog.IOptions<any>> = {
      title: 'Export pipeline',
      body: formDialogWidget(
        <PipelineExportDialog runtimes={runtimes} schema={schema} />
      ),
      buttons: [Dialog.cancelButton(), Dialog.okButton()],
      defaultButton: 1,
      focusNodeSelector: '#runtime_config'
    };
    const dialogResult = await showFormDialog(dialogOptions);

    if (dialogResult.value == null) {
      // When Cancel is clicked on the dialog, just return
      return;
    }

    // prepare pipeline submission details
    const pipeline_path = context.path;

    const pipeline_dir = PathExt.dirname(pipeline_path);
    const pipeline_name = PathExt.basename(
      pipeline_path,
      PathExt.extname(pipeline_path)
    );
    const pipeline_export_format = dialogResult.value.pipeline_filetype;

    let pipeline_export_path = pipeline_name + '.' + pipeline_export_format;
    // only prefix the '/' when pipeline_dir is non-empty
    if (pipeline_dir) {
      pipeline_export_path = pipeline_dir + '/' + pipeline_export_path;
    }

    const overwrite = dialogResult.value.overwrite;

    const runtime_config = dialogResult.value.runtime_config;
    const runtime = PipelineService.getRuntimeName(runtime_config, runtimes);

    PipelineService.setNodePathsRelativeToWorkspace(
      pipeline.pipelines[0],
      context.path
    );

    cleanNullProperties();

    pipeline.pipelines[0].app_data.name = pipeline_name;
    pipeline.pipelines[0].app_data.runtime = runtime;
    pipeline.pipelines[0].app_data['runtime-config'] = runtime_config;
    pipeline.pipelines[0].app_data.source = PathExt.basename(context.path);

    PipelineService.exportPipeline(
      pipeline,
      pipeline_export_format,
      pipeline_export_path,
      overwrite
    ).catch(error => RequestErrors.serverError(error));
  }, [pipeline, context.path, cleanNullProperties]);

  const handleRunPipeline = useCallback(async (): Promise<void> => {
    // Check that all nodes are valid
    const errorMessages = validate(JSON.stringify(pipeline), nodes);
    if (errorMessages && errorMessages.length > 0) {
      let errorMessage = '';
      for (const error of errorMessages) {
        errorMessage += error.message;
      }
      showErrorMessage('Failed export.', errorMessage);
      return;
    }

    if (context.model.dirty) {
      const dialogResult = await showDialog({
        title:
          'This pipeline contains unsaved changes. To submit the pipeline the changes need to be saved.',
        buttons: [
          Dialog.cancelButton(),
          Dialog.okButton({ label: 'Save and Submit' })
        ]
      });
      if (dialogResult.button && dialogResult.button.accept === true) {
        await context.save();
      } else {
        // Don't proceed if cancel button pressed
        return;
      }
    }

    const pipelineName = PathExt.basename(
      context.path,
      PathExt.extname(context.path)
    );

    const action = 'run pipeline';
    const runtimes = await PipelineService.getRuntimes(
      false,
      action
    ).catch(error => RequestErrors.serverError(error));
    const schema = await PipelineService.getRuntimesSchema().catch(error =>
      RequestErrors.serverError(error)
    );

    const localRuntime: IRuntime = {
      name: 'local',
      display_name: 'Run in-place locally',
      schema_name: 'local'
    };
    runtimes.unshift(JSON.parse(JSON.stringify(localRuntime)));

    const localSchema: ISchema = {
      name: 'local',
      display_name: 'Local Runtime'
    };
    schema.unshift(JSON.parse(JSON.stringify(localSchema)));

    const dialogOptions: Partial<Dialog.IOptions<any>> = {
      title: 'Run pipeline',
      body: formDialogWidget(
        <PipelineSubmissionDialog
          name={pipelineName}
          runtimes={runtimes}
          schema={schema}
        />
      ),
      buttons: [Dialog.cancelButton(), Dialog.okButton()],
      defaultButton: 1,
      focusNodeSelector: '#pipeline_name'
    };
    const dialogResult = await showFormDialog(dialogOptions);

    if (dialogResult.value === null) {
      // When Cancel is clicked on the dialog, just return
      return;
    }

    const runtime_config = dialogResult.value.runtime_config;
    const runtime =
      PipelineService.getRuntimeName(runtime_config, runtimes) || 'local';

    PipelineService.setNodePathsRelativeToWorkspace(
      pipeline.pipelines[0],
      context.path
    );

    cleanNullProperties();

    pipeline.pipelines[0]['app_data']['name'] =
      dialogResult.value.pipeline_name;
    pipeline.pipelines[0]['app_data']['runtime'] = runtime;
    pipeline.pipelines[0]['app_data']['runtime-config'] = runtime_config;
    pipeline.pipelines[0]['app_data']['source'] = PathExt.basename(
      context.path
    );

    PipelineService.submitPipeline(
      pipeline,
      PipelineService.getDisplayName(
        dialogResult.value.runtime_config,
        runtimes
      )
    ).catch(error => RequestErrors.serverError(error));
  }, [pipeline, context, cleanNullProperties]);

  const handleClearPipeline = useCallback(async (data: any): Promise<any> => {
    return showDialog({
      title: 'Clear Pipeline',
      body: 'Are you sure you want to clear the pipeline?',
      buttons: [Dialog.cancelButton(), Dialog.okButton({ label: 'Clear' })]
    }).then(result => {
      if (result.button.accept) {
        // select all canvas elements
        setPipeline(null);
      }
    });
  }, []);

  const onAction = useCallback(
    (args: { type: string; payload?: any }) => {
      console.log(args.type);
      switch (args.type) {
        case 'save':
          context.save();
          break;
        case 'run':
          handleRunPipeline();
          break;
        case 'clear':
          handleClearPipeline(args.payload);
          break;
        case 'export':
          handleExportPipeline();
          break;
        case 'toggleOpenPanel':
          setPanelOpen(!panelOpen);
          break;
        case 'properties':
          setPanelOpen(true);
          break;
        case 'openRuntimes':
          shell.activateById(`elyra-metadata:${RUNTIMES_NAMESPACE}`);
          break;
        default:
          context;
      }
    },
    [context, panelOpen, handleExportPipeline, handleRunPipeline]
  );

  const toolbar = {
    leftBar: [
      {
        action: 'run',
        label: 'Run Pipeline',
        enable: true
      },
      {
        action: 'save',
        label: 'Save Pipeline',
        enable: true,
        iconEnabled: IconUtil.encode(savePipelineIcon),
        iconDisabled: IconUtil.encode(savePipelineIcon)
      },
      {
        action: 'export',
        label: 'Export Pipeline',
        enable: true,
        iconEnabled: IconUtil.encode(exportPipelineIcon),
        iconDisabled: IconUtil.encode(exportPipelineIcon)
      },
      {
        action: 'clear',
        label: 'Clear Pipeline',
        enable: true,
        iconEnabled: IconUtil.encode(clearPipelineIcon),
        iconDisabled: IconUtil.encode(clearPipelineIcon)
      },
      {
        action: 'openRuntimes',
        label: 'Open Runtimes',
        enable: true,
        iconEnabled: IconUtil.encode(runtimesIcon),
        iconDisabled: IconUtil.encode(runtimesIcon)
      },
      { divider: true },
      { action: 'undo', label: 'Undo' },
      { action: 'redo', label: 'Redo' },
      { action: 'cut', label: 'Cut' },
      { action: 'copy', label: 'Copy' },
      { action: 'paste', label: 'Paste' },
      { action: 'createAutoComment', label: 'Add Comment', enable: true },
      { action: 'deleteSelectedObjects', label: 'Delete' },
      {
        action: 'arrangeHorizontally',
        label: 'Arrange Horizontally',
        enable: true
      },
      {
        action: 'arrangeVertically',
        label: 'Arrange Vertically',
        enable: true
      }
    ],
    rightBar: [
      {
        action: 'toggleOpenPanel',
        label: 'Open panel',
        enable: true,
        iconTypeOverride: panelOpen ? 'paletteOpen' : 'paletteClose'
      }
    ]
  };

  const [defaultPosition, setDefaultPosition] = useState(10);

  const handleAddFileToPipeline = useCallback(
    (location?: { x: number; y: number }) => {
      const fileBrowser = browserFactory.defaultBrowser;
      // Only add file to pipeline if it is currently in focus
      // TODO: add check for this. Need to be able to find widgetId first
      // if (shell.currentWidget.id !== widget.widgetId) {
      //   return;
      // }

      let failedAdd = 0;
      let position = 0;
      const missingXY = !location;

      // if either x or y is undefined use the default coordinates
      if (missingXY) {
        position = defaultPosition;
        location = {
          x: 75,
          y: 85
        };
      }

      toArray(fileBrowser.selectedItems()).map((item: any): void => {
        if (PipelineService.isSupportedNode(item)) {
          // read the file contents
          // create a notebook widget to get a string with the node content then dispose of it
          // let itemContent: string;
          if (item.type == 'notebook') {
            const fileWidget = fileBrowser.model.manager.open(item.path);
            // itemContent = (fileWidget as NotebookPanel).content.model.toString();
            fileWidget.dispose();
          }
          item.op = PipelineService.getNodeType(item.path);
          item.path = PipelineService.getPipelineRelativeNodePath(
            context.path,
            item.path
          );
          item.x = location.x + position;
          item.y = location.y + position;

          const success = ref.current?.addFile(item);

          if (success) {
            position += 20;
          } else {
            // handle error
          }
        } else {
          failedAdd++;
        }
      });
      // update position if the default coordinates were used
      if (missingXY) {
        setDefaultPosition(position);
      }

      if (failedAdd) {
        return showDialog({
          title: 'Unsupported File(s)',
          body:
            'Currently, only selected notebook and python script files can be added to a pipeline',
          buttons: [Dialog.okButton()]
        });
      }
    },
    [browserFactory.defaultBrowser, context.path]
  );

  const handleDrop = async (e: IDragEvent): Promise<void> => {
    handleAddFileToPipeline({ x: e.offsetX, y: e.offsetY });
  };

  addFileToPipelineSignal.connect(() => {
    handleAddFileToPipeline();
  });

  if (loading) {
    return <div>loading</div>;
  }

  return (
    <ThemeProvider theme={theme}>
      <Dropzone onDrop={handleDrop}>
        <PipelineEditor
          ref={ref}
          nodes={nodes}
          toolbar={toolbar}
          pipeline={pipeline}
          onAction={onAction}
          onChange={onChange}
          onDoubleClickNode={handleOpenFile}
          onError={onError}
          onFileRequested={onFileRequested}
        />
      </Dropzone>
    </ThemeProvider>
  );
};

export class PipelineEditorFactory extends ABCWidgetFactory<DocumentWidget> {
  browserFactory: IFileBrowserFactory;
  shell: ILabShell;
  commands: any;
  addFileToPipelineSignal: Signal<this, any>;

  constructor(options: any) {
    super(options);
    this.browserFactory = options.browserFactory;
    this.shell = options.shell;
    this.commands = options.commands;
    this.addFileToPipelineSignal = new Signal<this, any>(this);
  }

  protected createNewWidget(context: DocumentRegistry.Context): DocumentWidget {
    const content = ReactWidget.create(
      <PipelineWrapper
        context={context}
        browserFactory={this.browserFactory}
        shell={this.shell}
        commands={this.commands}
        addFileToPipelineSignal={this.addFileToPipelineSignal}
      />
    );

    const widget = new DocumentWidget({ content, context });
    widget.addClass(PIPELINE_CLASS);
    widget.title.icon = pipelineIcon;
    return widget;
  }
}<|MERGE_RESOLUTION|>--- conflicted
+++ resolved
@@ -77,7 +77,6 @@
   addFileToPipeline: 'pipeline-editor:add-node'
 };
 
-<<<<<<< HEAD
 const PipelineWrapper = ({
   context,
   browserFactory,
@@ -96,286 +95,16 @@
       const pipeline = context.model.toJSON();
       setPipeline(pipeline);
       setLoading(false);
-=======
-/**
- * Wrapper Class for Common Canvas React Component
- */
-export class PipelineEditorWidget extends ReactWidget {
-  shell: JupyterFrontEnd.IShell;
-  commands: CommandRegistry;
-  browserFactory: IFileBrowserFactory;
-  context: DocumentRegistry.Context;
-  serviceManager: ServiceManager;
-  addFileToPipelineSignal: Signal<PipelineEditorFactory, any>;
-
-  constructor(props: any) {
-    super(props);
-    this.shell = props.shell;
-    this.commands = props.commands;
-    this.browserFactory = props.browserFactory;
-    this.context = props.context;
-    this.serviceManager = props.serviceManager;
-    this.addFileToPipelineSignal = props.addFileToPipelineSignal;
-  }
-
-  render(): React.ReactElement {
-    return (
-      <PipelineEditor
-        shell={this.shell}
-        commands={this.commands}
-        browserFactory={this.browserFactory}
-        widgetContext={this.context}
-        widgetId={this.parent.id}
-        serviceManager={this.serviceManager}
-        addFileToPipelineSignal={this.addFileToPipelineSignal}
-      />
-    );
-  }
-}
-
-/**
- * A namespace for Pipeline.
- */
-export namespace PipelineEditor {
-  /**
-   * The props for PipelineEditor.
-   */
-  export interface IProps {
-    shell: JupyterFrontEnd.IShell;
-    commands: CommandRegistry;
-    browserFactory: IFileBrowserFactory;
-    widgetContext: DocumentRegistry.Context;
-    serviceManager: ServiceManager;
-    addFileToPipelineSignal: Signal<PipelineEditorFactory, any>;
-    widgetId: string;
-  }
-
-  /**
-   * The props for PipelineEditor.
-   */
-  export interface IState {
-    /**
-     * Whether the properties dialog is visible.
-     */
-    showPropertiesDialog: boolean;
-
-    /**
-     * The form contents of the properties dialog.
-     */
-    propertiesInfo: any;
-
-    /*
-     * Whether the warning for invalid operations is visible.
-     */
-    showValidationError: boolean;
-
-    /*
-     * Error to present for an invalid operation
-     */
-    validationError: IValidationError;
-
-    /**
-     * Whether pipeline is empty.
-     */
-    emptyPipeline: boolean;
-
-    /**
-     * Nodes that are currently selected
-     */
-    selectedNodes?: any[];
-  }
-}
-
-/**
- * Class for Common Canvas React Component
- */
-export class PipelineEditor extends React.Component<
-  PipelineEditor.IProps,
-  PipelineEditor.IState
-> {
-  shell: JupyterFrontEnd.IShell;
-  commands: CommandRegistry;
-  browserFactory: IFileBrowserFactory;
-  canvasManager: CanvasManager;
-  serviceManager: ServiceManager;
-  canvasController: any;
-  widgetContext: DocumentRegistry.Context;
-  widgetId: string;
-  addFileToPipelineSignal: Signal<PipelineEditorFactory, any>;
-  position = 10;
-  node: React.RefObject<HTMLDivElement>;
-  propertiesInfo: any;
-  propertiesController: any;
-  CommonProperties: any;
-
-  constructor(props: any) {
-    super(props);
-    this.shell = props.shell;
-    this.commands = props.commands;
-    this.browserFactory = props.browserFactory;
-    this.serviceManager = props.serviceManager;
-    this.canvasController = new CanvasController();
-    this.canvasController.setPipelineFlowPalette(palette);
-    this.widgetContext = props.widgetContext;
-    this.canvasManager = new CanvasManager(
-      this.widgetContext,
-      this.canvasController
-    );
-    this.widgetId = props.widgetId;
-    this.addFileToPipelineSignal = props.addFileToPipelineSignal;
-
-    this.contextMenuHandler = this.contextMenuHandler.bind(this);
-    this.clickActionHandler = this.clickActionHandler.bind(this);
-    this.selectionChangeHandler = this.selectionChangeHandler.bind(this);
-    this.editActionHandler = this.editActionHandler.bind(this);
-    this.beforeEditActionHandler = this.beforeEditActionHandler.bind(this);
-    this.tipHandler = this.tipHandler.bind(this);
-
-    this.state = {
-      showPropertiesDialog: false,
-      propertiesInfo: {},
-      showValidationError: false,
-      validationError: {
-        errorMessage: '',
-        errorSeverity: 'error'
-      },
-      emptyPipeline: Utils.isEmptyPipeline(
-        this.canvasController.getPipelineFlow()
-      ),
-      selectedNodes: []
-    };
-
-    this.propertiesActionHandler = this.propertiesActionHandler.bind(this);
-    this.propertyListener = this.propertyListener.bind(this);
-    this.propertiesControllerHandler = this.propertiesControllerHandler.bind(
-      this
-    );
-
-    this.addFileToPipelineSignal.connect((args: any): any => {
-      this.handleAddFileToPipelineCanvas();
->>>>>>> 4c4f2622
     });
   }, [context]);
 
-<<<<<<< HEAD
   const onChange = (pipelineJson: any) => {
     setPipeline(pipelineJson);
     if (context.ready) {
       context.model.fromString(JSON.stringify(pipelineJson, null, 2));
-=======
-    const propertiesCallbacks = {
-      actionHandler: this.propertiesActionHandler,
-      controllerHandler: this.propertiesControllerHandler,
-      propertyListener: this.propertyListener
-    };
-
-    let commProps = null;
-    if (this.state.selectedNodes && this.state.selectedNodes.length === 0) {
-      commProps = (
-        <div className="elyra-noContentMessage">
-          {'Select a node to edit its properties.'}
-        </div>
-      );
-    } else if (
-      this.state.selectedNodes &&
-      this.state.selectedNodes.length > 1
-    ) {
-      commProps = (
-        <div className="elyra-noContentMessage">
-          {
-            'Multiple nodes are selected. Select a single node to edit its properties.'
-          }
-        </div>
-      );
-    } else if (
-      this.state.propertiesInfo === undefined ||
-      this.state.propertiesInfo === null ||
-      this.state.propertiesInfo === {}
-    ) {
-      commProps = (
-        <div className="elyra-noContentMessage">
-          {"This node type doesn't have any editable properties."}
-        </div>
-      );
-    } else {
-      commProps = (
-        <IntlProvider
-          key="IntlProvider2"
-          locale={'en'}
-          messages={i18nData.messages}
-        >
-          <CommonProperties
-            ref={(instance: any): void => {
-              this.CommonProperties = instance;
-            }}
-            propertiesInfo={this.state.propertiesInfo}
-            propertiesConfig={{
-              containerType: 'Custom',
-              rightFlyout: true
-            }}
-            callbacks={propertiesCallbacks}
-            customControls={[StringArrayInput]}
-          />
-        </IntlProvider>
-      );
-    }
-
-    return (
-      <Dropzone
-        onDrop={(e: IDragEvent): void => {
-          this.handleAddFileToPipelineCanvas(e.offsetX, e.offsetY);
-        }}
-      >
-        {validationAlert}
-        <IntlProvider
-          key="IntlProvider1"
-          locale={'en'}
-          messages={i18nData.messages}
-        >
-          <CommonCanvas
-            canvasController={this.canvasController}
-            contextMenuHandler={this.contextMenuHandler}
-            clickActionHandler={this.clickActionHandler}
-            selectionChangeHandler={this.selectionChangeHandler}
-            editActionHandler={this.editActionHandler}
-            beforeEditActionHandler={this.beforeEditActionHandler}
-            tipHandler={this.tipHandler}
-            toolbarConfig={toolbarConfig}
-            config={canvasConfig}
-            notificationConfig={{ enable: false }}
-            contextMenuConfig={contextMenuConfig}
-            rightFlyoutContent={commProps}
-            showRightFlyout={this.state.showPropertiesDialog}
-          />
-        </IntlProvider>
-      </Dropzone>
-    );
-  }
-
-  updateModel(): void {
-    const pipelineFlow = this.canvasController.getPipelineFlow();
-
-    this.widgetContext.model.fromString(JSON.stringify(pipelineFlow, null, 2));
-
-    this.setState({ emptyPipeline: Utils.isEmptyPipeline(pipelineFlow) });
-  }
-
-  async initPropertiesInfo(): Promise<void> {
-    const runtimeImages = await PipelineService.getRuntimeImages().catch(
-      error => RequestErrors.serverError(error)
-    );
-
-    const imageEnum = [];
-    for (const runtimeImage in runtimeImages) {
-      imageEnum.push(runtimeImage);
-      (properties.resources as IDictionary<string>)[
-        'runtime_image.' + runtimeImage + '.label'
-      ] = runtimeImages[runtimeImage];
->>>>>>> 4c4f2622
     }
   };
 
-<<<<<<< HEAD
   const onError = (error?: Error) => {
     showDialog({
       title: 'Load pipeline failed!',
@@ -394,105 +123,11 @@
   ): Promise<string> => {
     const startPath = startPathInfo.defaultUri;
     const currentExt = PathExt.extname(startPath || '');
-=======
-  selectionChangeHandler(data: any): void {
-    if (data.selectedNodes && data.selectedNodes.length === 1) {
-      const node = data.selectedNodes[0];
-      const node_id = node.id;
-      const app_data = node.app_data;
-
-      const node_props = JSON.parse(JSON.stringify(this.propertiesInfo));
-      node_props.appData.id = node_id;
-
-      node_props.parameterDef.current_parameters.filename = app_data.filename;
-      node_props.parameterDef.current_parameters.runtime_image =
-        app_data.runtime_image;
-      node_props.parameterDef.current_parameters.outputs = app_data.outputs;
-      node_props.parameterDef.current_parameters.env_vars = app_data.env_vars;
-      node_props.parameterDef.current_parameters.dependencies =
-        app_data.dependencies;
-      node_props.parameterDef.current_parameters.include_subdirectories =
-        app_data.include_subdirectories;
-      node_props.parameterDef.current_parameters.cpu = app_data.cpu;
-      node_props.parameterDef.current_parameters.memory = app_data.memory;
-      node_props.parameterDef.current_parameters.gpu = app_data.gpu;
-      node_props.parameterDef.titleDefinition = {
-        title: this.canvasController.getNode(node.id).label,
-        editable: true
-      };
-
-      this.setState({
-        showValidationError: false,
-        propertiesInfo: node_props,
-        selectedNodes: data.selectedNodes
-      });
-    } else {
-      this.setState({
-        showValidationError: false,
-        propertiesInfo: null,
-        selectedNodes: data.selectedNodes
-      });
-    }
-  }
-
-  propertyListener(data: any): void {
-    if (data.action === 'UPDATE_PROPERTY' && this.CommonProperties) {
-      const pipelineId = this.canvasController.getPrimaryPipelineId();
-      // Use the currently selected node. If more than one node is selected,
-      // or no nodes are selected, cancel action.
-      if (this.state.selectedNodes.length !== 1) {
-        return;
-      }
-      const node = this.state.selectedNodes[0];
-
-      const app_data = node.app_data;
-      const propertySet = this.propertiesController.getPropertyValues();
-
-      if (node.title) {
-        this.canvasController.setNodeLabel(node.id, node.title);
-      }
-      if (app_data.filename !== propertySet.filename) {
-        app_data.filename = propertySet.filename;
-        this.canvasController.setNodeLabel(
-          node.id,
-          PathExt.basename(propertySet.filename)
-        );
-      }
-
-      app_data.runtime_image = propertySet.runtime_image;
-      app_data.outputs =
-        propertySet.outputs && propertySet.outputs.filter(Boolean);
-      app_data.env_vars =
-        propertySet.env_vars && propertySet.env_vars.filter(Boolean);
-      app_data.dependencies =
-        propertySet.dependencies && propertySet.dependencies.filter(Boolean);
-      app_data.include_subdirectories = propertySet.include_subdirectories;
-      app_data.cpu = propertySet.cpu;
-      app_data.memory = propertySet.memory;
-      app_data.gpu = propertySet.gpu;
-      this.canvasController.setNodeProperties(
-        node.id,
-        { app_data },
-        pipelineId
-      );
-      this.validateAllNodes();
-      this.updateModel();
-    }
-  }
-
-  propertiesControllerHandler(propertiesController: any): void {
-    this.propertiesController = propertiesController;
-  }
-
-  propertiesActionHandler(id: string, appData: any, data: any): void {
-    const propertyId = { name: data.parameter_ref };
->>>>>>> 4c4f2622
     const filename = PipelineService.getWorkspaceRelativeNodePath(
       context.path,
       //TODO: need to work out the logic to match current behavior
       ''
     );
-<<<<<<< HEAD
     return showBrowseFileDialog(browserFactory.defaultBrowser.model.manager, {
       startPath: PathExt.dirname(filename),
       multiselect: multiselect,
@@ -504,76 +139,6 @@
       if (result.button.accept && result.value.length) {
         return result.value.map((val: any) => {
           return val.path;
-=======
-
-    if (id === 'browse_file') {
-      const currentExt = PathExt.extname(filename);
-      showBrowseFileDialog(this.browserFactory.defaultBrowser.model.manager, {
-        startPath: PathExt.dirname(filename),
-        filter: (model: any): boolean => {
-          const ext = PathExt.extname(model.path);
-          return currentExt === ext;
-        }
-      }).then((result: any) => {
-        if (result.button.accept && result.value.length) {
-          this.propertiesController.updatePropertyValue(
-            propertyId,
-            PipelineService.getPipelineRelativeNodePath(
-              this.widgetContext.path,
-              result.value[0].path
-            )
-          );
-        }
-      });
-    } else if (id === 'add_dependencies') {
-      showBrowseFileDialog(this.browserFactory.defaultBrowser.model.manager, {
-        multiselect: true,
-        includeDir: true,
-        rootPath: PathExt.dirname(filename),
-        filter: (model: any): boolean => {
-          // do not include the notebook itself
-          return model.path !== filename;
-        }
-      }).then((result: any) => {
-        if (result.button.accept && result.value.length) {
-          const dependencies = Array.from(
-            this.propertiesController.getPropertyValue(propertyId)
-          );
-
-          // If multiple files are selected, replace the given index in the dependencies list
-          // and insert the rest of the values after that index.
-          result.value.forEach((val: any, index: number) => {
-            if (index === 0) {
-              dependencies[data.index] = val.path;
-            } else {
-              dependencies.splice(data.index, 0, val.path);
-            }
-          });
-
-          this.propertiesController.updatePropertyValue(
-            propertyId,
-            dependencies
-          );
-        }
-      });
-    }
-  }
-
-  /*
-   * Add options to the node context menu
-   * Pipeline specific context menu items are:
-   *  - Enable opening selected notebook(s)
-   *  - Enable node properties for single node
-   */
-  contextMenuHandler(source: any, defaultMenu: any): any {
-    let customMenu = defaultMenu;
-    if (source.type === 'node') {
-      if (source.selectedObjectIds.length > 1) {
-        // multiple nodes selected
-        customMenu = customMenu.concat({
-          action: 'openFile',
-          label: 'Open Files'
->>>>>>> 4c4f2622
         });
       }
     });
