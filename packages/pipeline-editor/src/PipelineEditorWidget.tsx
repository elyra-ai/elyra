--- conflicted
+++ resolved
@@ -719,11 +719,7 @@
 
     const localSchema: ISchema = {
       name: 'local',
-<<<<<<< HEAD
-      display_name: 'Local Runtime',
-=======
       title: 'Local Runtime',
->>>>>>> 2be17090
       runtime_type: 'Generic'
     };
     schema.unshift(JSON.parse(JSON.stringify(localSchema)));
