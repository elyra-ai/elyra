/*
 * Copyright 2018-2021 Elyra Authors
 *
 * Licensed under the Apache License, Version 2.0 (the "License");
 * you may not use this file except in compliance with the License.
 * You may obtain a copy of the License at
 *
 * http://www.apache.org/licenses/LICENSE-2.0
 *
 * Unless required by applicable law or agreed to in writing, software
 * distributed under the License is distributed on an "AS IS" BASIS,
 * WITHOUT WARRANTIES OR CONDITIONS OF ANY KIND, either express or implied.
 * See the License for the specific language governing permissions and
 * limitations under the License.
 */

import { PipelineEditor, ThemeProvider } from '@elyra/pipeline-editor';
import { validate } from '@elyra/pipeline-services';
import { ContentParser } from '@elyra/services';
import {
  IconUtil,
  clearPipelineIcon,
  exportPipelineIcon,
  pipelineIcon,
  savePipelineIcon,
  showBrowseFileDialog,
  runtimesIcon,
  Dropzone,
  RequestErrors,
  showFormDialog,
  kubeflowIcon,
  airflowIcon
} from '@elyra/ui-components';
import { ILabShell } from '@jupyterlab/application';
import { Dialog, ReactWidget, showDialog } from '@jupyterlab/apputils';
import { PathExt } from '@jupyterlab/coreutils';
import {
  DocumentRegistry,
  ABCWidgetFactory,
  DocumentWidget,
  Context
} from '@jupyterlab/docregistry';

import 'carbon-components/css/carbon-components.min.css';

import { IFileBrowserFactory } from '@jupyterlab/filebrowser';

import { toArray } from '@lumino/algorithm';
import { IDragEvent } from '@lumino/dragdrop';
import { Signal } from '@lumino/signaling';
import { Snackbar } from '@material-ui/core';
import Alert from '@material-ui/lab/Alert';

import React, { useCallback, useEffect, useRef, useState } from 'react';

import { formDialogWidget } from './formDialogWidget';
import { useNodeDefs, useRuntimeImages } from './pipeline-hooks';
import { PipelineExportDialog } from './PipelineExportDialog';
import pipelineProperties from './pipelineProperties';
import {
  IRuntime,
  ISchema,
  PipelineService,
  RUNTIMES_NAMESPACE
} from './PipelineService';
import { PipelineSubmissionDialog } from './PipelineSubmissionDialog';
import { theme } from './theme';
import Utils from './utils';

const PIPELINE_CLASS = 'elyra-PipelineEditor';

export const commandIDs = {
  openPipelineEditor: 'pipeline-editor:open',
  openMetadata: 'elyra-metadata:open',
  openDocManager: 'docmanager:open',
  newDocManager: 'docmanager:new-untitled',
  saveDocManager: 'docmanager:save',
  submitScript: 'script-editor:submit',
  submitNotebook: 'notebook:submit',
  addFileToPipeline: 'pipeline-editor:add-node'
};

class PipelineEditorWidget extends ReactWidget {
  browserFactory: IFileBrowserFactory;
  shell: ILabShell;
  commands: any;
  addFileToPipelineSignal: Signal<this, any>;
  context: Context;

  constructor(options: any) {
    super(options);
    this.browserFactory = options.browserFactory;
    this.shell = options.shell;
    this.commands = options.commands;
    this.addFileToPipelineSignal = options.addFileToPipelineSignal;
    this.context = options.context;
  }

  render(): any {
    return (
      <PipelineWrapper
        context={this.context}
        browserFactory={this.browserFactory}
        shell={this.shell}
        commands={this.commands}
        addFileToPipelineSignal={this.addFileToPipelineSignal}
        widgetId={this.parent?.id}
      />
    );
  }
}

interface IProps {
  context: DocumentRegistry.Context;
  browserFactory: IFileBrowserFactory;
  shell: ILabShell;
  commands: any;
  addFileToPipelineSignal: Signal<PipelineEditorWidget, any>;
  widgetId?: string;
}

const PipelineWrapper: React.FC<IProps> = ({
  context,
  browserFactory,
  shell,
  commands,
  addFileToPipelineSignal,
  widgetId
}) => {
  const ref = useRef<any>(null);
  const [loading, setLoading] = useState(true);
  const [pipeline, setPipeline] = useState<any>(null);
  const [panelOpen, setPanelOpen] = React.useState(false);
  const [alert, setAlert] = React.useState('');
<<<<<<< HEAD
  const [updatedNodes, setUpdatedNodes] = React.useState([] as any[]);
  const pipelineRuntime = pipeline?.pipelines?.[0]?.app_data?.runtime
    ? {
        name: pipeline?.pipelines?.[0]?.app_data?.runtime,
        display_name:
          pipeline?.pipelines?.[0]?.app_data?.ui_data?.runtime?.display_name
      }
    : null;
=======

  const pipelineRuntime = pipeline?.pipelines?.[0]?.app_data?.ui_data?.runtime;
>>>>>>> 1bac9e3c

  const pipelineRuntimeName =
    pipeline?.pipelines?.[0]?.app_data?.ui_data?.runtime?.name;

  const { data: nodeDefs, error: nodeDefsError } = useNodeDefs(
    pipelineRuntimeName
  );

  const { data: runtimeImages, error: runtimeImagesError } = useRuntimeImages();

  useEffect(() => {
    if (runtimeImages?.length === 0) {
      RequestErrors.noMetadataError('runtime image');
    }
  }, [runtimeImages?.length]);

  useEffect(() => {
    if (nodeDefsError) {
      RequestErrors.serverError(nodeDefsError);
    }
  }, [nodeDefsError]);

  useEffect(() => {
    if (runtimeImagesError) {
      RequestErrors.serverError(runtimeImagesError);
    }
  }, [runtimeImagesError]);

  const contextRef = useRef(context);
  useEffect(() => {
    const currentContext = contextRef.current;

    const changeHandler = (): void => {
      const pipelineJson: any = currentContext.model.toJSON();

      // map IDs to display names
      const nodes = pipelineJson?.pipelines?.[0]?.nodes;
      if (nodes?.length > 0) {
        for (const node of nodes) {
          if (node?.app_data?.runtime_image) {
            const image = runtimeImages?.find(
              i => i.metadata.image_name === node.app_data.runtime_image
            );
            if (image) {
              node.app_data.runtime_image = image.display_name;
            }
          }
        }
      }
      if (pipelineJson?.pipelines?.[0]?.app_data) {
        if (!pipelineJson.pipelines[0].app_data.properties) {
          pipelineJson.pipelines[0].app_data.properties = {};
        }
        const pipeline_path = contextRef.current.path;
        const pipeline_name = PathExt.basename(
          pipeline_path,
          PathExt.extname(pipeline_path)
        );
<<<<<<< HEAD
      }, RequestErrors.serverError);
    };

    loadNodes();

    // Trigger a re-load of the nodes if the pipeline runtime changes
    const maybeLoadNodes = (): void => {
      const pipelineJSON: any = currentContext.model.toJSON();
      const pipelineRuntime = pipelineJSON?.pipelines?.[0]?.app_data?.runtime;
      if (pipelineRuntime !== pipeline?.pipelines?.[0]?.app_data?.runtime) {
        loadNodes(pipelineRuntime);
      } else {
        changeHandler();
=======
        pipelineJson.pipelines[0].app_data.properties.name = pipeline_name;
        pipelineJson.pipelines[0].app_data.properties.runtime =
          pipelineJson.pipelines[0].app_data.ui_data?.runtime?.display_name ??
          'Generic';
>>>>>>> 1bac9e3c
      }
      setPipeline(pipelineJson);
      setLoading(false);
    };

    currentContext.ready.then(changeHandler);
    currentContext.model.contentChanged.connect(changeHandler);

    return (): void => {
      currentContext.model.contentChanged.disconnect(changeHandler);
    };
  }, [runtimeImages]);

  const onChange = useCallback(
    (pipelineJson: any): void => {
      if (contextRef.current.isReady) {
        if (pipelineJson?.pipelines?.[0]?.nodes) {
          // map display names to IDs
          const nodes = pipelineJson?.pipelines?.[0]?.nodes;
          if (nodes?.length > 0) {
            for (const node of nodes) {
              if (node?.app_data?.runtime_image) {
                const image = runtimeImages?.find(
                  i => i.display_name === node.app_data.runtime_image
                );
                if (image) {
                  node.app_data.runtime_image = image.metadata.image_name;
                }
              }
            }
          }
        }

        contextRef.current.model.fromString(
          JSON.stringify(pipelineJson, null, 2)
        );
      }
    },
    [runtimeImages]
  );

  const onError = (error?: Error): void => {
    showDialog({
      title: 'Load pipeline failed!',
      body: <p> {error || ''} </p>,
      buttons: [Dialog.okButton()]
    }).then(() => {
      if (shell.currentWidget) {
        shell.currentWidget.close();
      }
    });
  };

  const onFileRequested = (args: any): Promise<string> => {
    let currentExt = '';
    if (args && args.filters && args.filters.File) {
      currentExt = args.filters.File[0];
    }
    const filename = PipelineService.getWorkspaceRelativeNodePath(
      contextRef.current.path,
      ''
    );
    return showBrowseFileDialog(browserFactory.defaultBrowser.model.manager, {
      startPath: PathExt.dirname(filename),
      multiselect: args.canSelectMany,
      filter: (model: any): boolean => {
        const ext = PathExt.extname(model.path);
        return currentExt === '' || currentExt === ext;
      }
    }).then((result: any) => {
      if (result.button.accept && result.value.length) {
        return result.value.map((val: any) => {
          return val.path;
        });
      }
    });
  };

  const onPropertiesUpdateRequested = async (args: any): Promise<any> => {
    const path = PipelineService.getWorkspaceRelativeNodePath(
      contextRef.current.path,
      args.filename
    );
    const new_env_vars = await ContentParser.getEnvVars(
      path
    ).then((response: any) => response.map((str: string) => (str = str + '=')));

    const env_vars = args.env_vars ?? [];
    const merged_env_vars = [
      ...env_vars,
      ...new_env_vars.filter(
        (new_var: string) =>
          !env_vars.some((old_var: string) => old_var.startsWith(new_var))
      )
    ];

    return { env_vars: merged_env_vars.filter(Boolean) };
  };

  const handleOpenFile = (data: any): void => {
    for (let i = 0; i < data.selectedObjectIds.length; i++) {
      const node = pipeline.pipelines[0].nodes.find(
        (node: any) => node.id === data.selectedObjectIds[i]
      );
      if (!node || !node.app_data || !node.app_data.filename) {
        continue;
      }
      const path = PipelineService.getWorkspaceRelativeNodePath(
        contextRef.current.path,
        node.app_data.filename
      );
      commands.execute(commandIDs.openDocManager, { path });
    }
  };

  const cleanNullProperties = React.useCallback((): void => {
    // Delete optional fields that have null value
    for (const node of pipeline?.pipelines[0].nodes) {
      if (node.app_data.cpu === null) {
        delete node.app_data.cpu;
      }
      if (node.app_data.memory === null) {
        delete node.app_data.memory;
      }
      if (node.app_data.gpu === null) {
        delete node.app_data.gpu;
      }
    }
  }, [pipeline?.pipelines]);

  const handleExportPipeline = useCallback(async (): Promise<void> => {
    const pipelineJson: any = context.model.toJSON();
    // prepare pipeline submission details
    // Warn user if the pipeline has invalid nodes
    if (!pipelineJson) {
      setAlert('Failed export: Cannot export empty pipelines.');
      return;
    }
    const errorMessages = validate(JSON.stringify(pipelineJson), nodeDefs);
    if (errorMessages && errorMessages.length > 0) {
      let errorMessage = '';
      for (const error of errorMessages) {
        errorMessage += error.message;
      }
      setAlert(`Failed export: ${errorMessage}`);
      return;
    }

    if (contextRef.current.model.dirty) {
      const dialogResult = await showDialog({
        title:
          'This pipeline contains unsaved changes. To submit the pipeline the changes need to be saved.',
        buttons: [
          Dialog.cancelButton(),
          Dialog.okButton({ label: 'Save and Submit' })
        ]
      });
      if (dialogResult.button && dialogResult.button.accept === true) {
        await contextRef.current.save();
      } else {
        // Don't proceed if cancel button pressed
        return;
      }
    }

    const action = 'export pipeline';
    const runtimes = await PipelineService.getRuntimes(
      true,
      action
    ).catch(error => RequestErrors.serverError(error));

    if (Utils.isDialogResult(runtimes)) {
      // Open the runtimes widget
      runtimes.button.label.includes(RUNTIMES_NAMESPACE) &&
        shell.activateById(`elyra-metadata:${RUNTIMES_NAMESPACE}`);
      return;
    }

    const schema = await PipelineService.getRuntimesSchema().catch(error =>
      RequestErrors.serverError(error)
    );

    let title = 'Export pipeline';
    if (pipelineRuntime) {
      title = `Export pipeline for ${pipelineRuntime.display_name}`;
      const filteredRuntimeOptions = PipelineService.filterRuntimes(
        runtimes,
        pipelineRuntime.name
      );
      if (filteredRuntimeOptions.length === 0) {
        const runtimes = await RequestErrors.noMetadataError(
          'runtime',
          'export pipeline.',
          pipelineRuntime.display_name
        );
        if (Utils.isDialogResult(runtimes)) {
          if (runtimes.button.label.includes(RUNTIMES_NAMESPACE)) {
            // Open the runtimes widget
            shell.activateById(`elyra-metadata:${RUNTIMES_NAMESPACE}`);
          }
          return;
        }
        return;
      }
    }

    const dialogOptions: Partial<Dialog.IOptions<any>> = {
      title,
      body: formDialogWidget(
        <PipelineExportDialog
          runtimes={runtimes}
          runtime={pipelineRuntime?.name}
          schema={schema}
        />
      ),
      buttons: [Dialog.cancelButton(), Dialog.okButton()],
      defaultButton: 1,
      focusNodeSelector: '#runtime_config'
    };
    const dialogResult = await showFormDialog(dialogOptions);

    if (dialogResult.value == null) {
      // When Cancel is clicked on the dialog, just return
      return;
    }

    // prepare pipeline submission details
    const pipeline_path = contextRef.current.path;

    const pipeline_dir = PathExt.dirname(pipeline_path);
    const pipeline_name = PathExt.basename(
      pipeline_path,
      PathExt.extname(pipeline_path)
    );
    const pipeline_export_format = dialogResult.value.pipeline_filetype;

    let pipeline_export_path = pipeline_name + '.' + pipeline_export_format;
    // only prefix the '/' when pipeline_dir is non-empty
    if (pipeline_dir) {
      pipeline_export_path = pipeline_dir + '/' + pipeline_export_path;
    }

    const overwrite = dialogResult.value.overwrite;

    const runtime_config = dialogResult.value.runtime_config;
    const runtime = PipelineService.getRuntimeName(runtime_config, runtimes);

    PipelineService.setNodePathsRelativeToWorkspace(
      pipelineJson.pipelines[0],
      contextRef.current.path
    );

    cleanNullProperties();

    pipelineJson.pipelines[0].app_data.name = pipeline_name;
    pipelineJson.pipelines[0].app_data.runtime = runtime;
    pipelineJson.pipelines[0].app_data['runtime-config'] = runtime_config;
    pipelineJson.pipelines[0].app_data.source = PathExt.basename(
      contextRef.current.path
    );

    PipelineService.exportPipeline(
      pipelineJson,
      pipeline_export_format,
      pipeline_export_path,
      overwrite
    ).catch(error => RequestErrors.serverError(error));

    PipelineService.setNodePathsRelativeToPipeline(
      pipelineJson.pipelines[0],
      contextRef.current.path
    );
  }, [cleanNullProperties, context.model, nodeDefs, pipelineRuntime, shell]);

  const handleRunPipeline = useCallback(async (): Promise<void> => {
    const pipelineJson: any = context.model.toJSON();
    // Check that all nodes are valid
    const errorMessages = validate(JSON.stringify(pipelineJson), nodeDefs);
    if (errorMessages && errorMessages.length > 0) {
      let errorMessage = '';
      for (const error of errorMessages) {
        errorMessage += error.message;
      }
      setAlert(`Failed run: ${errorMessage}`);
      return;
    }

    if (contextRef.current.model.dirty) {
      const dialogResult = await showDialog({
        title:
          'This pipeline contains unsaved changes. To submit the pipeline the changes need to be saved.',
        buttons: [
          Dialog.cancelButton(),
          Dialog.okButton({ label: 'Save and Submit' })
        ]
      });
      if (dialogResult.button && dialogResult.button.accept === true) {
        await contextRef.current.save();
      } else {
        // Don't proceed if cancel button pressed
        return;
      }
    }

    const pipelineName = PathExt.basename(
      contextRef.current.path,
      PathExt.extname(contextRef.current.path)
    );

    const action = 'run pipeline';
    const runtimes = await PipelineService.getRuntimes(
      false,
      action
    ).catch(error => RequestErrors.serverError(error));
    const schema = await PipelineService.getRuntimesSchema().catch(error =>
      RequestErrors.serverError(error)
    );

    const localRuntime: IRuntime = {
      name: 'local',
      display_name: 'Run in-place locally',
      schema_name: 'local'
    };
    runtimes.unshift(JSON.parse(JSON.stringify(localRuntime)));

    const localSchema: ISchema = {
      name: 'local',
      display_name: 'Local Runtime'
    };
    schema.unshift(JSON.parse(JSON.stringify(localSchema)));

    let title = 'Run pipeline';
    if (pipelineRuntime) {
      title = `Run pipeline on ${pipelineRuntime.display_name}`;
      const filteredRuntimeOptions = PipelineService.filterRuntimes(
        runtimes,
        pipelineRuntime.name
      );
      if (filteredRuntimeOptions.length === 0) {
        const runtimes = await RequestErrors.noMetadataError(
          'runtime',
          'run pipeline.',
          pipelineRuntime.display_name
        );
        if (Utils.isDialogResult(runtimes)) {
          if (runtimes.button.label.includes(RUNTIMES_NAMESPACE)) {
            // Open the runtimes widget
            shell.activateById(`elyra-metadata:${RUNTIMES_NAMESPACE}`);
          }
          return;
        }
        return;
      }
    }

    const dialogOptions: Partial<Dialog.IOptions<any>> = {
      title,
      body: formDialogWidget(
        <PipelineSubmissionDialog
          name={pipelineName}
          runtimes={runtimes}
          runtime={pipelineRuntime?.name}
          schema={schema}
        />
      ),
      buttons: [Dialog.cancelButton(), Dialog.okButton()],
      defaultButton: 1,
      focusNodeSelector: '#pipeline_name'
    };
    const dialogResult = await showFormDialog(dialogOptions);

    if (dialogResult.value === null) {
      // When Cancel is clicked on the dialog, just return
      return;
    }

    const runtime_config = dialogResult.value.runtime_config;
    const runtime =
      PipelineService.getRuntimeName(runtime_config, runtimes) || 'local';

    PipelineService.setNodePathsRelativeToWorkspace(
      pipelineJson.pipelines[0],
      contextRef.current.path
    );

    cleanNullProperties();

    pipelineJson.pipelines[0]['app_data']['name'] =
      dialogResult.value.pipeline_name;
    pipelineJson.pipelines[0]['app_data']['runtime'] = runtime;
    pipelineJson.pipelines[0]['app_data']['runtime-config'] = runtime_config;
    pipelineJson.pipelines[0]['app_data']['source'] = PathExt.basename(
      contextRef.current.path
    );

    PipelineService.submitPipeline(
      pipelineJson,
      PipelineService.getDisplayName(
        dialogResult.value.runtime_config,
        runtimes
      )
    ).catch(error => RequestErrors.serverError(error));

    PipelineService.setNodePathsRelativeToPipeline(
      pipelineJson.pipelines[0],
      contextRef.current.path
    );
  }, [cleanNullProperties, context.model, nodeDefs, pipelineRuntime, shell]);

  const handleClearPipeline = useCallback(async (data: any): Promise<any> => {
    return showDialog({
      title: 'Clear Pipeline',
      body: 'Are you sure you want to clear the pipeline?',
      buttons: [Dialog.cancelButton(), Dialog.okButton({ label: 'Clear' })]
    }).then(result => {
      if (result.button.accept) {
        // select all canvas elements
        contextRef.current.model.fromString('');
      }
    });
  }, []);

  const onAction = useCallback(
    (args: { type: string; payload?: any }) => {
      switch (args.type) {
        case 'save':
          contextRef.current.save();
          break;
        case 'run':
          handleRunPipeline();
          break;
        case 'clear':
          handleClearPipeline(args.payload);
          break;
        case 'export':
          handleExportPipeline();
          break;
        case 'toggleOpenPanel':
          setPanelOpen(!panelOpen);
          break;
        case 'properties':
          setPanelOpen(true);
          break;
        case 'openRuntimes':
          shell.activateById(`elyra-metadata:${RUNTIMES_NAMESPACE}`);
          break;
        case 'openFile':
          commands.execute(commandIDs.openDocManager, { path: args.payload });
          break;
        default:
          break;
      }
    },
    [
      handleRunPipeline,
      handleClearPipeline,
      handleExportPipeline,
      panelOpen,
      shell,
      commands
    ]
  );

  const toolbar = {
    leftBar: [
      {
        action: 'run',
        label: 'Run Pipeline',
        enable: true
      },
      {
        action: 'save',
        label: 'Save Pipeline',
        enable: true,
        iconEnabled: IconUtil.encode(savePipelineIcon),
        iconDisabled: IconUtil.encode(savePipelineIcon)
      },
      {
        action: 'export',
        label: 'Export Pipeline',
        enable: true,
        iconEnabled: IconUtil.encode(exportPipelineIcon),
        iconDisabled: IconUtil.encode(exportPipelineIcon)
      },
      {
        action: 'clear',
        label: 'Clear Pipeline',
        enable: true,
        iconEnabled: IconUtil.encode(clearPipelineIcon),
        iconDisabled: IconUtil.encode(clearPipelineIcon)
      },
      {
        action: 'openRuntimes',
        label: 'Open Runtimes',
        enable: true,
        iconEnabled: IconUtil.encode(runtimesIcon),
        iconDisabled: IconUtil.encode(runtimesIcon)
      },
      { action: 'undo', label: 'Undo' },
      { action: 'redo', label: 'Redo' },
      { action: 'cut', label: 'Cut' },
      { action: 'copy', label: 'Copy' },
      { action: 'paste', label: 'Paste' },
      { action: 'createAutoComment', label: 'Add Comment', enable: true },
      { action: 'deleteSelectedObjects', label: 'Delete' },
      {
        action: 'arrangeHorizontally',
        label: 'Arrange Horizontally',
        enable: true
      },
      {
        action: 'arrangeVertically',
        label: 'Arrange Vertically',
        enable: true
      }
    ],
    rightBar: [
      {
        action: '',
        label: `Runtime: ${pipelineRuntime?.display_name ?? 'Generic'}`,
        incLabelWithIcon: 'before',
        enable: false,
        kind: 'tertiary',
        // TODO: use getRuntimeIcon
        iconEnabled: IconUtil.encode(
          pipelineRuntime?.name === 'kfp'
            ? kubeflowIcon
            : pipelineRuntime?.name === 'airflow'
            ? airflowIcon
            : pipelineIcon
        )
      },
      {
        action: 'toggleOpenPanel',
        label: panelOpen ? 'Close Panel' : 'Open Panel',
        enable: true,
        iconTypeOverride: panelOpen ? 'paletteOpen' : 'paletteClose'
      }
    ]
  };

  const [defaultPosition, setDefaultPosition] = useState(10);

  const handleAddFileToPipeline = useCallback(
    (location?: { x: number; y: number }) => {
      const fileBrowser = browserFactory.defaultBrowser;
      // Only add file to pipeline if it is currently in focus
      if (shell.currentWidget?.id !== widgetId) {
        return;
      }

      let failedAdd = 0;
      let position = 0;
      const missingXY = !location;

      // if either x or y is undefined use the default coordinates
      if (missingXY) {
        position = defaultPosition;
        location = {
          x: 75,
          y: 85
        };
      }

      toArray(fileBrowser.selectedItems()).map((item: any): void => {
        if (PipelineService.isSupportedNode(item)) {
          // read the file contents
          // create a notebook widget to get a string with the node content then dispose of it
          // let itemContent: string;
          if (item.type == 'notebook') {
            const fileWidget = fileBrowser.model.manager.open(item.path);
            // itemContent = (fileWidget as NotebookPanel).content.model.toString();
            fileWidget?.dispose();
          }
          item.op = PipelineService.getNodeType(item.path);
          item.path = PipelineService.getPipelineRelativeNodePath(
            contextRef.current.path,
            item.path
          );
          item.x = (location?.x ?? 0) + position;
          item.y = (location?.y ?? 0) + position;

          const success = ref.current?.addFile(item);

          if (success) {
            position += 20;
          } else {
            // handle error
          }
        } else {
          failedAdd++;
        }
      });
      // update position if the default coordinates were used
      if (missingXY) {
        setDefaultPosition(position);
      }

      if (failedAdd) {
        return showDialog({
          title: 'Unsupported File(s)',
          body:
            'Currently, only selected notebook and python script files can be added to a pipeline',
          buttons: [Dialog.okButton()]
        });
      }

      return;
    },
    [browserFactory.defaultBrowser, defaultPosition, shell, widgetId]
  );

  const handleDrop = async (e: IDragEvent): Promise<void> => {
    handleAddFileToPipeline({ x: e.offsetX, y: e.offsetY });
  };

  useEffect(() => {
    const handleSignal = (): void => {
      handleAddFileToPipeline();
    };
    addFileToPipelineSignal.connect(handleSignal);
    return (): void => {
      addFileToPipelineSignal.disconnect(handleSignal);
    };
  }, [addFileToPipelineSignal, handleAddFileToPipeline]);

  const handleClose = (event?: React.SyntheticEvent, reason?: string): void => {
    if (reason === 'clickaway') {
      return;
    }

    setAlert('');
  };

  if (loading || nodeDefs === undefined) {
    return <div>loading</div>;
  }

  return (
    <ThemeProvider theme={theme}>
      <Snackbar
        open={alert !== ''}
        autoHideDuration={6000}
        onClose={handleClose}
      >
        <Alert severity={'error'} onClose={handleClose}>
          {alert}
        </Alert>
      </Snackbar>
      <Dropzone onDrop={handleDrop}>
        <PipelineEditor
          ref={ref}
          nodes={nodeDefs}
          pipelineProperties={pipelineProperties}
          toolbar={toolbar}
          pipeline={pipeline}
          onAction={onAction}
          onChange={onChange}
          onDoubleClickNode={handleOpenFile}
          onError={onError}
          onFileRequested={onFileRequested}
          onPropertiesUpdateRequested={onPropertiesUpdateRequested}
        />
      </Dropzone>
    </ThemeProvider>
  );
};

export class PipelineEditorFactory extends ABCWidgetFactory<DocumentWidget> {
  browserFactory: IFileBrowserFactory;
  shell: ILabShell;
  commands: any;
  addFileToPipelineSignal: Signal<this, any>;

  constructor(options: any) {
    super(options);
    this.browserFactory = options.browserFactory;
    this.shell = options.shell;
    this.commands = options.commands;
    this.addFileToPipelineSignal = new Signal<this, any>(this);
  }

  protected createNewWidget(context: DocumentRegistry.Context): DocumentWidget {
    // Creates a blank widget with a DocumentWidget wrapper
    const props = {
      shell: this.shell,
      commands: this.commands,
      browserFactory: this.browserFactory,
      context: context,
      addFileToPipelineSignal: this.addFileToPipelineSignal
    };
    const content = new PipelineEditorWidget(props);

    const widget = new DocumentWidget({ content, context });
    widget.addClass(PIPELINE_CLASS);
    widget.title.icon = pipelineIcon;
    return widget;
  }
}<|MERGE_RESOLUTION|>--- conflicted
+++ resolved
@@ -132,8 +132,6 @@
   const [pipeline, setPipeline] = useState<any>(null);
   const [panelOpen, setPanelOpen] = React.useState(false);
   const [alert, setAlert] = React.useState('');
-<<<<<<< HEAD
-  const [updatedNodes, setUpdatedNodes] = React.useState([] as any[]);
   const pipelineRuntime = pipeline?.pipelines?.[0]?.app_data?.runtime
     ? {
         name: pipeline?.pipelines?.[0]?.app_data?.runtime,
@@ -141,13 +139,8 @@
           pipeline?.pipelines?.[0]?.app_data?.ui_data?.runtime?.display_name
       }
     : null;
-=======
-
-  const pipelineRuntime = pipeline?.pipelines?.[0]?.app_data?.ui_data?.runtime;
->>>>>>> 1bac9e3c
-
-  const pipelineRuntimeName =
-    pipeline?.pipelines?.[0]?.app_data?.ui_data?.runtime?.name;
+
+  const pipelineRuntimeName = pipeline?.pipelines?.[0]?.app_data?.runtime;
 
   const { data: nodeDefs, error: nodeDefsError } = useNodeDefs(
     pipelineRuntimeName
@@ -203,26 +196,10 @@
           pipeline_path,
           PathExt.extname(pipeline_path)
         );
-<<<<<<< HEAD
-      }, RequestErrors.serverError);
-    };
-
-    loadNodes();
-
-    // Trigger a re-load of the nodes if the pipeline runtime changes
-    const maybeLoadNodes = (): void => {
-      const pipelineJSON: any = currentContext.model.toJSON();
-      const pipelineRuntime = pipelineJSON?.pipelines?.[0]?.app_data?.runtime;
-      if (pipelineRuntime !== pipeline?.pipelines?.[0]?.app_data?.runtime) {
-        loadNodes(pipelineRuntime);
-      } else {
-        changeHandler();
-=======
         pipelineJson.pipelines[0].app_data.properties.name = pipeline_name;
         pipelineJson.pipelines[0].app_data.properties.runtime =
           pipelineJson.pipelines[0].app_data.ui_data?.runtime?.display_name ??
           'Generic';
->>>>>>> 1bac9e3c
       }
       setPipeline(pipelineJson);
       setLoading(false);
