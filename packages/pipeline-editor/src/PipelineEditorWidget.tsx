/*
 * Copyright 2018-2020 IBM Corporation
 *
 * Licensed under the Apache License, Version 2.0 (the "License");
 * you may not use this file except in compliance with the License.
 * You may obtain a copy of the License at
 *
 * http://www.apache.org/licenses/LICENSE-2.0
 *
 * Unless required by applicable law or agreed to in writing, software
 * distributed under the License is distributed on an "AS IS" BASIS,
 * WITHOUT WARRANTIES OR CONDITIONS OF ANY KIND, either express or implied.
 * See the License for the specific language governing permissions and
 * limitations under the License.
 */

import * as path from 'path';

import { IDictionary, NotebookParser } from '@elyra/application';
import {
  CommonCanvas,
  CanvasController,
  CommonProperties
} from '@elyra/canvas';
import {
<<<<<<< HEAD
=======
  FrontendServices,
  NotebookParser,
  SubmissionHandler,
  IDictionary
} from '@elyra/application';
import {
  CommonCanvas,
  CanvasController,
  CommonProperties
} from '@elyra/canvas';
import {
>>>>>>> eb1ba1c4
  IconUtil,
  clearPipelineIcon,
  dragDropIcon,
  exportPipelineIcon,
  newPipelineIcon,
  pipelineIcon,
  savePipelineIcon
} from '@elyra/ui-components';

import { JupyterFrontEnd } from '@jupyterlab/application';
import { showDialog, Dialog, ReactWidget } from '@jupyterlab/apputils';
import {
  DocumentRegistry,
  ABCWidgetFactory,
  DocumentWidget
} from '@jupyterlab/docregistry';
import { IFileBrowserFactory } from '@jupyterlab/filebrowser';
import { NotebookPanel } from '@jupyterlab/notebook';
import { notebookIcon } from '@jupyterlab/ui-components';

import { toArray } from '@lumino/algorithm';
import { IDragEvent } from '@lumino/dragdrop';

import '@elyra/canvas/dist/common-canvas.min.css';

import '@elyra/canvas/dist/common-canvas.min.css';

import 'carbon-components/css/carbon-components.min.css';

import * as React from 'react';

import { IntlProvider } from 'react-intl';

import * as i18nData from './en.json';
import * as palette from './palette.json';
import { PipelineExportDialog } from './PipelineExportDialog';
import { PipelineService } from './PipelineService';
import { PipelineSubmissionDialog } from './PipelineSubmissionDialog';
import * as properties from './properties.json';

const PIPELINE_CLASS = 'elyra-PipelineEditor';
const NODE_TOOLTIP_CLASS = 'elyra-PipelineNodeTooltip';

const TIP_TYPE_NODE = 'tipTypeNode';

const NodeProperties = (properties: any): React.ReactElement => {
  return (
    <dl className={NODE_TOOLTIP_CLASS}>
      {Object.keys(properties).map((key, idx) => {
        let value = properties[key];
        if (Array.isArray(value)) {
          value = value.join('\n');
        } else if (typeof value === 'boolean') {
          value = value ? 'Yes' : 'No';
        }
        return (
          <React.Fragment key={idx}>
            <dd>{key}</dd>
            <dt>{value}</dt>
          </React.Fragment>
        );
      })}
    </dl>
  );
};

export const commandIDs = {
  openPipelineEditor: 'pipeline-editor:open',
  openDocManager: 'docmanager:open',
  newDocManager: 'docmanager:new-untitled',
  submitNotebook: 'notebook:submit'
};

/**
 * Wrapper Class for Common Canvas React Component
 */
export class PipelineEditorWidget extends ReactWidget {
  app: JupyterFrontEnd;
  browserFactory: IFileBrowserFactory;
  context: DocumentRegistry.Context;

  constructor(props: any) {
    super(props);
    this.app = props.app;
    this.browserFactory = props.browserFactory;
    this.context = props.context;
  }

  render(): React.ReactElement {
    return (
      <PipelineEditor
        app={this.app}
        browserFactory={this.browserFactory}
        widgetContext={this.context}
      />
    );
  }
}

/**
 * A namespace for Pipeline.
 */
export namespace PipelineEditor {
  /**
   * The props for PipelineEditor.
   */
  export interface IProps {
    app: JupyterFrontEnd;
    browserFactory: IFileBrowserFactory;
    widgetContext: DocumentRegistry.Context;
  }

  /**
   * The props for PipelineEditor.
   */
  export interface IState {
    /**
     * Whether the properties dialog is visible.
     */
    showPropertiesDialog: boolean;

    /**
     * The form contents of the properties dialog.
     */
    propertiesInfo: any;
  }
}

/**
 * Class for Common Canvas React Component
 */
export class PipelineEditor extends React.Component<
  PipelineEditor.IProps,
  PipelineEditor.IState
> {
  app: JupyterFrontEnd;
  browserFactory: IFileBrowserFactory;
  canvasController: any;
  widgetContext: DocumentRegistry.Context;
  position = 10;
  node: React.RefObject<HTMLDivElement>;
  propertiesInfo: any;

  constructor(props: any) {
    super(props);
    this.app = props.app;
    this.browserFactory = props.browserFactory;
    this.canvasController = new CanvasController();
    this.canvasController.setPipelineFlowPalette(palette);
    this.widgetContext = props.widgetContext;
    this.widgetContext.ready.then(() => {
      this.canvasController.setPipelineFlow(this.widgetContext.model.toJSON());
    });
    this.toolbarMenuActionHandler = this.toolbarMenuActionHandler.bind(this);
    this.contextMenuHandler = this.contextMenuHandler.bind(this);
    this.contextMenuActionHandler = this.contextMenuActionHandler.bind(this);
    this.clickActionHandler = this.clickActionHandler.bind(this);
    this.editActionHandler = this.editActionHandler.bind(this);
    this.tipHandler = this.tipHandler.bind(this);

    this.state = { showPropertiesDialog: false, propertiesInfo: {} };

    this.initPropertiesInfo();

    this.applyPropertyChanges = this.applyPropertyChanges.bind(this);
    this.closePropertiesDialog = this.closePropertiesDialog.bind(this);
    this.openPropertiesDialog = this.openPropertiesDialog.bind(this);

    this.node = React.createRef();
    this.handleEvent = this.handleEvent.bind(this);
  }

  render(): any {
    const style = { height: '100%' };
    const emptyCanvasContent = (
      <div>
        <dragDropIcon.react tag="div" elementPosition="center" height="120px" />
        <h1>
          {' '}
          Start your new pipeline by dragging files from the file browser pane.{' '}
        </h1>
      </div>
    );
    const canvasConfig = {
      enableInternalObjectModel: true,
      emptyCanvasContent: emptyCanvasContent,
      enablePaletteLayout: 'Modal',
      paletteInitialState: false
    };
    const toolbarConfig = [
      { action: 'run', label: 'Run Pipeline', enable: true },
      { divider: true },
      {
        action: 'save',
        label: 'Save Pipeline',
        enable: true,
        iconEnabled: IconUtil.encode(savePipelineIcon),
        iconDisabled: IconUtil.encode(savePipelineIcon)
      },
      { divider: true },
      {
        action: 'export',
        label: 'Export Pipeline',
        enable: true,
        iconEnabled: IconUtil.encode(exportPipelineIcon),
        iconDisabled: IconUtil.encode(exportPipelineIcon)
      },
      { divider: true },
      {
        action: 'new',
        label: 'New Pipeline',
        enable: true,
        iconEnabled: IconUtil.encode(newPipelineIcon),
        iconDisabled: IconUtil.encode(newPipelineIcon)
      },
      { divider: true },
      {
        action: 'clear',
        label: 'Clear Pipeline',
        enable: true,
        iconEnabled: IconUtil.encode(clearPipelineIcon),
        iconDisabled: IconUtil.encode(clearPipelineIcon)
      },
      { divider: true },
      { action: 'undo', label: 'Undo', enable: true },
      { action: 'redo', label: 'Redo', enable: true },
      { action: 'cut', label: 'Cut', enable: false },
      { action: 'copy', label: 'Copy', enable: false },
      { action: 'paste', label: 'Paste', enable: false },
      { action: 'addComment', label: 'Add Comment', enable: true },
      { action: 'delete', label: 'Delete', enable: true },
      {
        action: 'arrangeHorizontally',
        label: 'Arrange Horizontally',
        enable: true
      },
      { action: 'arrangeVertically', label: 'Arrange Vertically', enable: true }
    ];

    const propertiesCallbacks = {
      applyPropertyChanges: this.applyPropertyChanges,
      closePropertiesDialog: this.closePropertiesDialog
    };

    const commProps = this.state.showPropertiesDialog ? (
      <IntlProvider
        key="IntlProvider2"
        locale={'en'}
        messages={i18nData.messages}
      >
        <CommonProperties
          propertiesInfo={this.propertiesInfo}
          propertiesConfig={{}}
          callbacks={propertiesCallbacks}
        />
      </IntlProvider>
    ) : null;

    return (
      <div style={style} ref={this.node}>
        <CommonCanvas
          canvasController={this.canvasController}
          toolbarMenuActionHandler={this.toolbarMenuActionHandler}
          contextMenuHandler={this.contextMenuHandler}
          contextMenuActionHandler={this.contextMenuActionHandler}
          clickActionHandler={this.clickActionHandler}
          editActionHandler={this.editActionHandler}
          tipHandler={this.tipHandler}
          toolbarConfig={toolbarConfig}
          config={canvasConfig}
        />
        {commProps}
      </div>
    );
  }

<<<<<<< HEAD
  async initPropertiesInfo(): Promise<void> {
    const runtimeImages = await PipelineService.getRuntimeImages();
=======
  initPropertiesInfo(): void {
    FrontendServices.getRuntimeImages().then(
      (runtimeImages: IDictionary<string>) => {
        const imageEnum = [];
        for (const runtimeImage in runtimeImages) {
          imageEnum.push(runtimeImage);
          (properties.resources as IDictionary<string>)[
            'runtime_image.' + runtimeImage + '.label'
          ] = runtimeImages[runtimeImage];
        }
        properties.parameters[0].enum = imageEnum;
>>>>>>> eb1ba1c4

    const imageEnum = [];
    for (const image in runtimeImages) {
      imageEnum.push(image);
      (properties.resources as IDictionary<string>)[
        'image.' + image + '.label'
      ] = runtimeImages[image];
    }
    properties.parameters[0].enum = imageEnum;

    this.propertiesInfo = {
      parameterDef: properties,
      appData: { id: '' }
    };
  }

  openPropertiesDialog(source: any): void {
    console.log('Opening properties dialog');
    const node_id = source.targetObject.id;
    const app_data = this.canvasController.getNode(node_id).app_data;

    const node_props = this.propertiesInfo;
    node_props.appData.id = node_id;

    node_props.parameterDef.current_parameters.runtime_image =
      app_data.runtime_image;
    node_props.parameterDef.current_parameters.outputs = app_data.outputs;
    node_props.parameterDef.current_parameters.env_vars = app_data.env_vars;
    node_props.parameterDef.current_parameters.dependencies =
      app_data.dependencies;
    node_props.parameterDef.current_parameters.include_subdirectories =
      app_data.include_subdirectories;

    this.setState({ showPropertiesDialog: true, propertiesInfo: node_props });
  }

  applyPropertyChanges(propertySet: any, appData: any): void {
    console.log('Applying changes to properties');
    const app_data = this.canvasController.getNode(appData.id).app_data;

    app_data.runtime_image = propertySet.runtime_image;
    app_data.outputs = propertySet.outputs;
    app_data.env_vars = propertySet.env_vars;
    app_data.dependencies = propertySet.dependencies;
    app_data.include_subdirectories = propertySet.include_subdirectories;
  }

  closePropertiesDialog(): void {
    console.log('Closing properties dialog');
    this.setState({ showPropertiesDialog: false, propertiesInfo: {} });
  }

  contextMenuHandler(source: any, defaultMenu: any): any {
    let customMenu = defaultMenu;
    // Remove option to create super node
    customMenu.splice(4, 2);
    if (source.type === 'node') {
      if (source.selectedObjectIds.length > 1) {
        customMenu = customMenu.concat({
          action: 'openNotebook',
          label: 'Open Notebooks'
        });
      } else {
        customMenu = customMenu.concat({
          action: 'openNotebook',
          label: 'Open Notebook'
        });
      }
      customMenu = customMenu.concat({
        action: 'properties',
        label: 'Properties'
      });
    }
    return customMenu;
  }

  contextMenuActionHandler(action: any, source: any): void {
    if (action === 'openNotebook' && source.type === 'node') {
      const nodes = source.selectedObjectIds;
      for (let i = 0; i < nodes.length; i++) {
        const path = this.canvasController.getNode(nodes[i]).app_data.filename;
        this.app.commands.execute(commandIDs.openDocManager, { path });
      }
    } else if (action === 'properties' && source.type === 'node') {
      if (this.state.showPropertiesDialog) {
        this.closePropertiesDialog();
      } else {
        this.openPropertiesDialog(source);
      }
    }
  }

  clickActionHandler(source: any): void {
    if (source.clickType === 'DOUBLE_CLICK' && source.objectType === 'node') {
      const nodes = source.selectedObjectIds;
      for (let i = 0; i < nodes.length; i++) {
        const path = this.canvasController.getNode(nodes[i]).app_data.filename;
        this.app.commands.execute(commandIDs.openDocManager, { path });
      }
    }
  }

  /*
   * Handles creating new nodes in the canvas
   */
  editActionHandler(data: any): void {
    this.widgetContext.model.fromJSON(this.canvasController.getPipelineFlow());
  }

  tipHandler(tipType: string, data: any): any {
    if (tipType === TIP_TYPE_NODE) {
      const properties = this.canvasController.getNode(data.node.id).app_data;
      return <NodeProperties {...properties} />;
    }
  }

  handleAdd(x?: number, y?: number): Promise<any> {
    let failedAdd = 0;
    let position = 0;
    const missingXY = !(x && y);

    // if either x or y is undefined use the default coordinates
    if (missingXY) {
      position = this.position;
      x = 75;
      y = 85;
    }

    const fileBrowser = this.browserFactory.defaultBrowser;

    toArray(fileBrowser.selectedItems()).map(item => {
      // if the selected item is a file
      if (item.type == 'notebook') {
        //add each selected notebook
        console.log('Adding ==> ' + item.path);

        const nodeTemplate = this.canvasController.getPaletteNode(
          'execute-notebook-node'
        );
        if (nodeTemplate) {
          const data = {
            editType: 'createNode',
            offsetX: x + position,
            offsetY: y + position,
            nodeTemplate: this.canvasController.convertNodeTemplate(
              nodeTemplate
            )
          };

          // create a notebook widget to get a string with the node content then dispose of it
          const notebookWidget = fileBrowser.model.manager.open(item.path);
          const notebookStr = (notebookWidget as NotebookPanel).content.model.toString();
          notebookWidget.dispose();

          const env_vars = NotebookParser.getEnvVars(notebookStr).map(
            str => str + '='
          );

          data.nodeTemplate.label = item.path.replace(/^.*[\\/]/, '');
          data.nodeTemplate.label = data.nodeTemplate.label.replace(
            /\.[^/.]+$/,
            ''
          );
          data.nodeTemplate.image = IconUtil.encode(notebookIcon);
          data.nodeTemplate.app_data['filename'] = item.path;
          data.nodeTemplate.app_data[
            'runtime_image'
          ] = this.propertiesInfo.parameterDef.current_parameters.runtime_image;
          data.nodeTemplate.app_data['env_vars'] = env_vars;
          data.nodeTemplate.app_data[
            'include_subdirectories'
          ] = this.propertiesInfo.parameterDef.current_parameters.include_subdirectories;

          this.canvasController.editActionHandler(data);

          position += 20;
        }
      } else {
        failedAdd++;
      }
    });

    // update position if the default coordinates were used
    if (missingXY) {
      this.position = position;
    }

    if (failedAdd) {
      return showDialog({
        title: 'Unsupported File(s)',
        body:
          'Currently, only selected notebook files can be added to a pipeline',
        buttons: [Dialog.okButton()]
      });
    }
  }

  async handleExport(): Promise<void> {
    const runtimes = await PipelineService.getRuntimes();

<<<<<<< HEAD
    showDialog({
      title: 'Export pipeline',
      body: new PipelineExportDialog({ runtimes }),
      buttons: [Dialog.cancelButton(), Dialog.okButton()],
      focusNodeSelector: '#runtime_config'
    }).then(result => {
      if (result.value == null) {
        // When Cancel is clicked on the dialog, just return
        return;
=======
        showDialog({
          title: 'Export pipeline',
          body: new PipelineExportDialog({
            runtimes: response.runtimes
          }),
          buttons: [Dialog.cancelButton(), Dialog.okButton()],
          focusNodeSelector: '#runtime_config'
        }).then(result => {
          if (result.value == null) {
            // When Cancel is clicked on the dialog, just return
            return;
          }

          // prepare pipeline submission details
          const pipelineFlow = this.canvasController.getPipelineFlow();
          const pipeline_path = this.widgetContext.path;

          const pipeline_dir = path.dirname(pipeline_path);
          const pipeline_name = path.basename(
            pipeline_path,
            path.extname(pipeline_path)
          );
          const pipeline_export_format = result.value.pipeline_filetype;
          const pipeline_export_path =
            pipeline_dir + '/' + pipeline_name + '.' + pipeline_export_format;

          const overwrite = result.value.overwrite;

          pipelineFlow.pipelines[0]['app_data']['name'] = pipeline_name;
          pipelineFlow.pipelines[0]['app_data']['runtime'] = 'kfp';
          pipelineFlow.pipelines[0]['app_data']['runtime-config'] =
            result.value.runtime_config;

          PipelineSubmissionHandler.exportPipeline(
            pipelineFlow,
            pipeline_export_format,
            pipeline_export_path,
            overwrite
          );
        });
>>>>>>> eb1ba1c4
      }

      // prepare pipeline submission details
      const pipelineFlow = this.canvasController.getPipelineFlow();
      const pipeline_path = this.widgetContext.path;

      const pipeline_dir = path.dirname(pipeline_path);
      const pipeline_name = path.basename(
        pipeline_path,
        path.extname(pipeline_path)
      );
      const pipeline_export_format = result.value.pipeline_filetype;
      const pipeline_export_path =
        pipeline_dir + '/' + pipeline_name + '.' + pipeline_export_format;

      const overwrite = result.value.overwrite;

      pipelineFlow.pipelines[0]['app_data']['title'] = pipeline_name;
      pipelineFlow.pipelines[0]['app_data']['runtime'] = 'kfp';
      pipelineFlow.pipelines[0]['app_data']['runtime-config'] =
        result.value.runtime_config;

      PipelineService.exportPipeline(
        pipelineFlow,
        pipeline_export_format,
        pipeline_export_path,
        overwrite
      );
    });
  }

  async handleRun(): Promise<void> {
    const runtimes = await PipelineService.getRuntimes();

<<<<<<< HEAD
    showDialog({
      title: 'Run pipeline',
      body: new PipelineSubmissionDialog({ runtimes }),
      buttons: [Dialog.cancelButton(), Dialog.okButton()],
      focusNodeSelector: '#pipeline_name'
    }).then(result => {
      if (result.value == null) {
        // When Cancel is clicked on the dialog, just return
        return;
=======
        showDialog({
          title: 'Run pipeline',
          body: new PipelineSubmissionDialog({
            runtimes: response.runtimes
          }),
          buttons: [Dialog.cancelButton(), Dialog.okButton()],
          focusNodeSelector: '#pipeline_name'
        }).then(result => {
          if (result.value == null) {
            // When Cancel is clicked on the dialog, just return
            return;
          }

          // prepare pipeline submission details
          const pipelineFlow = this.canvasController.getPipelineFlow();

          pipelineFlow.pipelines[0]['app_data']['name'] =
            result.value.pipeline_name;

          // TODO: Be more flexible and remove hardcoded runtime type
          pipelineFlow.pipelines[0]['app_data']['runtime'] = 'kfp';
          pipelineFlow.pipelines[0]['app_data']['runtime-config'] =
            result.value.runtime_config;

          SubmissionHandler.submitPipeline(
            pipelineFlow,
            result.value.runtime_config,
            'pipeline'
          );
        });
>>>>>>> eb1ba1c4
      }

      // prepare pipeline submission details
      const pipelineFlow = this.canvasController.getPipelineFlow();

      pipelineFlow.pipelines[0]['app_data']['title'] =
        result.value.pipeline_name;

      // TODO: Be more flexible and remove hardcoded runtime type
      pipelineFlow.pipelines[0]['app_data']['runtime'] = 'kfp';
      pipelineFlow.pipelines[0]['app_data']['runtime-config'] =
        result.value.runtime_config;

      PipelineService.submitPipeline(pipelineFlow, result.value.runtime_config);
    });
  }

  handleSave(): void {
    this.widgetContext.model.fromJSON(this.canvasController.getPipelineFlow());
    this.widgetContext.save();
  }

  handleOpen(): void {
    toArray(this.browserFactory.defaultBrowser.selectedItems()).map(item => {
      // if the selected item is a file
      if (item.type != 'directory') {
        console.log('Opening ==> ' + item.path);
        this.app.commands.execute(commandIDs.openDocManager, {
          path: item.path
        });
      }
    });
  }

  handleNew(): void {
    // Clears the canvas, then creates a new file and sets the pipeline_name field to the new name.
    this.app.commands.execute(commandIDs.openPipelineEditor);
  }

  handleClear(): Promise<any> {
    return showDialog({
      title: 'Clear Pipeline?',
      body: 'Are you sure you want to clear? You can not undo this.',
      buttons: [Dialog.cancelButton(), Dialog.okButton({ label: 'Clear' })]
    }).then(result => {
      if (result.button.accept) {
        this.canvasController.clearPipelineFlow();
        this.widgetContext.model.fromJSON(
          this.canvasController.getPipelineFlow()
        );
        this.position = 10;
      }
    });
  }

  /**
   * Handles submitting pipeline runs
   */
  toolbarMenuActionHandler(action: any, source: any): void {
    console.log('Handling action: ' + action);
    if (action == 'run') {
      // When executing the pipeline
      this.handleRun();
    } else if (action == 'export') {
      this.handleExport();
    } else if (action == 'save') {
      this.handleSave();
    } else if (action == 'open') {
      this.handleOpen();
    } else if (action == 'new') {
      this.handleNew();
    } else if (action == 'clear') {
      this.handleClear();
    }
  }

  componentDidMount(): void {
    const node = this.node.current!;
    node.addEventListener('dragenter', this.handleEvent);
    node.addEventListener('dragover', this.handleEvent);
    node.addEventListener('lm-dragenter', this.handleEvent);
    node.addEventListener('lm-dragover', this.handleEvent);
    node.addEventListener('lm-drop', this.handleEvent);
  }

  componentWillUnmount(): void {
    const node = this.node.current!;
    node.removeEventListener('lm-drop', this.handleEvent);
    node.removeEventListener('lm-dragover', this.handleEvent);
    node.removeEventListener('lm-dragenter', this.handleEvent);
    node.removeEventListener('dragover', this.handleEvent);
    node.removeEventListener('dragenter', this.handleEvent);
  }

  /**
   * Handle the DOM events.
   *
   * @param event - The DOM event.
   */
  handleEvent(event: Event): void {
    switch (event.type) {
      case 'dragenter':
        event.preventDefault();
        break;
      case 'dragover':
        event.preventDefault();
        break;
      case 'lm-dragenter':
        event.preventDefault();
        break;
      case 'lm-dragover':
        event.preventDefault();
        event.stopPropagation();
        (event as IDragEvent).dropAction = (event as IDragEvent).proposedAction;
        break;
      case 'lm-drop':
        event.preventDefault();
        event.stopPropagation();
        this.handleAdd(
          (event as IDragEvent).offsetX,
          (event as IDragEvent).offsetY
        );
        break;
      default:
        break;
    }
  }
}

export class PipelineEditorFactory extends ABCWidgetFactory<DocumentWidget> {
  app: JupyterFrontEnd;
  browserFactory: IFileBrowserFactory;

  constructor(options: any) {
    super(options);
    this.app = options.app;
    this.browserFactory = options.browserFactory;
  }

  protected createNewWidget(context: DocumentRegistry.Context): DocumentWidget {
    // Creates a blank widget with a DocumentWidget wrapper
    const props = {
      app: this.app,
      browserFactory: this.browserFactory,
      context: context
    };
    const content = new PipelineEditorWidget(props);
    const widget = new DocumentWidget({
      content,
      context,
      node: document.createElement('div')
    });
    widget.addClass(PIPELINE_CLASS);
    widget.title.icon = pipelineIcon;
    return widget;
  }
}<|MERGE_RESOLUTION|>--- conflicted
+++ resolved
@@ -23,20 +23,6 @@
   CommonProperties
 } from '@elyra/canvas';
 import {
-<<<<<<< HEAD
-=======
-  FrontendServices,
-  NotebookParser,
-  SubmissionHandler,
-  IDictionary
-} from '@elyra/application';
-import {
-  CommonCanvas,
-  CanvasController,
-  CommonProperties
-} from '@elyra/canvas';
-import {
->>>>>>> eb1ba1c4
   IconUtil,
   clearPipelineIcon,
   dragDropIcon,
@@ -313,29 +299,15 @@
     );
   }
 
-<<<<<<< HEAD
   async initPropertiesInfo(): Promise<void> {
     const runtimeImages = await PipelineService.getRuntimeImages();
-=======
-  initPropertiesInfo(): void {
-    FrontendServices.getRuntimeImages().then(
-      (runtimeImages: IDictionary<string>) => {
-        const imageEnum = [];
-        for (const runtimeImage in runtimeImages) {
-          imageEnum.push(runtimeImage);
-          (properties.resources as IDictionary<string>)[
-            'runtime_image.' + runtimeImage + '.label'
-          ] = runtimeImages[runtimeImage];
-        }
-        properties.parameters[0].enum = imageEnum;
->>>>>>> eb1ba1c4
 
     const imageEnum = [];
-    for (const image in runtimeImages) {
-      imageEnum.push(image);
+    for (const runtimeImage in runtimeImages) {
+      imageEnum.push(runtimeImage);
       (properties.resources as IDictionary<string>)[
-        'image.' + image + '.label'
-      ] = runtimeImages[image];
+        'runtime_image.' + runtimeImage + '.label'
+      ] = runtimeImages[runtimeImage];
     }
     properties.parameters[0].enum = imageEnum;
 
@@ -529,7 +501,6 @@
   async handleExport(): Promise<void> {
     const runtimes = await PipelineService.getRuntimes();
 
-<<<<<<< HEAD
     showDialog({
       title: 'Export pipeline',
       body: new PipelineExportDialog({ runtimes }),
@@ -539,48 +510,6 @@
       if (result.value == null) {
         // When Cancel is clicked on the dialog, just return
         return;
-=======
-        showDialog({
-          title: 'Export pipeline',
-          body: new PipelineExportDialog({
-            runtimes: response.runtimes
-          }),
-          buttons: [Dialog.cancelButton(), Dialog.okButton()],
-          focusNodeSelector: '#runtime_config'
-        }).then(result => {
-          if (result.value == null) {
-            // When Cancel is clicked on the dialog, just return
-            return;
-          }
-
-          // prepare pipeline submission details
-          const pipelineFlow = this.canvasController.getPipelineFlow();
-          const pipeline_path = this.widgetContext.path;
-
-          const pipeline_dir = path.dirname(pipeline_path);
-          const pipeline_name = path.basename(
-            pipeline_path,
-            path.extname(pipeline_path)
-          );
-          const pipeline_export_format = result.value.pipeline_filetype;
-          const pipeline_export_path =
-            pipeline_dir + '/' + pipeline_name + '.' + pipeline_export_format;
-
-          const overwrite = result.value.overwrite;
-
-          pipelineFlow.pipelines[0]['app_data']['name'] = pipeline_name;
-          pipelineFlow.pipelines[0]['app_data']['runtime'] = 'kfp';
-          pipelineFlow.pipelines[0]['app_data']['runtime-config'] =
-            result.value.runtime_config;
-
-          PipelineSubmissionHandler.exportPipeline(
-            pipelineFlow,
-            pipeline_export_format,
-            pipeline_export_path,
-            overwrite
-          );
-        });
->>>>>>> eb1ba1c4
       }
 
       // prepare pipeline submission details
@@ -598,7 +527,7 @@
 
       const overwrite = result.value.overwrite;
 
-      pipelineFlow.pipelines[0]['app_data']['title'] = pipeline_name;
+      pipelineFlow.pipelines[0]['app_data']['name'] = pipeline_name;
       pipelineFlow.pipelines[0]['app_data']['runtime'] = 'kfp';
       pipelineFlow.pipelines[0]['app_data']['runtime-config'] =
         result.value.runtime_config;
@@ -615,7 +544,6 @@
   async handleRun(): Promise<void> {
     const runtimes = await PipelineService.getRuntimes();
 
-<<<<<<< HEAD
     showDialog({
       title: 'Run pipeline',
       body: new PipelineSubmissionDialog({ runtimes }),
@@ -625,44 +553,12 @@
       if (result.value == null) {
         // When Cancel is clicked on the dialog, just return
         return;
-=======
-        showDialog({
-          title: 'Run pipeline',
-          body: new PipelineSubmissionDialog({
-            runtimes: response.runtimes
-          }),
-          buttons: [Dialog.cancelButton(), Dialog.okButton()],
-          focusNodeSelector: '#pipeline_name'
-        }).then(result => {
-          if (result.value == null) {
-            // When Cancel is clicked on the dialog, just return
-            return;
-          }
-
-          // prepare pipeline submission details
-          const pipelineFlow = this.canvasController.getPipelineFlow();
-
-          pipelineFlow.pipelines[0]['app_data']['name'] =
-            result.value.pipeline_name;
-
-          // TODO: Be more flexible and remove hardcoded runtime type
-          pipelineFlow.pipelines[0]['app_data']['runtime'] = 'kfp';
-          pipelineFlow.pipelines[0]['app_data']['runtime-config'] =
-            result.value.runtime_config;
-
-          SubmissionHandler.submitPipeline(
-            pipelineFlow,
-            result.value.runtime_config,
-            'pipeline'
-          );
-        });
->>>>>>> eb1ba1c4
       }
 
       // prepare pipeline submission details
       const pipelineFlow = this.canvasController.getPipelineFlow();
 
-      pipelineFlow.pipelines[0]['app_data']['title'] =
+      pipelineFlow.pipelines[0]['app_data']['name'] =
         result.value.pipeline_name;
 
       // TODO: Be more flexible and remove hardcoded runtime type
