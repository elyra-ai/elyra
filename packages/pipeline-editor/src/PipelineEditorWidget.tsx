--- conflicted
+++ resolved
@@ -804,18 +804,16 @@
             this.setState({ showPropertiesDialog: true });
           }
           break;
-<<<<<<< HEAD
         case 'toggleOpenPanel':
           this.setState({
             showPropertiesDialog: !this.state.showPropertiesDialog
           });
-=======
+          break;
         case 'deleteSelectedObjects':
           if (this.state.showPropertiesDialog) {
             this.closePropertiesDialog();
           }
           break;
->>>>>>> 609f6946
       }
     }
 
