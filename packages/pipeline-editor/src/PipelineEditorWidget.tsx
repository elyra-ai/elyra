--- conflicted
+++ resolved
@@ -454,6 +454,9 @@
         case 'clear':
           this.handleClearPipeline(data);
           break;
+        case 'openRuntimes':
+          this.handleOpenRuntimes();
+          break;
         case 'openNotebook':
           if (data.type === 'node') {
             this.handleOpenNotebook(data.selectedObjectIds);
@@ -769,30 +772,6 @@
     }
   }
 
-<<<<<<< HEAD
-  /**
-   * Handles submitting pipeline runs
-   */
-  toolbarMenuActionHandler(action: any, source: any): void {
-    console.log('Handling action: ' + action);
-    if (action == 'run') {
-      // When executing the pipeline
-      this.handleRunPipeline();
-    } else if (action == 'export') {
-      this.handleExportPipeline();
-    } else if (action == 'save') {
-      this.handleSavePipeline();
-    } else if (action == 'clear') {
-      this.handleClearPipeline();
-    } else if (action == 'openRuntimes') {
-      this.handleOpenRuntimes();
-    } else if (['undo', 'redo', 'delete', 'addComment'].includes(action)) {
-      this.updateModel();
-    }
-  }
-
-=======
->>>>>>> 1aae06d0
   componentDidMount(): void {
     const node = this.node.current!;
     node.addEventListener('dragenter', this.handleEvent);
