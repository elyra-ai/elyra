/*
 * Copyright 2018-2021 Elyra Authors
 *
 * Licensed under the Apache License, Version 2.0 (the "License");
 * you may not use this file except in compliance with the License.
 * You may obtain a copy of the License at
 *
 * http://www.apache.org/licenses/LICENSE-2.0
 *
 * Unless required by applicable law or agreed to in writing, software
 * distributed under the License is distributed on an "AS IS" BASIS,
 * WITHOUT WARRANTIES OR CONDITIONS OF ANY KIND, either express or implied.
 * See the License for the specific language governing permissions and
 * limitations under the License.
 */

import { PipelineEditor, ThemeProvider } from '@elyra/pipeline-editor';
import { validate } from '@elyra/pipeline-services';
import {
  IconUtil,
  clearPipelineIcon,
  exportPipelineIcon,
  pipelineIcon,
  savePipelineIcon,
  showBrowseFileDialog,
  runtimesIcon,
  Dropzone,
  RequestErrors,
  showFormDialog
} from '@elyra/ui-components';
import { ILabShell } from '@jupyterlab/application';
import { Dialog, ReactWidget, showDialog } from '@jupyterlab/apputils';
import { PathExt } from '@jupyterlab/coreutils';
import {
  DocumentRegistry,
  ABCWidgetFactory,
  DocumentWidget,
  Context
} from '@jupyterlab/docregistry';

import 'carbon-components/css/carbon-components.min.css';

import { IFileBrowserFactory } from '@jupyterlab/filebrowser';

import { toArray } from '@lumino/algorithm';
import { IDragEvent } from '@lumino/dragdrop';
import { Signal } from '@lumino/signaling';
import { Snackbar } from '@material-ui/core';
import Alert from '@material-ui/lab/Alert';

import React, { useCallback, useEffect, useRef, useState } from 'react';

import { formDialogWidget } from './formDialogWidget';
import nodes from './nodes';
import { PipelineExportDialog } from './PipelineExportDialog';
import {
  IRuntime,
  ISchema,
  PipelineService,
  RUNTIMES_NAMESPACE
} from './PipelineService';
import { PipelineSubmissionDialog } from './PipelineSubmissionDialog';
import { theme } from './theme';
import Utils from './utils';

const PIPELINE_CLASS = 'elyra-PipelineEditor';

export const commandIDs = {
  openPipelineEditor: 'pipeline-editor:open',
  openMetadata: 'elyra-metadata:open',
  openDocManager: 'docmanager:open',
  newDocManager: 'docmanager:new-untitled',
  submitScript: 'script-editor:submit',
  submitNotebook: 'notebook:submit',
  addFileToPipeline: 'pipeline-editor:add-node'
};

<<<<<<< HEAD
interface IProps {
  context: DocumentRegistry.Context;
  browserFactory: IFileBrowserFactory;
  shell: ILabShell;
  commands: any;
  addFileToPipelineSignal: Signal<PipelineEditorFactory, any>;
}

const PipelineWrapper: React.FC<IProps> = ({
  context,
  browserFactory,
  shell,
=======
class PipelineEditorWidget extends ReactWidget {
  browserFactory: IFileBrowserFactory;
  shell: ILabShell;
  commands: any;
  addFileToPipelineSignal: Signal<this, any>;
  context: Context;

  constructor(options: any) {
    super(options);
    this.browserFactory = options.browserFactory;
    this.shell = options.shell;
    this.commands = options.commands;
    this.addFileToPipelineSignal = options.addFileToPipelineSignal;
    this.context = options.context;
  }

  render(): any {
    return (
      <PipelineWrapper
        context={this.context}
        browserFactory={this.browserFactory}
        shell={this.shell}
        commands={this.commands}
        addFileToPipelineSignal={this.addFileToPipelineSignal}
        widgetId={this.parent.id}
      />
    );
  }
}

const PipelineWrapper = ({
  context,
  browserFactory,
  shell,
  widgetId,
>>>>>>> 0b45426b
  commands,
  addFileToPipelineSignal
}) => {
  const ref = useRef(null);
  const [loading, setLoading] = useState(true);
  const [pipeline, setPipeline] = useState(null);
  const [panelOpen, setPanelOpen] = React.useState(false);
  const [alert, setAlert] = React.useState(null);
  const [updatedNodes, setUpdatedNodes] = React.useState(nodes);

  const contextRef = useRef(context);
  useEffect(() => {
    const currentContext = contextRef.current;

    const changeHandler = (): void => {
      const pipeline = currentContext.model.toJSON();
      setPipeline(pipeline);
      setLoading(false);
    };

    currentContext.model.contentChanged.connect(changeHandler);

    currentContext.ready.then(changeHandler);

    return (): void => {
      currentContext.model.contentChanged.disconnect(changeHandler);
    };
  }, []);

  const onChange = useCallback((pipelineJson: any): void => {
    if (contextRef.current.isReady) {
      contextRef.current.model.fromString(
        JSON.stringify(pipelineJson, null, 2)
      );
    }
  }, []);

  const onError = (error?: Error): void => {
    showDialog({
      title: 'Load pipeline failed!',
      body: <p> {error || ''} </p>,
      buttons: [Dialog.okButton()]
    }).then(() => {
      if (shell.currentWidget) {
        shell.currentWidget.close();
      }
    });
  };

  useEffect(() => {
    PipelineService.getRuntimeImages()
      .then((runtimeImages: any) => {
        const nodesCopy = JSON.parse(JSON.stringify(nodes));
        for (const node of nodesCopy) {
          const imageEnum = [];
          for (const runtimeImage in runtimeImages) {
            imageEnum.push(runtimeImages[runtimeImage]);
            node.properties.resources = {
              ...node.properties.resources,
              [`runtime_image.${runtimeImage}.label`]: runtimeImages[
                runtimeImage
              ]
            };
          }
          node.properties.uihints.parameter_info[1].data.items = imageEnum;
        }
        setUpdatedNodes(nodesCopy);
      })
      .catch(error => RequestErrors.serverError(error));
  }, []);

  const onFileRequested = (args: any): Promise<string> => {
    let currentExt = '';
    if (args && args.filters && args.filters.File) {
      currentExt = args.filters.File[0];
    }
    const filename = PipelineService.getWorkspaceRelativeNodePath(
      context.path,
      ''
    );
    return showBrowseFileDialog(browserFactory.defaultBrowser.model.manager, {
      startPath: PathExt.dirname(filename),
      multiselect: args.canSelectMany,
      filter: (model: any): boolean => {
        const ext = PathExt.extname(model.path);
        return currentExt === '' || currentExt === ext;
      }
    }).then((result: any) => {
      if (result.button.accept && result.value.length) {
        return result.value.map((val: any) => {
          return val.path;
        });
      }
    });
  };

  const handleOpenFile = (data: any): void => {
    for (let i = 0; i < data.selectedObjectIds.length; i++) {
      const node = pipeline.pipelines[0].nodes.find(
        node => node.id === data.selectedObjectIds[i]
      );
      if (!node || !node.app_data || !node.app_data.filename) {
        continue;
      }
      const path = PipelineService.getWorkspaceRelativeNodePath(
        context.path,
        node.app_data.filename
      );
      commands.execute(commandIDs.openDocManager, { path });
    }
  };

  const cleanNullProperties = React.useCallback((): void => {
    // Delete optional fields that have null value
    for (const node of pipeline?.pipelines[0].nodes) {
      if (node.app_data.cpu === null) {
        delete node.app_data.cpu;
      }
      if (node.app_data.memory === null) {
        delete node.app_data.memory;
      }
      if (node.app_data.gpu === null) {
        delete node.app_data.gpu;
      }
    }
  }, [pipeline?.pipelines]);

  const handleExportPipeline = useCallback(async (): Promise<void> => {
    // prepare pipeline submission details
    // Warn user if the pipeline has invalid nodes
    if (!pipeline) {
      setAlert('Failed export: Cannot export empty pipelines.');
      return;
    }
    const errorMessages = validate(JSON.stringify(pipeline), nodes);
    if (errorMessages && errorMessages.length > 0) {
      let errorMessage = '';
      for (const error of errorMessages) {
        errorMessage += error.message;
      }
      setAlert(`Failed export: ${errorMessage}`);
      return;
    }

    if (context.model.dirty) {
      const dialogResult = await showDialog({
        title:
          'This pipeline contains unsaved changes. To submit the pipeline the changes need to be saved.',
        buttons: [
          Dialog.cancelButton(),
          Dialog.okButton({ label: 'Save and Submit' })
        ]
      });
      if (dialogResult.button && dialogResult.button.accept === true) {
        await context.save();
      } else {
        // Don't proceed if cancel button pressed
        return;
      }
    }

    const action = 'export pipeline';
    const runtimes = await PipelineService.getRuntimes(
      true,
      action
    ).catch(error => RequestErrors.serverError(error));

    if (Utils.isDialogResult(runtimes)) {
      // Open the runtimes widget
      runtimes.button.label.includes(RUNTIMES_NAMESPACE) &&
        shell.activateById(`elyra-metadata:${RUNTIMES_NAMESPACE}`);
      return;
    }

    const schema = await PipelineService.getRuntimesSchema().catch(error =>
      RequestErrors.serverError(error)
    );

    const dialogOptions: Partial<Dialog.IOptions<any>> = {
      title: 'Export pipeline',
      body: formDialogWidget(
        <PipelineExportDialog runtimes={runtimes} schema={schema} />
      ),
      buttons: [Dialog.cancelButton(), Dialog.okButton()],
      defaultButton: 1,
      focusNodeSelector: '#runtime_config'
    };
    const dialogResult = await showFormDialog(dialogOptions);

    if (dialogResult.value == null) {
      // When Cancel is clicked on the dialog, just return
      return;
    }

    // prepare pipeline submission details
    const pipeline_path = context.path;

    const pipeline_dir = PathExt.dirname(pipeline_path);
    const pipeline_name = PathExt.basename(
      pipeline_path,
      PathExt.extname(pipeline_path)
    );
    const pipeline_export_format = dialogResult.value.pipeline_filetype;

    let pipeline_export_path = pipeline_name + '.' + pipeline_export_format;
    // only prefix the '/' when pipeline_dir is non-empty
    if (pipeline_dir) {
      pipeline_export_path = pipeline_dir + '/' + pipeline_export_path;
    }

    const overwrite = dialogResult.value.overwrite;

    const runtime_config = dialogResult.value.runtime_config;
    const runtime = PipelineService.getRuntimeName(runtime_config, runtimes);

    PipelineService.setNodePathsRelativeToWorkspace(
      pipeline.pipelines[0],
      context.path
    );

    cleanNullProperties();

    pipeline.pipelines[0].app_data.name = pipeline_name;
    pipeline.pipelines[0].app_data.runtime = runtime;
    pipeline.pipelines[0].app_data['runtime-config'] = runtime_config;
    pipeline.pipelines[0].app_data.source = PathExt.basename(context.path);

    PipelineService.exportPipeline(
      pipeline,
      pipeline_export_format,
      pipeline_export_path,
      overwrite
    ).catch(error => RequestErrors.serverError(error));
  }, [pipeline, context, cleanNullProperties, shell]);

  const handleRunPipeline = useCallback(async (): Promise<void> => {
    // Check that all nodes are valid
    const errorMessages = validate(JSON.stringify(pipeline), nodes);
    if (errorMessages && errorMessages.length > 0) {
      let errorMessage = '';
      for (const error of errorMessages) {
        errorMessage += error.message;
      }
      setAlert(`Failed run: ${errorMessage}`);
      return;
    }

    if (context.model.dirty) {
      const dialogResult = await showDialog({
        title:
          'This pipeline contains unsaved changes. To submit the pipeline the changes need to be saved.',
        buttons: [
          Dialog.cancelButton(),
          Dialog.okButton({ label: 'Save and Submit' })
        ]
      });
      if (dialogResult.button && dialogResult.button.accept === true) {
        await context.save();
      } else {
        // Don't proceed if cancel button pressed
        return;
      }
    }

    const pipelineName = PathExt.basename(
      context.path,
      PathExt.extname(context.path)
    );

    const action = 'run pipeline';
    const runtimes = await PipelineService.getRuntimes(
      false,
      action
    ).catch(error => RequestErrors.serverError(error));
    const schema = await PipelineService.getRuntimesSchema().catch(error =>
      RequestErrors.serverError(error)
    );

    const localRuntime: IRuntime = {
      name: 'local',
      display_name: 'Run in-place locally',
      schema_name: 'local'
    };
    runtimes.unshift(JSON.parse(JSON.stringify(localRuntime)));

    const localSchema: ISchema = {
      name: 'local',
      display_name: 'Local Runtime'
    };
    schema.unshift(JSON.parse(JSON.stringify(localSchema)));

    const dialogOptions: Partial<Dialog.IOptions<any>> = {
      title: 'Run pipeline',
      body: formDialogWidget(
        <PipelineSubmissionDialog
          name={pipelineName}
          runtimes={runtimes}
          schema={schema}
        />
      ),
      buttons: [Dialog.cancelButton(), Dialog.okButton()],
      defaultButton: 1,
      focusNodeSelector: '#pipeline_name'
    };
    const dialogResult = await showFormDialog(dialogOptions);

    if (dialogResult.value === null) {
      // When Cancel is clicked on the dialog, just return
      return;
    }

    const runtime_config = dialogResult.value.runtime_config;
    const runtime =
      PipelineService.getRuntimeName(runtime_config, runtimes) || 'local';

    PipelineService.setNodePathsRelativeToWorkspace(
      pipeline.pipelines[0],
      context.path
    );

    cleanNullProperties();

    pipeline.pipelines[0]['app_data']['name'] =
      dialogResult.value.pipeline_name;
    pipeline.pipelines[0]['app_data']['runtime'] = runtime;
    pipeline.pipelines[0]['app_data']['runtime-config'] = runtime_config;
    pipeline.pipelines[0]['app_data']['source'] = PathExt.basename(
      context.path
    );

    PipelineService.submitPipeline(
      pipeline,
      PipelineService.getDisplayName(
        dialogResult.value.runtime_config,
        runtimes
      )
    ).catch(error => RequestErrors.serverError(error));
  }, [pipeline, context, cleanNullProperties]);

  const handleClearPipeline = useCallback(async (data: any): Promise<any> => {
    return showDialog({
      title: 'Clear Pipeline',
      body: 'Are you sure you want to clear the pipeline?',
      buttons: [Dialog.cancelButton(), Dialog.okButton({ label: 'Clear' })]
    }).then(result => {
      if (result.button.accept) {
        // select all canvas elements
        contextRef.current.model.fromString('');
      }
    });
  }, []);

  const onAction = useCallback(
    (args: { type: string; payload?: any }) => {
      console.log(args.type);
      switch (args.type) {
        case 'save':
          context.save();
          break;
        case 'run':
          handleRunPipeline();
          break;
        case 'clear':
          handleClearPipeline(args.payload);
          break;
        case 'export':
          handleExportPipeline();
          break;
        case 'toggleOpenPanel':
          setPanelOpen(!panelOpen);
          break;
        case 'properties':
          setPanelOpen(true);
          break;
        case 'openRuntimes':
          shell.activateById(`elyra-metadata:${RUNTIMES_NAMESPACE}`);
          break;
        case 'openFile':
          commands.execute(commandIDs.openDocManager, { path: args.payload });
          break;
        default:
          break;
      }
    },
    [
      context,
      handleRunPipeline,
      handleClearPipeline,
      handleExportPipeline,
      panelOpen,
      shell,
      commands
    ]
  );

  const toolbar = {
    leftBar: [
      {
        action: 'run',
        label: 'Run Pipeline',
        enable: true
      },
      {
        action: 'save',
        label: 'Save Pipeline',
        enable: true,
        iconEnabled: IconUtil.encode(savePipelineIcon),
        iconDisabled: IconUtil.encode(savePipelineIcon)
      },
      {
        action: 'export',
        label: 'Export Pipeline',
        enable: true,
        iconEnabled: IconUtil.encode(exportPipelineIcon),
        iconDisabled: IconUtil.encode(exportPipelineIcon)
      },
      {
        action: 'clear',
        label: 'Clear Pipeline',
        enable: true,
        iconEnabled: IconUtil.encode(clearPipelineIcon),
        iconDisabled: IconUtil.encode(clearPipelineIcon)
      },
      {
        action: 'openRuntimes',
        label: 'Open Runtimes',
        enable: true,
        iconEnabled: IconUtil.encode(runtimesIcon),
        iconDisabled: IconUtil.encode(runtimesIcon)
      },
      { action: 'undo', label: 'Undo' },
      { action: 'redo', label: 'Redo' },
      { action: 'cut', label: 'Cut' },
      { action: 'copy', label: 'Copy' },
      { action: 'paste', label: 'Paste' },
      { action: 'createAutoComment', label: 'Add Comment', enable: true },
      { action: 'deleteSelectedObjects', label: 'Delete' },
      {
        action: 'arrangeHorizontally',
        label: 'Arrange Horizontally',
        enable: true
      },
      {
        action: 'arrangeVertically',
        label: 'Arrange Vertically',
        enable: true
      }
    ],
    rightBar: [
      {
        action: 'toggleOpenPanel',
        label: 'Open panel',
        enable: true,
        iconTypeOverride: panelOpen ? 'paletteOpen' : 'paletteClose'
      }
    ]
  };

  const [defaultPosition, setDefaultPosition] = useState(10);

  const handleAddFileToPipeline = useCallback(
    (location?: { x: number; y: number }) => {
      const fileBrowser = browserFactory.defaultBrowser;
      // Only add file to pipeline if it is currently in focus
      if (shell.currentWidget.id !== widgetId) {
        return;
      }

      let failedAdd = 0;
      let position = 0;
      const missingXY = !location;

      // if either x or y is undefined use the default coordinates
      if (missingXY) {
        position = defaultPosition;
        location = {
          x: 75,
          y: 85
        };
      }

      toArray(fileBrowser.selectedItems()).map((item: any): void => {
        if (PipelineService.isSupportedNode(item)) {
          // read the file contents
          // create a notebook widget to get a string with the node content then dispose of it
          // let itemContent: string;
          if (item.type == 'notebook') {
            const fileWidget = fileBrowser.model.manager.open(item.path);
            // itemContent = (fileWidget as NotebookPanel).content.model.toString();
            fileWidget.dispose();
          }
          item.op = PipelineService.getNodeType(item.path);
          item.path = PipelineService.getPipelineRelativeNodePath(
            context.path,
            item.path
          );
          item.x = location.x + position;
          item.y = location.y + position;

          const success = ref.current?.addFile(item);

          if (success) {
            position += 20;
          } else {
            // handle error
          }
        } else {
          failedAdd++;
        }
      });
      // update position if the default coordinates were used
      if (missingXY) {
        setDefaultPosition(position);
      }

      if (failedAdd) {
        return showDialog({
          title: 'Unsupported File(s)',
          body:
            'Currently, only selected notebook and python script files can be added to a pipeline',
          buttons: [Dialog.okButton()]
        });
      }
    },
    [browserFactory.defaultBrowser, context.path, defaultPosition]
  );

  const handleDrop = async (e: IDragEvent): Promise<void> => {
    handleAddFileToPipeline({ x: e.offsetX, y: e.offsetY });
  };

  useEffect(() => {
    const handleSignal = (): void => {
      handleAddFileToPipeline();
    };
    addFileToPipelineSignal.connect(handleSignal);
    return (): void => {
      addFileToPipelineSignal.disconnect(handleSignal);
    };
  }, [addFileToPipelineSignal, handleAddFileToPipeline]);

  const handleClose = (event?: React.SyntheticEvent, reason?: string): void => {
    if (reason === 'clickaway') {
      return;
    }

    setAlert(null);
  };

  if (loading) {
    return <div>loading</div>;
  }

  return (
    <ThemeProvider theme={theme}>
      <Snackbar
        open={alert !== null}
        autoHideDuration={6000}
        onClose={handleClose}
      >
        <Alert severity={'error'} onClose={handleClose}>
          {alert}
        </Alert>
      </Snackbar>
      <Dropzone onDrop={handleDrop}>
        <PipelineEditor
          ref={ref}
          nodes={updatedNodes}
          toolbar={toolbar}
          pipeline={pipeline}
          onAction={onAction}
          onChange={onChange}
          onDoubleClickNode={handleOpenFile}
          onError={onError}
          onFileRequested={onFileRequested}
        />
      </Dropzone>
    </ThemeProvider>
  );
};

export class PipelineEditorFactory extends ABCWidgetFactory<DocumentWidget> {
  browserFactory: IFileBrowserFactory;
  shell: ILabShell;
  commands: any;
  addFileToPipelineSignal: Signal<this, any>;

  constructor(options: any) {
    super(options);
    this.browserFactory = options.browserFactory;
    this.shell = options.shell;
    this.commands = options.commands;
    this.addFileToPipelineSignal = new Signal<this, any>(this);
  }

  protected createNewWidget(context: DocumentRegistry.Context): DocumentWidget {
    // Creates a blank widget with a DocumentWidget wrapper
    const props = {
      shell: this.shell,
      commands: this.commands,
      browserFactory: this.browserFactory,
      context: context,
      addFileToPipelineSignal: this.addFileToPipelineSignal
    };
    const content = new PipelineEditorWidget(props);

    const widget = new DocumentWidget({ content, context });
    widget.addClass(PIPELINE_CLASS);
    widget.title.icon = pipelineIcon;
    return widget;
  }
}<|MERGE_RESOLUTION|>--- conflicted
+++ resolved
@@ -75,20 +75,6 @@
   addFileToPipeline: 'pipeline-editor:add-node'
 };
 
-<<<<<<< HEAD
-interface IProps {
-  context: DocumentRegistry.Context;
-  browserFactory: IFileBrowserFactory;
-  shell: ILabShell;
-  commands: any;
-  addFileToPipelineSignal: Signal<PipelineEditorFactory, any>;
-}
-
-const PipelineWrapper: React.FC<IProps> = ({
-  context,
-  browserFactory,
-  shell,
-=======
 class PipelineEditorWidget extends ReactWidget {
   browserFactory: IFileBrowserFactory;
   shell: ILabShell;
@@ -119,14 +105,22 @@
   }
 }
 
-const PipelineWrapper = ({
+interface IProps {
+  context: DocumentRegistry.Context;
+  browserFactory: IFileBrowserFactory;
+  shell: ILabShell;
+  commands: any;
+  addFileToPipelineSignal: Signal<PipelineEditorWidget, any>;
+  widgetId: string;
+}
+
+const PipelineWrapper: React.FC<IProps> = ({
   context,
   browserFactory,
   shell,
-  widgetId,
->>>>>>> 0b45426b
   commands,
-  addFileToPipelineSignal
+  addFileToPipelineSignal,
+  widgetId
 }) => {
   const ref = useRef(null);
   const [loading, setLoading] = useState(true);
@@ -202,7 +196,7 @@
       currentExt = args.filters.File[0];
     }
     const filename = PipelineService.getWorkspaceRelativeNodePath(
-      context.path,
+      contextRef.current.path,
       ''
     );
     return showBrowseFileDialog(browserFactory.defaultBrowser.model.manager, {
@@ -230,7 +224,7 @@
         continue;
       }
       const path = PipelineService.getWorkspaceRelativeNodePath(
-        context.path,
+        contextRef.current.path,
         node.app_data.filename
       );
       commands.execute(commandIDs.openDocManager, { path });
@@ -269,7 +263,7 @@
       return;
     }
 
-    if (context.model.dirty) {
+    if (contextRef.current.model.dirty) {
       const dialogResult = await showDialog({
         title:
           'This pipeline contains unsaved changes. To submit the pipeline the changes need to be saved.',
@@ -279,7 +273,7 @@
         ]
       });
       if (dialogResult.button && dialogResult.button.accept === true) {
-        await context.save();
+        await contextRef.current.save();
       } else {
         // Don't proceed if cancel button pressed
         return;
@@ -320,7 +314,7 @@
     }
 
     // prepare pipeline submission details
-    const pipeline_path = context.path;
+    const pipeline_path = contextRef.current.path;
 
     const pipeline_dir = PathExt.dirname(pipeline_path);
     const pipeline_name = PathExt.basename(
@@ -342,7 +336,7 @@
 
     PipelineService.setNodePathsRelativeToWorkspace(
       pipeline.pipelines[0],
-      context.path
+      contextRef.current.path
     );
 
     cleanNullProperties();
@@ -350,7 +344,9 @@
     pipeline.pipelines[0].app_data.name = pipeline_name;
     pipeline.pipelines[0].app_data.runtime = runtime;
     pipeline.pipelines[0].app_data['runtime-config'] = runtime_config;
-    pipeline.pipelines[0].app_data.source = PathExt.basename(context.path);
+    pipeline.pipelines[0].app_data.source = PathExt.basename(
+      contextRef.current.path
+    );
 
     PipelineService.exportPipeline(
       pipeline,
@@ -358,7 +354,7 @@
       pipeline_export_path,
       overwrite
     ).catch(error => RequestErrors.serverError(error));
-  }, [pipeline, context, cleanNullProperties, shell]);
+  }, [pipeline, cleanNullProperties, shell]);
 
   const handleRunPipeline = useCallback(async (): Promise<void> => {
     // Check that all nodes are valid
@@ -372,7 +368,7 @@
       return;
     }
 
-    if (context.model.dirty) {
+    if (contextRef.current.model.dirty) {
       const dialogResult = await showDialog({
         title:
           'This pipeline contains unsaved changes. To submit the pipeline the changes need to be saved.',
@@ -382,7 +378,7 @@
         ]
       });
       if (dialogResult.button && dialogResult.button.accept === true) {
-        await context.save();
+        await contextRef.current.save();
       } else {
         // Don't proceed if cancel button pressed
         return;
@@ -390,8 +386,8 @@
     }
 
     const pipelineName = PathExt.basename(
-      context.path,
-      PathExt.extname(context.path)
+      contextRef.current.path,
+      PathExt.extname(contextRef.current.path)
     );
 
     const action = 'run pipeline';
@@ -442,7 +438,7 @@
 
     PipelineService.setNodePathsRelativeToWorkspace(
       pipeline.pipelines[0],
-      context.path
+      contextRef.current.path
     );
 
     cleanNullProperties();
@@ -452,7 +448,7 @@
     pipeline.pipelines[0]['app_data']['runtime'] = runtime;
     pipeline.pipelines[0]['app_data']['runtime-config'] = runtime_config;
     pipeline.pipelines[0]['app_data']['source'] = PathExt.basename(
-      context.path
+      contextRef.current.path
     );
 
     PipelineService.submitPipeline(
@@ -462,7 +458,7 @@
         runtimes
       )
     ).catch(error => RequestErrors.serverError(error));
-  }, [pipeline, context, cleanNullProperties]);
+  }, [pipeline, cleanNullProperties]);
 
   const handleClearPipeline = useCallback(async (data: any): Promise<any> => {
     return showDialog({
@@ -482,7 +478,7 @@
       console.log(args.type);
       switch (args.type) {
         case 'save':
-          context.save();
+          contextRef.current.save();
           break;
         case 'run':
           handleRunPipeline();
@@ -510,7 +506,6 @@
       }
     },
     [
-      context,
       handleRunPipeline,
       handleClearPipeline,
       handleExportPipeline,
@@ -618,7 +613,7 @@
           }
           item.op = PipelineService.getNodeType(item.path);
           item.path = PipelineService.getPipelineRelativeNodePath(
-            context.path,
+            contextRef.current.path,
             item.path
           );
           item.x = location.x + position;
@@ -649,7 +644,12 @@
         });
       }
     },
-    [browserFactory.defaultBrowser, context.path, defaultPosition]
+    [
+      browserFactory.defaultBrowser,
+      defaultPosition,
+      shell.currentWidget.id,
+      widgetId
+    ]
   );
 
   const handleDrop = async (e: IDragEvent): Promise<void> => {
