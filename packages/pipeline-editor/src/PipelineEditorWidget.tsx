--- conflicted
+++ resolved
@@ -60,7 +60,10 @@
 
 import React, { useCallback, useEffect, useRef, useState } from 'react';
 
-import { EmptyPipelineContent } from './EmptyPipelineContent';
+import {
+  EmptyGenericPipeline,
+  EmptyPlatformSpecificPipeline
+} from './EmptyPipelineContent';
 import { formDialogWidget } from './formDialogWidget';
 import {
   usePalette,
@@ -186,19 +189,8 @@
   const [panelOpen, setPanelOpen] = React.useState(false);
   const [alert, setAlert] = React.useState('');
 
-<<<<<<< HEAD
-  const pipelineRuntimeName = pipeline?.pipelines?.[0]?.app_data?.runtime;
-  const pipelineRuntimeType = pipeline?.pipelines?.[0]?.app_data?.runtime_type;
-
-  const { data: palette, error: paletteError } = usePalette(
-    pipelineRuntimeName
-  );
-
-  const { data: runtimeImages, error: runtimeImagesError } = useRuntimeImages();
-=======
   const type: string | undefined =
     pipeline?.pipelines?.[0]?.app_data?.runtime_type;
->>>>>>> c7556ab1
 
   const {
     data: runtimesSchema,
@@ -921,6 +913,10 @@
     return <div className="elyra-loader"></div>;
   }
 
+  const handleOpenCatalog = (): void => {
+    shell.activateById(`elyra-metadata:${COMPONENT_CATALOGS_SCHEMASPACE}`);
+  };
+
   return (
     <ThemeProvider theme={theme}>
       <Snackbar
@@ -947,17 +943,11 @@
           onPropertiesUpdateRequested={onPropertiesUpdateRequested}
           leftPalette={true}
         >
-          <EmptyPipelineContent
-            openComponentCatalog={
-              pipelineRuntimeType !== 'Generic'
-                ? (): void => {
-                    shell.activateById(
-                      `elyra-metadata:${COMPONENT_CATALOGS_SCHEMASPACE}`
-                    );
-                  }
-                : undefined
-            }
-          />
+          {type === undefined ? (
+            <EmptyGenericPipeline />
+          ) : (
+            <EmptyPlatformSpecificPipeline onOpenCatalog={handleOpenCatalog} />
+          )}
         </PipelineEditor>
       </Dropzone>
     </ThemeProvider>
