--- conflicted
+++ resolved
@@ -265,23 +265,13 @@
         iconDisabled: Utils.getEncodedIcon(clearPipelineIcon, darkmode)
       },
       { divider: true },
-<<<<<<< HEAD
-      { action: 'undo', label: 'Undo', enable: true },
-      { action: 'redo', label: 'Redo', enable: true },
-      { action: 'cut', label: 'Cut', enable: false },
-      { action: 'copy', label: 'Copy', enable: false },
-      { action: 'paste', label: 'Paste', enable: false },
-      { action: 'createAutoComment', label: 'Add Comment', enable: true },
-      { action: 'deleteSelectedObjects', label: 'Delete', enable: true },
-=======
       { action: 'undo', label: 'Undo' },
       { action: 'redo', label: 'Redo' },
       { action: 'cut', label: 'Cut' },
       { action: 'copy', label: 'Copy' },
       { action: 'paste', label: 'Paste' },
-      { action: 'addComment', label: 'Add Comment', enable: true },
-      { action: 'delete', label: 'Delete' },
->>>>>>> 175ba4ed
+      { action: 'createAutoComment', label: 'Add Comment', enable: true },
+      { action: 'deleteSelectedObjects', label: 'Delete' },
       {
         action: 'arrangeHorizontally',
         label: 'Arrange Horizontally',
@@ -765,28 +755,6 @@
     }
   }
 
-<<<<<<< HEAD
-=======
-  /**
-   * Handles submitting pipeline runs
-   */
-  toolbarMenuActionHandler(action: any, source: any): void {
-    console.log('Handling action: ' + action);
-    if (action == 'run') {
-      // When executing the pipeline
-      this.handleRunPipeline();
-    } else if (action == 'export') {
-      this.handleExportPipeline();
-    } else if (action == 'save') {
-      this.handleSavePipeline();
-    } else if (action == 'clear') {
-      this.handleClearPipeline();
-    } else if (['undo', 'redo', 'delete', 'addComment'].includes(action)) {
-      this.updateModel();
-    }
-  }
-
->>>>>>> 175ba4ed
   componentDidMount(): void {
     const node = this.node.current!;
     node.addEventListener('dragenter', this.handleEvent);
