/*
 * Copyright 2018-2021 Elyra Authors
 *
 * Licensed under the Apache License, Version 2.0 (the "License");
 * you may not use this file except in compliance with the License.
 * You may obtain a copy of the License at
 *
 * http://www.apache.org/licenses/LICENSE-2.0
 *
 * Unless required by applicable law or agreed to in writing, software
 * distributed under the License is distributed on an "AS IS" BASIS,
 * WITHOUT WARRANTIES OR CONDITIONS OF ANY KIND, either express or implied.
 * See the License for the specific language governing permissions and
 * limitations under the License.
 */

import { MetadataService, RequestHandler } from '@elyra/services';
import {
  pipelineIcon,
  kubeflowIcon,
  airflowIcon,
  argoIcon,
  pyIcon,
  rIcon,
  IconUtil
} from '@elyra/ui-components';
import { LabIcon, notebookIcon } from '@jupyterlab/ui-components';
import produce from 'immer';
import useSWR from 'swr';

export const GENERIC_CATEGORY_ID = 'Elyra';

interface IReturn<T> {
  data?: T | undefined;
  error?: any;
}

type IRuntimeImagesResponse = IRuntimeImage[];

interface IRuntimeImage {
  name: string;
  display_name: string;
  metadata: {
    image_name: string;
  };
}

const metadataFetcher = async <T>(key: string): Promise<T> => {
  return await MetadataService.getMetadata(key);
};

export const useRuntimeImages = (): IReturn<IRuntimeImagesResponse> => {
  const { data, error } = useSWR<IRuntimeImagesResponse>(
    'runtime-images',
    metadataFetcher
  );

  data?.sort((a, b) => 0 - (a.name > b.name ? -1 : 1));

  return { data, error };
};

const schemaFetcher = async <T>(key: string): Promise<T> => {
  return await MetadataService.getSchema(key);
};

// TODO: type this
export const useRuntimesSchema = (): IReturn<any> => {
  const { data, error } = useSWR<any>('runtimes', schemaFetcher);

  return { data, error };
};

interface IRuntimeComponentsResponse {
  version: string;
  categories: IRuntimeComponent[];
}

export interface IRuntimeComponent {
  label: string;
  image: string;
  id: string;
  description: string;
  runtime?: string;
  node_types: {
    op: string;
    id: string;
<<<<<<< HEAD
    runtime_type?: string;
=======
    label: string;
>>>>>>> b54a24da
    type: 'execution_node';
    inputs: { app_data: any }[];
    outputs: { app_data: any }[];
    app_data: any;
  }[];
  extensions?: string[];
}

interface IComponentPropertiesResponse {
  current_parameters: { [key: string]: any };
  parameters: { id: string }[];
  uihints: {
    parameter_info: {
      parameter_ref: string;
      control: 'custom';
      custom_control_id: string;
      label: { default: string };
      description: {
        default: string;
        placement: 'on_panel';
      };
      data: any;
    }[];
  };
  group_info: {
    group_info: {
      id: string;
      parameter_refs: string[];
    }[];
  }[];
}

/**
 * Sort palette in place. Takes a list of categories each containing a list of
 * components.
 * - Categories: alphabetically by "label" (exception: "generic" always first)
 * - Components: alphabetically by "op" (where is component label stored?)
 */
export const sortPalette = (palette: {
  categories: IRuntimeComponent[];
}): void => {
  palette.categories.sort((a, b) => {
    if (a.id === GENERIC_CATEGORY_ID) {
      return -1;
    }
    if (b.id === GENERIC_CATEGORY_ID) {
      return 1;
    }
    return a.label.localeCompare(b.label, undefined, { numeric: true });
  });

  for (const components of palette.categories) {
    components.node_types.sort((a, b) =>
      a.label.localeCompare(b.label, undefined, {
        numeric: true
      })
    );
  }
};

// TODO: We should decouple components and properties to support lazy loading.
// TODO: type this
const componentFetcher = async (runtime: string): Promise<any> => {
  const palette = await RequestHandler.makeGetRequest<
    IRuntimeComponentsResponse
  >(`elyra/pipeline/components/${runtime}`);

  // Gather list of component IDs to fetch properties for.
  const componentList: string[] = [];
  for (const category of palette.categories) {
    for (const node of category.node_types) {
      componentList.push(node.id);
    }
  }

  const propertiesPromises = componentList.map(async componentID => {
    const res = await RequestHandler.makeGetRequest<
      IComponentPropertiesResponse
    >(`elyra/pipeline/components/${runtime}/${componentID}/properties`);
    return {
      id: componentID,
      properties: res
    };
  });

  // load all of the properties in parallel instead of serially
  const properties = await Promise.all(propertiesPromises);

  // inject properties
  for (const category of palette.categories) {
    // Use the runtime_type from the first node of the category to determine category
    // icon.  TODO: Ideally, this would be included in the category.
    const category_runtime_type =
      category.node_types?.[0]?.runtime_type ?? 'GENERIC';
    switch (category_runtime_type) {
      case 'KUBEFLOW_PIPELINES':
        category.image = IconUtil.encode(kubeflowIcon);
        break;
      case 'APACHE_AIRFLOW':
        category.image = IconUtil.encode(airflowIcon);
        break;
      case 'ARGO':
        category.image = IconUtil.encode(argoIcon);
        break;
      default:
        category.image = IconUtil.encode(
          IconUtil.colorize(pipelineIcon, '#808080')
        );
        break;
    }

    for (const node of category.node_types) {
      const prop = properties.find(p => p.id === node.id);
      node.app_data.properties = prop?.properties;
    }
  }

  sortPalette(palette);

  return palette;
};

// TODO: This should be enabled through `extensions`
const NodeIcons: Map<string, string> = new Map([
  [
    'execute-notebook-node',
    'data:image/svg+xml;utf8,' + encodeURIComponent(notebookIcon.svgstr)
  ],
  [
    'execute-python-node',
    'data:image/svg+xml;utf8,' + encodeURIComponent(pyIcon.svgstr)
  ],
  [
    'execute-r-node',
    'data:image/svg+xml;utf8,' + encodeURIComponent(rIcon.svgstr)
  ]
]);

export const getRuntimeIcon = (runtime_type?: string): LabIcon => {
  const runtimeIcons = [kubeflowIcon, airflowIcon, argoIcon];
  for (const runtimeIcon of runtimeIcons) {
    if (`elyra:${runtime_type}` === runtimeIcon.name) {
      return runtimeIcon;
    }
  }
  return pipelineIcon;
};

export const usePalette = (pipelineRuntime = 'local'): IReturn<any> => {
  const { data: runtimeImages, error: runtimeError } = useRuntimeImages();

  const { data: palette, error: paletteError } = useSWR(
    pipelineRuntime,
    componentFetcher
  );

  let updatedPalette;
  if (palette !== undefined) {
    updatedPalette = produce(palette, (draft: any) => {
      for (const category of draft.categories) {
        for (const node of category.node_types) {
          // update icon
          let nodeIcon = NodeIcons.get(node.op);
          if (nodeIcon === undefined || nodeIcon === '') {
            nodeIcon =
              'data:image/svg+xml;utf8,' +
              encodeURIComponent(getRuntimeIcon(node.runtime_type).svgstr);
          }

          // Not sure which is needed...
          node.image = nodeIcon;
          node.app_data.image = nodeIcon;
          node.app_data.ui_data.image = nodeIcon;

          // update runtime images
          const runtimeImageIndex = node.app_data.properties.uihints.parameter_info.findIndex(
            (p: any) => p.parameter_ref === 'elyra_runtime_image'
          );

          const displayNames = (runtimeImages ?? []).map(i => i.display_name);

          if (runtimeImageIndex !== -1) {
            node.app_data.properties.uihints.parameter_info[
              runtimeImageIndex
            ].data.items = displayNames;
          }
        }
      }
    });
  }

  return { data: updatedPalette, error: runtimeError ?? paletteError };
};<|MERGE_RESOLUTION|>--- conflicted
+++ resolved
@@ -85,11 +85,8 @@
   node_types: {
     op: string;
     id: string;
-<<<<<<< HEAD
+    label: string;
     runtime_type?: string;
-=======
-    label: string;
->>>>>>> b54a24da
     type: 'execution_node';
     inputs: { app_data: any }[];
     outputs: { app_data: any }[];
