/*
 * Copyright 2018-2020 Elyra Authors
 *
 * Licensed under the Apache License, Version 2.0 (the "License");
 * you may not use this file except in compliance with the License.
 * You may obtain a copy of the License at
 *
 * http://www.apache.org/licenses/LICENSE-2.0
 *
 * Unless required by applicable law or agreed to in writing, software
 * distributed under the License is distributed on an "AS IS" BASIS,
 * WITHOUT WARRANTIES OR CONDITIONS OF ANY KIND, either express or implied.
 * See the License for the specific language governing permissions and
 * limitations under the License.
 */

import {
  MetadataService,
  IDictionary,
  RequestHandler
} from '@elyra/application';
import { RequestErrors } from '@elyra/ui-components';

import { showDialog, Dialog } from '@jupyterlab/apputils';
import { PathExt } from '@jupyterlab/coreutils';

import * as React from 'react';

import Utils from './utils';

export const RUNTIMES_NAMESPACE = 'runtimes';
export const KFP_SCHEMA = 'kfp';
export const RUNTIME_IMAGES_NAMESPACE = 'runtime-images';
export const RUNTIME_IMAGE_SCHEMA = 'runtime-image';

export interface IRuntime {
  name: string;
  display_name: string;
}

export class PipelineService {
  /**
   * Returns a list of external runtime configurations available as
   * `runtimes metadata`. This is used to submit the pipeline to be
   * executed on these runtimes.
   */
  static async getRuntimes(showError = true): Promise<any> {
    return MetadataService.getMetadata('runtimes').then(runtimes => {
      if (showError && Object.keys(runtimes).length === 0) {
        return RequestErrors.noMetadataError('runtimes');
      }

      return runtimes;
    });
  }

  /**
   * Return a list of configured docker images that are used as runtimes environments
   * to run the pipeline nodes.
   */
  static async getRuntimeImages(): Promise<any> {
    try {
      let runtimeImages = await MetadataService.getMetadata('runtime-images');

      runtimeImages = runtimeImages.sort(
        (a: any, b: any) => 0 - (a.name > b.name ? -1 : 1)
      );

      if (Object.keys(runtimeImages).length === 0) {
        return RequestErrors.noMetadataError('runtime-images');
      }

      const images: IDictionary<string> = {};
      for (const image in runtimeImages) {
        const imageName: string =
          runtimeImages[image]['metadata']['image_name'];
        images[imageName] = runtimeImages[image]['display_name'];
      }
      return images;
    } catch (error) {
      Promise.reject(error);
    }
  }

  static getDisplayName(name: string, metadataArr: IDictionary<any>[]): string {
    return metadataArr.find(r => r['name'] === name)['display_name'];
  }

  /**
   * The runtime name is currently based on the schema name (one schema per runtime)
   * @param name
   * @param metadataArr
   */
  static getRuntimeName(name: string, metadataArr: IDictionary<any>[]): string {
    return metadataArr.find(r => r['name'] === name)['schema_name'];
  }

  /**
   * Creates a Dialog for passing to makeServerRequest
   */
  static getWaitDialog(): Dialog<any> {
    return new Dialog({
      title: 'Making server request...',
      body: 'This may take some time',
      buttons: [Dialog.okButton()]
    });
  }

  /**
   * Submit the pipeline to be executed on an external runtime (e.g. Kbeflow Pipelines)
   *
   * @param pipeline
   * @param runtimeName
   */
  static async submitPipeline(
    pipeline: any,
    runtimeName: string
  ): Promise<any> {
    return RequestHandler.makePostRequest(
      'elyra/pipeline/schedule',
      JSON.stringify(pipeline),
<<<<<<< HEAD
      this.getWaitDialog()
    );

    let dialogTitle;
    let dialogBody;
    if (response['run_url']) {
      // pipeline executed remotely in a runtime of choice
      dialogTitle = 'Job submission to ' + runtimeName + ' succeeded';
      dialogBody = (
        <p>
          Check the status of your job at{' '}
          <a
            href={response['run_url']}
            target="_blank"
            rel="noopener noreferrer"
          >
            Run Details.
          </a>
          <br />
          The results and outputs are in the {
            response['object_storage_path']
          }{' '}
          working directory in{' '}
          <a
            href={response['object_storage_url']}
            target="_blank"
            rel="noopener noreferrer"
          >
            object storage
          </a>
          .
        </p>
      );
    } else {
      // pipeline executed in-place locally
      dialogTitle = 'Job execution succeeded';
      dialogBody = (
        <p>Your job has been executed in-place in your local environment.</p>
      );
    }

    return showDialog({
      title: dialogTitle,
      body: dialogBody,
      buttons: [Dialog.okButton()]
=======
      true
    ).then(response => {
      let dialogTitle;
      let dialogBody;
      if (response['run_url']) {
        // pipeline executed remotely in a runtime of choice
        dialogTitle = 'Job submission to ' + runtimeName + ' succeeded';
        dialogBody = (
          <p>
            Check the status of your job at{' '}
            <a
              href={response['run_url']}
              target="_blank"
              rel="noopener noreferrer"
            >
              Run Details.
            </a>
            <br />
            The results and outputs are in the {
              response['object_storage_path']
            }{' '}
            working directory in{' '}
            <a
              href={response['object_storage_url']}
              target="_blank"
              rel="noopener noreferrer"
            >
              object storage
            </a>
            .
          </p>
        );
      } else {
        // pipeline executed in-place locally
        dialogTitle = 'Job execution succeeded';
        dialogBody = (
          <p>Your job has been executed in-place in your local environment.</p>
        );
      }

      return showDialog({
        title: dialogTitle,
        body: dialogBody,
        buttons: [Dialog.okButton()]
      });
>>>>>>> 1c4da610
    });
  }

  /**
   * Export a pipeline to different formats (e.g. DSL, YAML, etc). These formats
   * are understood by a given runtime.
   *
   * @param pipeline
   * @param pipeline_export_format
   * @param pipeline_export_path
   * @param overwrite
   */
  static async exportPipeline(
    pipeline: any,
    pipeline_export_format: string,
    pipeline_export_path: string,
    overwrite: boolean
  ): Promise<any> {
    console.log(
      'Exporting pipeline to [' + pipeline_export_format + '] format'
    );

    console.log('Overwriting existing file: ' + overwrite);

    const body = {
      pipeline: pipeline,
      export_format: pipeline_export_format,
      export_path: pipeline_export_path,
      overwrite: overwrite
    };

    return RequestHandler.makePostRequest(
      'elyra/pipeline/export',
      JSON.stringify(body),
<<<<<<< HEAD
      this.getWaitDialog()
    );

    return showDialog({
      title: 'Pipeline export succeeded',
      body: <p>Exported file: {response['export_path']} </p>,
      buttons: [Dialog.okButton()]
=======
      true
    ).then(response => {
      return showDialog({
        title: 'Pipeline export succeeded',
        body: <p>Exported file: {response['export_path']} </p>,
        buttons: [Dialog.okButton()]
      });
>>>>>>> 1c4da610
    });
  }

  /**
   * Verify if the given pipeline is "current" by looking on it's version, and perform
   * any conversion if needed.
   *
   * @param pipelineDefinition
   */
  static convertPipeline(pipelineDefinition: any, pipelinePath: string): any {
    let pipelineJSON = JSON.parse(JSON.stringify(pipelineDefinition));

    const currentVersion: number = Utils.getPipelineVersion(pipelineJSON);

    if (currentVersion < 1) {
      // original pipeline definition without a version
      console.info('Migrating pipeline to version 1.');
      pipelineJSON = this.convertPipelineV0toV1(pipelineJSON);
    }
    if (currentVersion < 2) {
      // adding relative path on the pipeline filenames
      console.info('Migrating pipeline to version 2.');
      pipelineJSON = this.convertPipelineV1toV2(pipelineJSON, pipelinePath);
    }
    if (currentVersion < 3) {
      // Adding python script support
      console.info('Migrating pipeline to version 3 (current version).');
      pipelineJSON = this.convertPipelineV2toV3(pipelineJSON, pipelinePath);
    }
    return pipelineJSON;
  }

  private static convertPipelineV0toV1(pipelineJSON: any): any {
    Utils.renamePipelineAppdataField(
      pipelineJSON.pipelines[0],
      'title',
      'name'
    );
    Utils.deletePipelineAppdataField(pipelineJSON.pipelines[0], 'export');
    Utils.deletePipelineAppdataField(
      pipelineJSON.pipelines[0],
      'export_format'
    );
    Utils.deletePipelineAppdataField(pipelineJSON.pipelines[0], 'export_path');

    // look into nodes
    for (const nodeKey in pipelineJSON.pipelines[0]['nodes']) {
      const node = pipelineJSON.pipelines[0]['nodes'][nodeKey];
      Utils.renamePipelineAppdataField(node, 'artifact', 'filename');
      Utils.renamePipelineAppdataField(node, 'image', 'runtime_image');
      Utils.renamePipelineAppdataField(node, 'vars', 'env_vars');
      Utils.renamePipelineAppdataField(
        node,
        'file_dependencies',
        'dependencies'
      );
      Utils.renamePipelineAppdataField(
        node,
        'recursive_dependencies',
        'include_subdirectories'
      );
    }

    pipelineJSON.pipelines[0]['app_data']['version'] = 1;
    return pipelineJSON;
  }

  private static convertPipelineV1toV2(
    pipelineJSON: any,
    pipelinePath: string
  ): any {
    pipelineJSON.pipelines[0] = this.setNodePathsRelativeToPipeline(
      pipelineJSON.pipelines[0],
      pipelinePath
    );
    pipelineJSON.pipelines[0]['app_data']['version'] = 2;
    return pipelineJSON;
  }

  private static convertPipelineV2toV3(
    pipelineJSON: any,
    pipelinePath: string
  ): any {
    // No-Op this is to disable old versions of Elyra
    // to see a pipeline with Python Script nodes
    pipelineJSON.pipelines[0]['app_data']['version'] = 3;
    return pipelineJSON;
  }

  static getPipelineRelativeNodePath(
    pipelinePath: string,
    nodePath: string
  ): string {
    const relativePath: string = PathExt.relative(
      PathExt.dirname(pipelinePath),
      nodePath
    );
    return relativePath;
  }

  static getWorkspaceRelativeNodePath(
    pipelinePath: string,
    nodePath: string
  ): string {
    // since resolve returns an "absolute" path we need to strip off the leading '/'
    const workspacePath: string = PathExt.resolve(
      PathExt.dirname(pipelinePath),
      nodePath
    );
    return workspacePath;
  }

  static setNodePathsRelativeToPipeline(
    pipeline: any,
    pipelinePath: string
  ): any {
    for (const node of pipeline.nodes) {
      node.app_data.filename = this.getPipelineRelativeNodePath(
        pipelinePath,
        node.app_data.filename
      );
    }
    return pipeline;
  }

  static setNodePathsRelativeToWorkspace(
    pipeline: any,
    pipelinePath: string
  ): any {
    for (const node of pipeline.nodes) {
      node.app_data.filename = this.getWorkspaceRelativeNodePath(
        pipelinePath,
        node.app_data.filename
      );
    }
    return pipeline;
  }
}<|MERGE_RESOLUTION|>--- conflicted
+++ resolved
@@ -119,54 +119,7 @@
     return RequestHandler.makePostRequest(
       'elyra/pipeline/schedule',
       JSON.stringify(pipeline),
-<<<<<<< HEAD
       this.getWaitDialog()
-    );
-
-    let dialogTitle;
-    let dialogBody;
-    if (response['run_url']) {
-      // pipeline executed remotely in a runtime of choice
-      dialogTitle = 'Job submission to ' + runtimeName + ' succeeded';
-      dialogBody = (
-        <p>
-          Check the status of your job at{' '}
-          <a
-            href={response['run_url']}
-            target="_blank"
-            rel="noopener noreferrer"
-          >
-            Run Details.
-          </a>
-          <br />
-          The results and outputs are in the {
-            response['object_storage_path']
-          }{' '}
-          working directory in{' '}
-          <a
-            href={response['object_storage_url']}
-            target="_blank"
-            rel="noopener noreferrer"
-          >
-            object storage
-          </a>
-          .
-        </p>
-      );
-    } else {
-      // pipeline executed in-place locally
-      dialogTitle = 'Job execution succeeded';
-      dialogBody = (
-        <p>Your job has been executed in-place in your local environment.</p>
-      );
-    }
-
-    return showDialog({
-      title: dialogTitle,
-      body: dialogBody,
-      buttons: [Dialog.okButton()]
-=======
-      true
     ).then(response => {
       let dialogTitle;
       let dialogBody;
@@ -211,7 +164,6 @@
         body: dialogBody,
         buttons: [Dialog.okButton()]
       });
->>>>>>> 1c4da610
     });
   }
 
@@ -246,23 +198,13 @@
     return RequestHandler.makePostRequest(
       'elyra/pipeline/export',
       JSON.stringify(body),
-<<<<<<< HEAD
       this.getWaitDialog()
-    );
-
-    return showDialog({
-      title: 'Pipeline export succeeded',
-      body: <p>Exported file: {response['export_path']} </p>,
-      buttons: [Dialog.okButton()]
-=======
-      true
     ).then(response => {
       return showDialog({
         title: 'Pipeline export succeeded',
         body: <p>Exported file: {response['export_path']} </p>,
         buttons: [Dialog.okButton()]
       });
->>>>>>> 1c4da610
     });
   }
 
