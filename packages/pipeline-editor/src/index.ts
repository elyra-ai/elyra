--- conflicted
+++ resolved
@@ -363,14 +363,10 @@
     runtimeImagesWidget.title.icon = containerIcon;
     runtimeImagesWidget.title.caption = 'Runtime Images';
 
-<<<<<<< HEAD
-    const componentCatalogWidget = new ComponentCatalogsWidget({
-=======
     restorer.add(runtimeImagesWidget, runtimeImagesWidgetID);
     app.shell.add(runtimeImagesWidget, 'left', { rank: 951 });
 
-    const componentCatalogWidget = new MetadataWidget({
->>>>>>> 75ca64b6
+    const componentCatalogWidget = new ComponentCatalogsWidget({
       app,
       themeManager,
       display_name: 'Component Catalogs', // TODO: This info should come from the server for all schemaspaces
