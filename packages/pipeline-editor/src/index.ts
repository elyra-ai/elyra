/*
 * Copyright 2018-2021 Elyra Authors
 *
 * Licensed under the Apache License, Version 2.0 (the "License");
 * you may not use this file except in compliance with the License.
 * You may obtain a copy of the License at
 *
 * http://www.apache.org/licenses/LICENSE-2.0
 *
 * Unless required by applicable law or agreed to in writing, software
 * distributed under the License is distributed on an "AS IS" BASIS,
 * WITHOUT WARRANTIES OR CONDITIONS OF ANY KIND, either express or implied.
 * See the License for the specific language governing permissions and
 * limitations under the License.
 */

import { MetadataWidget } from '@elyra/metadata-common';
import { PIPELINE_CURRENT_VERSION } from '@elyra/pipeline-editor';
import {
  containerIcon,
  pipelineIcon,
  RequestErrors,
  runtimesIcon,
  componentCatalogIcon
} from '@elyra/ui-components';

import {
  JupyterFrontEnd,
  JupyterFrontEndPlugin,
  ILayoutRestorer
} from '@jupyterlab/application';
import {
  ICommandPalette,
  IThemeManager,
  WidgetTracker
} from '@jupyterlab/apputils';
import { DocumentWidget } from '@jupyterlab/docregistry';
import { IFileBrowserFactory } from '@jupyterlab/filebrowser';
import { ILauncher } from '@jupyterlab/launcher';
import { IMainMenu } from '@jupyterlab/mainmenu';
import { addIcon } from '@jupyterlab/ui-components';

import { getRuntimeIcon } from './pipeline-hooks';
import { PipelineEditorFactory, commandIDs } from './PipelineEditorWidget';
import { PipelineService, RUNTIMES_SCHEMASPACE } from './PipelineService';
import {
  RUNTIME_IMAGES_SCHEMASPACE,
  RuntimeImagesWidget
} from './RuntimeImagesWidget';
import { RuntimesWidget } from './RuntimesWidget';
import { SubmitNotebookButtonExtension } from './SubmitNotebookButtonExtension';
import { SubmitScriptButtonExtension } from './SubmitScriptButtonExtension';

import '../style/index.css';

const PIPELINE_EDITOR = 'Pipeline Editor';
const PIPELINE = 'pipeline';
const PIPELINE_EDITOR_NAMESPACE = 'elyra-pipeline-editor-extension';
const COMPONENT_CATALOGS_SCHEMASPACE = 'component-catalogs';

/**
 * Initialization data for the pipeline-editor-extension extension.
 */
const extension: JupyterFrontEndPlugin<void> = {
  id: PIPELINE,
  autoStart: true,
  requires: [
    ICommandPalette,
    ILauncher,
    IFileBrowserFactory,
    ILayoutRestorer,
    IMainMenu
  ],
  optional: [IThemeManager],
  activate: (
    app: JupyterFrontEnd,
    palette: ICommandPalette,
    launcher: ILauncher,
    browserFactory: IFileBrowserFactory,
    restorer: ILayoutRestorer,
    menu: IMainMenu,
    themeManager?: IThemeManager
  ) => {
    console.log('Elyra - pipeline-editor extension is activated!');

    // Set up new widget Factory for .pipeline files
    const pipelineEditorFactory = new PipelineEditorFactory({
      name: PIPELINE_EDITOR,
      fileTypes: [PIPELINE],
      defaultFor: [PIPELINE],
      shell: app.shell,
      commands: app.commands,
      browserFactory: browserFactory,
      serviceManager: app.serviceManager
    });

    // Add the default behavior of opening the widget for .pipeline files
    app.docRegistry.addFileType({
      name: PIPELINE,
      displayName: 'Pipeline',
      extensions: ['.pipeline'],
      icon: pipelineIcon
    });
    app.docRegistry.addWidgetFactory(pipelineEditorFactory);

    const tracker = new WidgetTracker<DocumentWidget>({
      namespace: PIPELINE_EDITOR_NAMESPACE
    });

    pipelineEditorFactory.widgetCreated.connect((sender, widget) => {
      void tracker.add(widget);

      // Notify the widget tracker if restore data needs to update
      widget.context.pathChanged.connect(() => {
        void tracker.save(widget);
      });
    });

    // Handle state restoration
    void restorer.restore(tracker, {
      command: commandIDs.openDocManager,
      args: widget => ({
        path: widget.context.path,
        factory: PIPELINE_EDITOR
      }),
      name: widget => widget.context.path
    });

    // Add command to add file to pipeline
    const addFileToPipelineCommand: string = commandIDs.addFileToPipeline;
    app.commands.addCommand(addFileToPipelineCommand, {
      label: 'Add File to Pipeline',
      icon: addIcon,
      execute: args => {
        pipelineEditorFactory.addFileToPipelineSignal.emit(args);
      }
    });
    app.contextMenu.addItem({
      selector: '[data-file-type="notebook"]',
      command: addFileToPipelineCommand
    });
    app.contextMenu.addItem({
      selector: '[data-file-type="python"]',
      command: addFileToPipelineCommand
    });
    app.contextMenu.addItem({
      selector: '[data-file-type="r"]',
      command: addFileToPipelineCommand
    });

    // Add an application command
    const openPipelineEditorCommand: string = commandIDs.openPipelineEditor;
    app.commands.addCommand(openPipelineEditorCommand, {
      label: (args: any) => {
        return args['isPalette']
          ? `New ${PIPELINE_EDITOR}`
          : args.runtime?.title
          ? args.isMenu
            ? `${args.runtime?.title} ${PIPELINE_EDITOR}`
            : PIPELINE_EDITOR
          : `Generic ${PIPELINE_EDITOR}`;
      },
      caption: (args: any) =>
        args.runtime?.title
          ? `${args.runtime?.title} ${PIPELINE_EDITOR}`
          : `Generic ${PIPELINE_EDITOR}`,
      iconLabel: (args: any) =>
        args['isPalette']
          ? ''
          : args.runtime?.title
          ? `${args.runtime?.title} ${PIPELINE_EDITOR}`
          : `Generic ${PIPELINE_EDITOR}`,
      icon: (args: any) => {
        if (args['isPalette']) {
          return undefined;
        } else {
          return getRuntimeIcon(args.runtime?.runtime_type);
        }
      },
      execute: (args: any) => {
        // Creates blank file, then opens it in a new window
        app.commands
          .execute(commandIDs.newDocManager, {
            type: 'file',
            path: browserFactory.defaultBrowser.model.path,
            ext: '.pipeline'
          })
          .then(async model => {
            const pipelineJson = {
              doc_type: 'pipeline',
              version: '3.0',
              json_schema:
                'http://api.dataplatform.ibm.com/schemas/common-pipeline/pipeline-flow/pipeline-flow-v3-schema.json',
              id: 'elyra-auto-generated-pipeline',
              primary_pipeline: 'primary',
              pipelines: [
                {
                  id: 'primary',
                  nodes: [],
                  app_data: {
                    ui_data: {
                      comments: []
                    },
                    version: PIPELINE_CURRENT_VERSION,
                    runtime: args.runtime?.name,
                    runtime_type: args.runtime?.runtime_type
                  },
                  runtime_ref: ''
                }
              ],
              schemas: []
            };
            const newWidget = await app.commands.execute(
              commandIDs.openDocManager,
              {
                path: model.path,
                factory: PIPELINE_EDITOR
              }
            );
            newWidget.context.ready.then(() => {
              newWidget.context.model.fromJSON(pipelineJson);
              app.commands.execute(commandIDs.saveDocManager, {
                path: model.path
              });
            });
          });
      }
    });
    // Add the command to the palette.
    palette.addItem({
      command: openPipelineEditorCommand,
      args: { isPalette: true },
      category: 'Elyra'
    });

    PipelineService.getRuntimesSchema().then(
      (schema: any) => {
        // Add the command to the launcher
        if (launcher) {
          launcher.add({
            command: openPipelineEditorCommand,
            category: 'Elyra',
            rank: 1
          });
          for (const runtime of schema) {
            launcher.add({
              command: openPipelineEditorCommand,
              category: 'Elyra',
              args: { runtime },
              rank:
                runtime.runtime_type === 'KUBEFLOW_PIPELINES'
                  ? 2
                  : runtime.runtime_type === 'APACHE_AIRFLOW'
                  ? 3
                  : 4
            });
            menu.fileMenu.newMenu.addGroup(
              [
                {
                  command: openPipelineEditorCommand,
                  args: { runtime, isMenu: true }
                }
              ],
              runtime.runtime_type === 'KUBEFLOW_PIPELINES'
                ? 31
                : runtime.runtime_type === 'APACHE_AIRFLOW'
                ? 32
                : 33
            );
          }
        }
        // Add new pipeline to the file menu
        menu.fileMenu.newMenu.addGroup(
          [{ command: openPipelineEditorCommand, args: { isMenu: true } }],
          30
        );
      },
      (error: any) => RequestErrors.serverError(error)
    );

    // SubmitNotebookButtonExtension initialization code
    const notebookButtonExtension = new SubmitNotebookButtonExtension();
    app.docRegistry.addWidgetExtension('Notebook', notebookButtonExtension);
    app.contextMenu.addItem({
      selector: '.jp-Notebook',
      command: commandIDs.submitNotebook,
      rank: -0.5
    });

    // SubmitScriptButtonExtension initialization code
    const scriptButtonExtension = new SubmitScriptButtonExtension();
    app.docRegistry.addWidgetExtension('Python Editor', scriptButtonExtension);
    app.contextMenu.addItem({
      selector: '.elyra-ScriptEditor',
      command: commandIDs.submitScript,
      rank: -0.5
    });

    app.docRegistry.addWidgetExtension('R Editor', scriptButtonExtension);
    app.contextMenu.addItem({
      selector: '.elyra-ScriptEditor',
      command: commandIDs.submitScript,
      rank: -0.5
    });

    const runtimesWidget = new RuntimesWidget({
      app,
      themeManager,
      display_name: 'Runtimes',
      schemaspace: RUNTIMES_SCHEMASPACE,
      icon: runtimesIcon,
      titleContext: 'runtime configuration'
    });
    const runtimesWidgetID = `elyra-metadata:${RUNTIMES_SCHEMASPACE}`;
    runtimesWidget.id = runtimesWidgetID;
    runtimesWidget.title.icon = runtimesIcon;
    runtimesWidget.title.caption = 'Runtimes';

    restorer.add(runtimesWidget, runtimesWidgetID);
    app.shell.add(runtimesWidget, 'left', { rank: 950 });

    const runtimeImagesWidget = new RuntimeImagesWidget({
      app,
      themeManager,
      display_name: 'Runtime Images',
      schemaspace: RUNTIME_IMAGES_SCHEMASPACE,
      icon: containerIcon,
      titleContext: 'runtime image'
    });
    const runtimeImagesWidgetID = `elyra-metadata:${RUNTIME_IMAGES_SCHEMASPACE}`;
    runtimeImagesWidget.id = runtimeImagesWidgetID;
    runtimeImagesWidget.title.icon = containerIcon;
    runtimeImagesWidget.title.caption = 'Runtime Images';

    const componentCatalogWidget = new MetadataWidget({
      app,
      themeManager,
<<<<<<< HEAD
      display_name: 'Component Catalogs', // TODO: This info should come from the server for all schemaspaces
      schemaspace: COMPONENT_CATALOGS_SCHEMASPACE,
      icon: componentCatalogIcon
=======
      display_name: 'Component Catalogs',
      schemaspace: COMPONENT_REGISTRY_SCHEMASPACE,
      icon: componentCatalogIcon,
      titleContext: 'component catalog'
>>>>>>> 2be17090
    });
    const componentCatalogWidgetID = `elyra-metadata:${COMPONENT_CATALOGS_SCHEMASPACE}`;
    componentCatalogWidget.id = componentCatalogWidgetID;
    componentCatalogWidget.title.icon = componentCatalogIcon;
    componentCatalogWidget.title.caption = 'Component Catalogs';

    restorer.add(runtimeImagesWidget, runtimeImagesWidgetID);
    app.shell.add(runtimeImagesWidget, 'left', { rank: 951 });
    app.shell.add(componentCatalogWidget, 'left', { rank: 961 });
  }
};
export default extension;<|MERGE_RESOLUTION|>--- conflicted
+++ resolved
@@ -335,16 +335,10 @@
     const componentCatalogWidget = new MetadataWidget({
       app,
       themeManager,
-<<<<<<< HEAD
       display_name: 'Component Catalogs', // TODO: This info should come from the server for all schemaspaces
       schemaspace: COMPONENT_CATALOGS_SCHEMASPACE,
-      icon: componentCatalogIcon
-=======
-      display_name: 'Component Catalogs',
-      schemaspace: COMPONENT_REGISTRY_SCHEMASPACE,
       icon: componentCatalogIcon,
       titleContext: 'component catalog'
->>>>>>> 2be17090
     });
     const componentCatalogWidgetID = `elyra-metadata:${COMPONENT_CATALOGS_SCHEMASPACE}`;
     componentCatalogWidget.id = componentCatalogWidgetID;
