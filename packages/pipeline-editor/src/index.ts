--- conflicted
+++ resolved
@@ -158,7 +158,6 @@
       rank: -0.5
     });
 
-<<<<<<< HEAD
     // RuntimesWidget initalization
     const runtimesWidget = new RuntimesWidget(app);
     runtimesWidget.id = RUNTIMES_WIDGET_ID;
@@ -178,7 +177,7 @@
         app.shell.add(runtimesWidget, 'left', { rank: 950 });
       }
     });
-=======
+
     const updateTheme = (widget: any): void => {
       widget.content.themeChanged(themeManager.isLight(themeManager.theme));
     };
@@ -188,7 +187,6 @@
         tracker.forEach(widget => updateTheme(widget));
       });
     }
->>>>>>> 99e21204
   }
 };
 export default extension;