--- conflicted
+++ resolved
@@ -42,32 +42,19 @@
 
 export const theme = createTheme({
   palette: {
-<<<<<<< HEAD
     focus: "var(--jp-border-color1)",
     border: "var(--jp-border-color0)",
     divider: "var(--jp-border-color0)",
-    hover: "rgba(255, 255, 255, 0.05)",
+    hover: "var(--jp-border-color1)",
     active: "rgba(255, 255, 255, 0.18)",
-=======
-    focus: 'var(--jp-border-color1)',
-    border: 'var(--jp-border-color0)',
-    divider: 'var(--jp-border-color0)',
-    hover: 'var(--jp-border-color1)',
-    active: 'rgba(255, 255, 255, 0.18)',
->>>>>>> e39f87ad
     primary: {
       main: "var(--jp-inverse-layout-color4)",
       hover: "var(--jp-inverse-layout-color3)",
       contrastText: "var(--jp-layout-color1)",
     },
     secondary: {
-<<<<<<< HEAD
-      main: "var(--jp-border-color1)",
-      contrastText: "var(--jp-content-font-color2)",
-=======
-      main: 'var(--jp-border-color2)',
-      contrastText: 'var(--jp-content-font-color1)'
->>>>>>> e39f87ad
+      main: "var(--jp-border-color2)",
+      contrastText: "var(--jp-content-font-color1)",
     },
     error: {
       main: "var(--jp-error-color0)",
@@ -95,15 +82,9 @@
     },
   },
   typography: {
-<<<<<<< HEAD
     fontFamily: "var(--jp-ui-font-family)",
     fontWeight: "normal",
-    fontSize: "var(--jp-code-font-size)",
-=======
-    fontFamily: 'var(--jp-ui-font-family)',
-    fontWeight: 'normal',
-    fontSize: 'var(--jp-content-font-size1)'
->>>>>>> e39f87ad
+    fontSize: "var(--jp-content-font-size1)",
   },
   overrides: {
     deleteIcon: trashIcon.react,
