{
  "name": "@elyra/pipeline-editor-extension",
<<<<<<< HEAD
  "version": "2.0.0-dev",
=======
  "version": "1.4.0-dev",
>>>>>>> b982aeb5
  "description": "JupyterLab extension - Visual editor to build Notebook pipelines",
  "keywords": [
    "jupyter",
    "jupyterlab",
    "jupyterlab-extension"
  ],
  "homepage": "https://github.com/elyra-ai/elyra",
  "bugs": {
    "url": "https://github.com/elyra-ai/elyra/issues"
  },
  "repository": {
    "type": "git",
    "url": "https://github.com/elyra-ai/elyra"
  },
  "license": "Apache-2.0",
  "files": [
    "lib/**/*.{d.ts,eot,gif,html,jpg,js,js.map,json,png,svg,woff2,ttf}",
    "style/**/*.{css,eot,gif,html,jpg,json,png,svg,woff2,ttf}"
  ],
  "main": "lib/index.js",
  "types": "lib/index.d.ts",
  "style": "style/index.css",
  "scripts": {
    "build": "tsc",
    "build:test": "tsc --build tsconfig.test.json",
    "clean": "rimraf lib",
    "dist": "npm pack .",
    "test": "jest",
    "prepare": "npm run build ",
    "watch": "tsc -w"
  },
  "dependencies": {
<<<<<<< HEAD
    "@elyra/application": "^2.0.0-dev",
    "@elyra/canvas": "9.0.3",
    "@elyra/metadata-common": "^2.0.0-dev",
    "@elyra/ui-components": "^2.0.0-dev",
    "@jupyterlab/application": "^3.0.0-rc.6",
    "@jupyterlab/apputils": "^3.0.0-rc.6",
    "@jupyterlab/docregistry": "^3.0.0-rc.6",
    "@jupyterlab/filebrowser": "^3.0.0-rc.6",
    "@jupyterlab/filebrowser-extension": "^3.0.0-rc.6",
    "@jupyterlab/launcher": "^3.0.0-rc.6",
    "@jupyterlab/mainmenu": "^3.0.0-rc.6",
    "@jupyterlab/notebook": "^3.0.0-rc.6",
    "@jupyterlab/outputarea": "^3.0.0-rc.6",
    "@jupyterlab/ui-components": "^3.0.0-rc.6",
    "@lumino/algorithm": "^1.3.3",
    "@lumino/coreutils": "^1.5.3",
    "@lumino/disposable": "^1.4.3",
    "@lumino/dragdrop": "^1.6.4",
    "@lumino/messaging": "^1.4.3",
    "@lumino/signaling": "^1.4.3",
    "@lumino/widgets": "^1.14.0",
=======
    "@elyra/application": "^1.4.0-dev",
    "@elyra/canvas": "9.1.6",
    "@elyra/metadata-common": "^1.4.0-dev",
    "@elyra/ui-components": "^1.4.0-dev",
    "@jupyterlab/application": "^2.0.2",
    "@jupyterlab/apputils": "^2.0.2",
    "@jupyterlab/docregistry": "^2.0.2",
    "@jupyterlab/filebrowser": "^2.0.2",
    "@jupyterlab/filebrowser-extension": "^2.0.2",
    "@jupyterlab/launcher": "^2.0.2",
    "@jupyterlab/notebook": "^2.0.2",
    "@jupyterlab/outputarea": "^2.0.2",
    "@jupyterlab/ui-components": "^2.0.2",
    "@lumino/algorithm": "^1.2.3",
    "@lumino/coreutils": "^1.4.2",
    "@lumino/disposable": "^1.3.5",
    "@lumino/dragdrop": "^1.5.1",
    "@lumino/widgets": "^1.11.1",
>>>>>>> b982aeb5
    "@material-ui/core": "^4.1.2",
    "@material-ui/icons": "^4.2.1",
    "@material-ui/lab": "^4.0.0-alpha.18",
    "@types/node": "^12.0.10",
    "@types/uuid": "^3.4.7",
    "autoprefixer": "^9.6.0",
    "carbon-components": "~10.8.1",
    "json-loader": "^0.5.7",
    "react": "^16.13.1",
    "react-dom": "^16.13.1",
    "react-intl": "^3.0.0",
    "react-redux": "^7.2.0",
    "react-scripts": "3.0.1",
    "uuid": "^3.4.0"
  },
  "devDependencies": {
    "@types/enzyme": "^3.10.5",
    "@types/enzyme-adapter-react-16": "^1.0.6",
    "@types/jest": "^23.3.11",
    "@types/react": "^16.8.23",
    "@types/react-dom": "^16.8.5",
    "@types/react-intl": "^2.3.0",
    "enzyme": "^3.11.0",
    "enzyme-adapter-react-16": "^1.15.3",
    "install": "^0.13.0",
    "jest": "^24.7.1",
    "jest-raw-loader": "^1.0.1",
    "rimraf": "^3.0.2",
    "source-map-loader": "^0.2.4",
    "ts-jest": "^24.0.2",
    "ts-loader": "^6.2.1",
    "typescript": "~4.0.3"
  },
  "jupyterlab": {
    "extension": true
  },
  "publishConfig": {
    "access": "public"
  }
}<|MERGE_RESOLUTION|>--- conflicted
+++ resolved
@@ -1,10 +1,6 @@
 {
   "name": "@elyra/pipeline-editor-extension",
-<<<<<<< HEAD
   "version": "2.0.0-dev",
-=======
-  "version": "1.4.0-dev",
->>>>>>> b982aeb5
   "description": "JupyterLab extension - Visual editor to build Notebook pipelines",
   "keywords": [
     "jupyter",
@@ -37,7 +33,6 @@
     "watch": "tsc -w"
   },
   "dependencies": {
-<<<<<<< HEAD
     "@elyra/application": "^2.0.0-dev",
     "@elyra/canvas": "9.0.3",
     "@elyra/metadata-common": "^2.0.0-dev",
@@ -59,26 +54,6 @@
     "@lumino/messaging": "^1.4.3",
     "@lumino/signaling": "^1.4.3",
     "@lumino/widgets": "^1.14.0",
-=======
-    "@elyra/application": "^1.4.0-dev",
-    "@elyra/canvas": "9.1.6",
-    "@elyra/metadata-common": "^1.4.0-dev",
-    "@elyra/ui-components": "^1.4.0-dev",
-    "@jupyterlab/application": "^2.0.2",
-    "@jupyterlab/apputils": "^2.0.2",
-    "@jupyterlab/docregistry": "^2.0.2",
-    "@jupyterlab/filebrowser": "^2.0.2",
-    "@jupyterlab/filebrowser-extension": "^2.0.2",
-    "@jupyterlab/launcher": "^2.0.2",
-    "@jupyterlab/notebook": "^2.0.2",
-    "@jupyterlab/outputarea": "^2.0.2",
-    "@jupyterlab/ui-components": "^2.0.2",
-    "@lumino/algorithm": "^1.2.3",
-    "@lumino/coreutils": "^1.4.2",
-    "@lumino/disposable": "^1.3.5",
-    "@lumino/dragdrop": "^1.5.1",
-    "@lumino/widgets": "^1.11.1",
->>>>>>> b982aeb5
     "@material-ui/core": "^4.1.2",
     "@material-ui/icons": "^4.2.1",
     "@material-ui/lab": "^4.0.0-alpha.18",
