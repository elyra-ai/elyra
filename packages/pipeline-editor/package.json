{
  "name": "@elyra/pipeline-editor-extension",
  "version": "2.3.0-dev",
  "description": "JupyterLab extension - Visual editor to build Notebook pipelines",
  "keywords": [
    "jupyter",
    "jupyterlab",
    "jupyterlab-extension"
  ],
  "homepage": "https://github.com/elyra-ai/elyra",
  "bugs": {
    "url": "https://github.com/elyra-ai/elyra/issues"
  },
  "repository": {
    "type": "git",
    "url": "https://github.com/elyra-ai/elyra"
  },
  "license": "Apache-2.0",
  "main": "lib/index.js",
  "types": "lib/index.d.ts",
  "style": "style/index.css",
  "files": [
    "lib/**/*.{d.ts,eot,gif,html,jpg,js,js.map,json,png,svg,woff2,ttf}",
    "src/**/*.{ts,tsx}",
    "style/**/*.{css,eot,gif,html,jpg,json,png,svg,woff2,ttf}"
  ],
  "scripts": {
    "build": "tsc",
    "build:test": "tsc --build tsconfig.test.json",
    "clean": "rimraf lib",
    "dist": "npm pack .",
    "prepare": "npm run build ",
    "test": "jest --passWithNoTests",
    "watch": "tsc -w"
  },
  "dependencies": {
    "@elyra/canvas": "~10.2.0",
<<<<<<< HEAD
    "@elyra/metadata-common": "^2.2.0-dev",
    "@elyra/pipeline-editor": "https://pkg.csb.dev/elyra-ai/pipeline-editor/commit/6a7bd1ed/@elyra/pipeline-editor",
    "@elyra/pipeline-services": "https://pkg.csb.dev/elyra-ai/pipeline-editor/commit/6a7bd1ed/@elyra/pipeline-services",
    "@elyra/services": "^2.2.0-dev",
    "@elyra/ui-components": "^2.2.0-dev",
=======
    "@elyra/metadata-common": "^2.3.0-dev",
    "@elyra/services": "^2.3.0-dev",
    "@elyra/ui-components": "^2.3.0-dev",
>>>>>>> 4c4f2622
    "@jupyterlab/application": "^3.0.0",
    "@jupyterlab/apputils": "^3.0.0",
    "@jupyterlab/coreutils": "^5.0.0",
    "@jupyterlab/docregistry": "^3.0.0",
    "@jupyterlab/filebrowser": "^3.0.0",
    "@jupyterlab/filebrowser-extension": "^3.0.0",
    "@jupyterlab/fileeditor": "^3.0.0",
    "@jupyterlab/launcher": "^3.0.0",
    "@jupyterlab/mainmenu": "^3.0.0",
    "@jupyterlab/notebook": "^3.0.0",
    "@jupyterlab/outputarea": "^3.0.0",
    "@jupyterlab/ui-components": "^3.0.0",
    "@lumino/algorithm": "^1.3.3",
    "@lumino/coreutils": "^1.5.3",
    "@lumino/disposable": "^1.4.3",
    "@lumino/dragdrop": "^1.7.1",
    "@lumino/messaging": "^1.4.3",
    "@lumino/signaling": "^1.4.3",
    "@lumino/widgets": "^1.17.0",
    "@material-ui/lab": "^4.0.0-alpha.18",
    "autoprefixer": "^9.6.0",
    "carbon-components": "~10.8.1",
    "json-loader": "^0.5.7",
    "react": "^17.0.1",
    "react-dom": "^17.0.1",
    "react-intl": "^3.0.0",
    "react-redux": "^7.2.0",
    "react-scripts": "3.0.1",
    "uuid": "^3.4.0"
  },
  "devDependencies": {
    "@types/jest": "^23.3.11",
    "@types/node": "^12.0.10",
    "@types/react": "17.0.0",
    "@types/react-dom": "17.0.0",
    "@types/react-intl": "^3.0.0",
    "@types/uuid": "^3.4.7",
    "cheerio": "^1.0.0-rc.3",
    "install": "^0.13.0",
    "jest": "^24.7.1",
    "jest-raw-loader": "^1.0.1",
    "rimraf": "^3.0.2",
    "source-map-loader": "^0.2.4",
    "ts-jest": "^24.0.2",
    "ts-loader": "^6.2.1",
    "typescript": "~4.1.3"
  },
  "resolutions": {
    "@types/react": "17.0.0"
  },
  "publishConfig": {
    "access": "public"
  },
  "jupyterlab": {
    "extension": true
  }
}<|MERGE_RESOLUTION|>--- conflicted
+++ resolved
@@ -35,17 +35,11 @@
   },
   "dependencies": {
     "@elyra/canvas": "~10.2.0",
-<<<<<<< HEAD
-    "@elyra/metadata-common": "^2.2.0-dev",
     "@elyra/pipeline-editor": "https://pkg.csb.dev/elyra-ai/pipeline-editor/commit/6a7bd1ed/@elyra/pipeline-editor",
     "@elyra/pipeline-services": "https://pkg.csb.dev/elyra-ai/pipeline-editor/commit/6a7bd1ed/@elyra/pipeline-services",
-    "@elyra/services": "^2.2.0-dev",
-    "@elyra/ui-components": "^2.2.0-dev",
-=======
     "@elyra/metadata-common": "^2.3.0-dev",
     "@elyra/services": "^2.3.0-dev",
     "@elyra/ui-components": "^2.3.0-dev",
->>>>>>> 4c4f2622
     "@jupyterlab/application": "^3.0.0",
     "@jupyterlab/apputils": "^3.0.0",
     "@jupyterlab/coreutils": "^5.0.0",
