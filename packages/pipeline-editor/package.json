{
  "name": "@elyra/pipeline-editor-extension",
  "version": "3.0.0-dev",
  "description": "JupyterLab extension - Visual editor to build Notebook pipelines",
  "keywords": [
    "jupyter",
    "jupyterlab",
    "jupyterlab-extension"
  ],
  "homepage": "https://github.com/elyra-ai/elyra",
  "bugs": {
    "url": "https://github.com/elyra-ai/elyra/issues"
  },
  "repository": {
    "type": "git",
    "url": "https://github.com/elyra-ai/elyra"
  },
  "license": "Apache-2.0",
  "main": "lib/index.js",
  "types": "lib/index.d.ts",
  "style": "style/index.css",
  "files": [
    "lib/**/*.{d.ts,eot,gif,html,jpg,js,js.map,json,png,svg,woff2,ttf}",
    "src/**/*.{ts,tsx}",
    "style/**/*.{css,eot,gif,html,jpg,json,png,svg,woff2,ttf}"
  ],
  "scripts": {
    "build": "tsc",
    "build:test": "tsc --build tsconfig.test.json",
    "clean": "rimraf lib",
    "dist": "npm pack .",
    "prepare": "npm run build ",
    "test": "jest --passWithNoTests",
    "watch": "tsc -w",
    "lab:install": "jupyter labextension install --no-build",
    "lab:uninstall": "jupyter labextension uninstall --no-build"
  },
  "dependencies": {
    "@elyra/metadata-common": "^3.0.0-dev",
<<<<<<< HEAD
    "@elyra/pipeline-editor": "^0.10.2",
    "@elyra/pipeline-services": "^0.10.2",
=======
    "@elyra/pipeline-editor": "0.10.3",
    "@elyra/pipeline-services": "0.10.3",
>>>>>>> 0301d657
    "@elyra/services": "^3.0.0-dev",
    "@elyra/ui-components": "^3.0.0-dev",
    "@jupyterlab/application": "^3.0.0",
    "@jupyterlab/apputils": "^3.0.0",
    "@jupyterlab/coreutils": "^5.0.0",
    "@jupyterlab/docregistry": "^3.0.0",
    "@jupyterlab/filebrowser": "^3.0.0",
    "@jupyterlab/filebrowser-extension": "^3.0.0",
    "@jupyterlab/fileeditor": "^3.0.0",
    "@jupyterlab/launcher": "^3.0.0",
    "@jupyterlab/mainmenu": "^3.0.0",
    "@jupyterlab/notebook": "^3.0.0",
    "@jupyterlab/outputarea": "^3.0.0",
    "@jupyterlab/ui-components": "^3.0.0",
    "@lumino/algorithm": "^1.3.3",
    "@lumino/coreutils": "^1.5.3",
    "@lumino/disposable": "^1.4.3",
    "@lumino/dragdrop": "^1.7.1",
    "@lumino/messaging": "^1.4.3",
    "@lumino/signaling": "^1.4.3",
    "@lumino/widgets": "^1.17.0",
    "@material-ui/lab": "^4.0.0-alpha.18",
    "autoprefixer": "^9.6.0",
    "carbon-components": "~10.8.1",
    "json-loader": "^0.5.7",
    "react": "^17.0.1",
    "react-dom": "^17.0.1",
    "react-intl": "^5.10.15",
    "react-redux": "^7.2.0",
    "react-scripts": "3.0.1",
    "swr": "^0.5.6",
    "uuid": "^3.4.0"
  },
  "devDependencies": {
    "@types/jest": "^23.3.11",
    "@types/node": "^12.0.10",
    "@types/react": "17.0.0",
    "@types/react-dom": "17.0.0",
    "@types/react-intl": "^3.0.0",
    "@types/uuid": "^3.4.7",
    "cheerio": "^1.0.0-rc.3",
    "install": "^0.13.0",
    "jest": "^24.7.1",
    "jest-raw-loader": "^1.0.1",
    "rimraf": "^3.0.2",
    "source-map-loader": "^0.2.4",
    "ts-jest": "^24.0.2",
    "ts-loader": "^6.2.1",
    "typescript": "~4.1.3"
  },
  "resolutions": {
    "@types/react": "17.0.0"
  },
  "publishConfig": {
    "access": "public"
  },
  "jupyterlab": {
    "extension": true
  }
}<|MERGE_RESOLUTION|>--- conflicted
+++ resolved
@@ -37,13 +37,8 @@
   },
   "dependencies": {
     "@elyra/metadata-common": "^3.0.0-dev",
-<<<<<<< HEAD
-    "@elyra/pipeline-editor": "^0.10.2",
-    "@elyra/pipeline-services": "^0.10.2",
-=======
     "@elyra/pipeline-editor": "0.10.3",
     "@elyra/pipeline-services": "0.10.3",
->>>>>>> 0301d657
     "@elyra/services": "^3.0.0-dev",
     "@elyra/ui-components": "^3.0.0-dev",
     "@jupyterlab/application": "^3.0.0",
