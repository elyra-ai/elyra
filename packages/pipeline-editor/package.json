--- conflicted
+++ resolved
@@ -46,13 +46,8 @@
   },
   "dependencies": {
     "@elyra/metadata-common": "3.13.0-dev",
-<<<<<<< HEAD
-    "@elyra/pipeline-editor": "https://pkg.csb.dev/elyra-ai/pipeline-editor/commit/cdf0ce0b/@elyra/pipeline-editor",
-    "@elyra/pipeline-services": "https://pkg.csb.dev/elyra-ai/pipeline-editor/commit/cdf0ce0b/@elyra/pipeline-services",
-=======
     "@elyra/pipeline-editor": "1.11.0-rc.2",
     "@elyra/pipeline-services": "1.11.0-rc.2",
->>>>>>> 94da501a
     "@elyra/services": "3.13.0-dev",
     "@elyra/ui-components": "3.13.0-dev",
     "@jupyterlab/application": "^3.4.6",
