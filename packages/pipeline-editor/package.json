--- conflicted
+++ resolved
@@ -36,19 +36,11 @@
     "lab:uninstall": "jupyter labextension uninstall --no-build"
   },
   "dependencies": {
-<<<<<<< HEAD
-    "@elyra/metadata-common": "3.5.0-dev",
+    "@elyra/metadata-common": "3.6.0-dev",
     "@elyra/pipeline-editor": "https://pkg.csb.dev/elyra-ai/pipeline-editor/commit/5d00cb59/@elyra/pipeline-editor",
     "@elyra/pipeline-services": "https://pkg.csb.dev/elyra-ai/pipeline-editor/commit/5d00cb59/@elyra/pipeline-services",
-    "@elyra/services": "3.5.0-dev",
-    "@elyra/ui-components": "3.5.0-dev",
-=======
-    "@elyra/metadata-common": "3.6.0-dev",
-    "@elyra/pipeline-editor": "~1.5.1",
-    "@elyra/pipeline-services": "~1.5.1",
     "@elyra/services": "3.6.0-dev",
     "@elyra/ui-components": "3.6.0-dev",
->>>>>>> 941877d3
     "@jupyterlab/application": "^3.0.0",
     "@jupyterlab/apputils": "^3.0.0",
     "@jupyterlab/coreutils": "^5.0.0",
