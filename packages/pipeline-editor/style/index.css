/*
 * Copyright 2018-2020 IBM Corporation
 *
 * Licensed under the Apache License, Version 2.0 (the "License");
 * you may not use this file except in compliance with the License.
 * You may obtain a copy of the License at
 *
 * http://www.apache.org/licenses/LICENSE-2.0
 *
 * Unless required by applicable law or agreed to in writing, software
 * distributed under the License is distributed on an "AS IS" BASIS,
 * WITHOUT WARRANTIES OR CONDITIONS OF ANY KIND, either express or implied.
 * See the License for the specific language governing permissions and
 * limitations under the License.
 */

.empty-canvas h1 {
  color: #8897a2;
  size: 20pt;
  text-align: center;
}

.save .toolbar-icons:not(.overflow) {
  height: auto;
  width: 80%;
}

.new .toolbar-icons:not(.overflow) {
  height: 100%;
  width: auto;
}

<<<<<<< HEAD
.clear .toolbar-icons:not(.overflow) {
  height: auto;
  width: 100%;
=======
.export .list-item {
  background-image: url('./export-pipeline.svg');
  background-repeat: no-repeat;
  background-position: center;
  background-size: 37%;
}

.new .list-item {
  background-image: url('./new-pipeline.svg');
  background-repeat: no-repeat;
  background-position: center;
  background-size: 27%;
}

.clear .list-item {
  background-image: url('./clear-pipeline.svg');
  background-repeat: no-repeat;
  background-position: center;
  background-size: 40%;
>>>>>>> fcdeb283
}

.elyra-PipelineEditor .properties-modal {
  position: absolute;
}

.elyra-PipelineEditor .bx--modal-content {
  padding: 0;
}

.elyra-PipelineEditor .properties-modal button.bx--btn {
  -webkit-box-flex: 0;
  -ms-flex: 0;
  flex: 0;
  min-height: 2.5rem;
  height: 2.5rem;
  padding: 0 1rem;
  margin: 0 1rem 0 0;
  text-align: center;
}<|MERGE_RESOLUTION|>--- conflicted
+++ resolved
@@ -25,36 +25,19 @@
   width: 80%;
 }
 
+.export .toolbar-icons:not(.overflow) {
+  height: 100%;
+  width: auto;
+}
+
 .new .toolbar-icons:not(.overflow) {
   height: 100%;
   width: auto;
 }
 
-<<<<<<< HEAD
 .clear .toolbar-icons:not(.overflow) {
   height: auto;
   width: 100%;
-=======
-.export .list-item {
-  background-image: url('./export-pipeline.svg');
-  background-repeat: no-repeat;
-  background-position: center;
-  background-size: 37%;
-}
-
-.new .list-item {
-  background-image: url('./new-pipeline.svg');
-  background-repeat: no-repeat;
-  background-position: center;
-  background-size: 27%;
-}
-
-.clear .list-item {
-  background-image: url('./clear-pipeline.svg');
-  background-repeat: no-repeat;
-  background-position: center;
-  background-size: 40%;
->>>>>>> fcdeb283
 }
 
 .elyra-PipelineEditor .properties-modal {
