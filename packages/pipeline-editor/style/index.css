--- conflicted
+++ resolved
@@ -217,55 +217,11 @@
   > .properties-control-item {
   position: relative;
 }
-<<<<<<< HEAD
 
 .properties-control-panel[data-id='properties-nodeGroupInfo']
   > .properties-control-panel
   > .properties-control-item:hover {
   background-color: var(--jp-cell-editor-background);
-=======
-.properties-dropdown .bx--dropdown:hover {
-  background-color: #e5e5e5;
-}
-.properties-dropdown .bx--dropdown {
-  background-color: #f5f8fa;
-  border-radius: 3px;
-  border-bottom: 0px;
-  background-image: -webkit-gradient(
-    linear,
-    left top,
-    left bottom,
-    from(rgba(255, 255, 255, 0.8)),
-    to(rgba(255, 255, 255, 0))
-  );
-  background-image: linear-gradient(
-    to bottom,
-    rgba(255, 255, 255, 0.8),
-    rgba(255, 255, 255, 0)
-  );
-  -webkit-box-shadow: inset 0 0 0 1px rgba(16, 22, 26, 0.2),
-    inset 0 -1px 0 rgba(16, 22, 26, 0.1);
-  box-shadow: inset 0 0 0 1px rgba(16, 22, 26, 0.2),
-    inset 0 -1px 0 rgba(16, 22, 26, 0.1);
-  color: #182026;
-  display: -webkit-inline-box;
-  display: -ms-inline-flexbox;
-  display: inline-flex;
-  -webkit-box-orient: horizontal;
-  -webkit-box-direction: normal;
-  -ms-flex-direction: row;
-  -ms-flex-align: center;
-  border: none;
-  border-radius: 3px;
-  cursor: pointer;
-  font-size: 14px;
-  -ms-flex-pack: center;
-  text-align: left;
-  vertical-align: middle;
-  min-height: 30px;
-  min-width: 30px;
-  width: -webkit-fill-available;
->>>>>>> 173b79f5
 }
 
 .properties-control-panel[data-id='properties-nodeGroupInfo']
