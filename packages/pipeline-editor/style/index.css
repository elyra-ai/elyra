/*
 * Copyright 2018-2020 IBM Corporation
 *
 * Licensed under the Apache License, Version 2.0 (the "License");
 * you may not use this file except in compliance with the License.
 * You may obtain a copy of the License at
 *
 * http://www.apache.org/licenses/LICENSE-2.0
 *
 * Unless required by applicable law or agreed to in writing, software
 * distributed under the License is distributed on an "AS IS" BASIS,
 * WITHOUT WARRANTIES OR CONDITIONS OF ANY KIND, either express or implied.
 * See the License for the specific language governing permissions and
 * limitations under the License.
 */

.empty-canvas h1 {
  color: #8897a2;
  size: 20pt;
  text-align: center;
}

<<<<<<< HEAD
.save .toolbar-icons:not(.overflow) {
  height: auto;
  width: 80%;
}

.export .toolbar-icons:not(.overflow) {
  height: auto;
  width: 100%;
}

.new .toolbar-icons:not(.overflow) {
  height: 100%;
  width: auto;
}

.clear .toolbar-icons:not(.overflow) {
  height: auto;
  width: 100%;
}

.history .toolbar-icons:not(.overflow) {
  height: auto;
  width: 100%;
}

=======
>>>>>>> 86ffedfe
.elyra-PipelineEditor .properties-modal {
  position: absolute;
}

.elyra-PipelineEditor .bx--modal-content {
  padding: 0;
}

.elyra-PipelineEditor .properties-modal button.bx--btn {
  -webkit-box-flex: 0;
  -ms-flex: 0;
  flex: 0;
  min-height: 2.5rem;
  height: 2.5rem;
  padding: 0 1rem;
  margin: 0 1rem 0 0;
  text-align: center;
}

.common-canvas-tooltip[data-id^='node_tip'] {
  max-width: initial;
}
.elyra-PipelineNodeTooltip {
  text-align: left;
}
.elyra-PipelineNodeTooltip dd {
  font-weight: 600;
}
.elyra-PipelineNodeTooltip dt {
  margin-left: 10px;
  white-space: pre-wrap;
}

/* notebook-scheduler css */

.jp-Dialog-content {
  max-width: 100vw;
  max-height: 100vh;
}

.lm-Widget a {
  color: #1970b7;
}

.elyra-table {
  margin: 1px;
  padding: 1px;
}

.elyra-table th,
tr,
td {
  padding: 2px;
}

.elyra-notebookExperimentWidget {
  overflow: scroll;
}

.elyra-experiments {
  padding-right: 5px;
}

.elyra-Table-experiments {
  font-family: 'Trebuchet MS', Arial, Helvetica, sans-serif;
  width: 100%;
  background-color: #ffffff;
  margin-top: 5px;
  margin-bottom: 10px;
}

.elyra-Table-experiments tr:hover:nth-child(even) {
  background-color: #ddd;
}

.elyra-Table-experiments tr:hover:nth-child(odd) {
  background-color: #ddd;
}

.elyra-Table-experiments tr:nth-child(even) {
  background-color: #f2f2f2;
}

.elyra-Table-experiments td {
  font-weight: normal;
  padding: 10px;
}

.elyra-Table-experiments thead {
  color: #495057;

  background-color: #e9ecef;
  padding-left: 10px;
  padding-right: 10px;
}<|MERGE_RESOLUTION|>--- conflicted
+++ resolved
@@ -20,34 +20,6 @@
   text-align: center;
 }
 
-<<<<<<< HEAD
-.save .toolbar-icons:not(.overflow) {
-  height: auto;
-  width: 80%;
-}
-
-.export .toolbar-icons:not(.overflow) {
-  height: auto;
-  width: 100%;
-}
-
-.new .toolbar-icons:not(.overflow) {
-  height: 100%;
-  width: auto;
-}
-
-.clear .toolbar-icons:not(.overflow) {
-  height: auto;
-  width: 100%;
-}
-
-.history .toolbar-icons:not(.overflow) {
-  height: auto;
-  width: 100%;
-}
-
-=======
->>>>>>> 86ffedfe
 .elyra-PipelineEditor .properties-modal {
   position: absolute;
 }
