--- conflicted
+++ resolved
@@ -262,7 +262,6 @@
 .react-contextmenu-item.contextmenu-divider {
   background-color: var(--ui-03);
 }
-<<<<<<< HEAD
 
 #zoom-actions-container .toolbar-divider,
 #zoom-actions-container .notificationCounterIcon {
@@ -295,8 +294,8 @@
   background-color: var(--jp-layout-color3);
   opacity: 0.3;
   pointer-events: none;
-=======
+}
+
 img.toolbar-icons[disabled] {
   opacity: 0.5;
->>>>>>> 175ba4ed
 }