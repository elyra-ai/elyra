#
# Copyright 2018-2021 Elyra Authors
#
# Licensed under the Apache License, Version 2.0 (the "License");
# you may not use this file except in compliance with the License.
# You may obtain a copy of the License at
#
# http://www.apache.org/licenses/LICENSE-2.0
#
# Unless required by applicable law or agreed to in writing, software
# distributed under the License is distributed on an "AS IS" BASIS,
# WITHOUT WARRANTIES OR CONDITIONS OF ANY KIND, either express or implied.
# See the License for the specific language governing permissions and
# limitations under the License.
#

.PHONY: help purge install uninstall clean test-dependencies lint-server lint-ui lint yarn-install eslint-ui eslint-check-ui prettier-ui prettier-check-ui flake lint-server-dependencies dev-link dev-unlink
.PHONY: build-ui build-server install-server watch install-extensions build-jupyterlab install-server-package check-install only-install-server
.PHONY: test-server test-ui test-integration test-integration-debug test docs-dependencies docs dist-ui release pytest
.PHONY: validate-runtime-images elyra-image publish-elyra-image kf-notebook-image
.PHONY: publish-kf-notebook-image airflow-image publish-airflow-image container-images publish-container-images

SHELL:=/bin/bash

AIRFLOW_NOTEBOOK_VERSION:=0.0.7

TAG:=dev
ELYRA_IMAGE=elyra/elyra:$(TAG)
ELYRA_AIRFLOW_IMAGE=elyra/airflow:$(TAG)
KF_NOTEBOOK_IMAGE=elyra/kf-notebook:$(TAG)

# Contains the set of commands required to be used by elyra
REQUIRED_RUNTIME_IMAGE_COMMANDS?="curl python3"
REMOVE_RUNTIME_IMAGE?=0  # Invoke `make REMOVE_RUNTIME_IMAGE=1 validate-runtime-images` to have images removed after validation
UPGRADE_STRATEGY?=only-if-needed

help:
# http://marmelab.com/blog/2016/02/29/auto-documented-makefile.html
	@grep -E '^[a-zA-Z0-9_-]+:.*?## .*$$' $(MAKEFILE_LIST) | sort | awk 'BEGIN {FS = ":.*?## "}; {printf "\033[36m%-30s\033[0m %s\n", $$1, $$2}'

purge:
	rm -rf build *.egg-info yarn-error.log
	rm -rf node_modules lib dist
	rm -rf $$(find packages -name node_modules -type d -maxdepth 2)
	rm -rf $$(find packages -name dist -type d)
	rm -rf $$(find packages -name lib -type d)
	rm -rf $$(find . -name __pycache__ -type d)
	rm -rf $$(find . -name *.tgz)
	rm -rf $$(find . -name tsconfig.tsbuildinfo)
	rm -rf $$(find . -name package-lock.json)
	rm -rf $$(find . -name .pytest_cache)
	rm -rf $(yarn cache dir)

# NOTE: We can't use "lerna run lab:uninstall" because we may have deleted node_modules.
uninstall:
	$(call UNLINK_LAB_EXTENSION,@elyra/services)
	$(call UNLINK_LAB_EXTENSION,@elyra/ui-components)
	$(call UNLINK_LAB_EXTENSION,@elyra/metadata-common)
	$(call UNLINK_LAB_EXTENSION,@elyra/script-editor)
	$(call UNINSTALL_LAB_EXTENSION,@elyra/theme-extension)
	$(call UNINSTALL_LAB_EXTENSION,@elyra/code-snippet-extension)
	$(call UNINSTALL_LAB_EXTENSION,@elyra/metadata-extension)
	$(call UNINSTALL_LAB_EXTENSION,@elyra/pipeline-editor-extension)
	$(call UNINSTALL_LAB_EXTENSION,@elyra/python-editor-extension)
	$(call UNINSTALL_LAB_EXTENSION,@elyra/r-editor-extension)
	- jupyter labextension unlink @elyra/pipeline-services
	- jupyter labextension unlink @elyra/pipeline-editor
	pip uninstall -y jupyterlab-git
	pip uninstall -y jupyter-lsp
	- jupyter labextension uninstall @krassowski/jupyterlab-lsp
	pip uninstall -y jupyterlab-lsp
	pip uninstall -y python-language-server
	pip uninstall -y jupyter-resource-usage
	- jupyter labextension uninstall @jupyter-server/resource-usage
	pip uninstall -y elyra
	- jupyter lab clean

clean: purge uninstall ## Make a clean source tree and uninstall extensions

test-dependencies:
	python -m pip install --upgrade pip
	@pip install -q -r test_requirements.txt

lint-server: test-dependencies
	flake8 elyra

<<<<<<< HEAD
prettier-ui:
	yarn prettier

eslint-ui:
	yarn eslint --max-warnings=0
=======
prettier-check-ui:
	yarn prettier:check

eslint-check-ui:
	yarn eslint:check --max-warnings=0
>>>>>>> e57d2edf

prettier-ui:
	yarn prettier

eslint-ui:
	yarn eslint --max-warnings=0

lint-ui: prettier-ui eslint-ui

lint: lint-ui prettier-ui lint-server ## Run linters

dev-link:
	yarn link @elyra/pipeline-services
	yarn link @elyra/pipeline-editor
	cd node_modules/@elyra/pipeline-editor && jupyter labextension link --no-build .
	cd node_modules/@elyra/pipeline-services && jupyter labextension link --no-build .

dev-unlink:
	yarn unlink @elyra/pipeline-services
	yarn unlink @elyra/pipeline-editor
	jupyter labextension uninstall @elyra/pipeline-services
	jupyter labextension uninstall @elyra/pipeline-editor
	yarn install --force

yarn-install:
	yarn install

build-ui: # Build packages
	yarn lerna run build --stream

build-server: # Build backend
	python setup.py bdist_wheel sdist

build: build-server build-ui

install-ui: yarn-install lint-ui build-ui install-extensions build-jupyterlab # Install packages

install-extensions:
	yarn lerna run lab:install --stream

build-jupyterlab:
	jupyter lab build

prepare-server:
	pip install --upgrade pip wheel

only-install-server: prepare-server build-server install-server-package

install-server: lint-server only-install-server # Install backend

install-server-package:
	pip install --upgrade --upgrade-strategy $(UPGRADE_STRATEGY) --use-deprecated=legacy-resolver dist/elyra-*-py3-none-any.whl

install: install-server install-ui check-install ## Build and install

check-install:
	jupyter serverextension list
	jupyter server extension list
	jupyter labextension list

watch: ## Watch packages. For use alongside jupyter lab --watch
	yarn lerna run watch --parallel

pytest:
	pytest -v elyra

test-server: install-server test-dependencies pytest # Run unit tests

test-ui: lint-ui test-ui-unit test-integration # Run frontend tests

test-ui-unit: # Run frontend jest unit tests
	yarn test:unit

test-integration: # Run frontend cypress integration tests
	yarn test:integration

test-integration-debug: # Open cypress integration test debugger
	yarn test:integration:debug

test: test-server test-ui ## Run all tests (backend, frontend and cypress integration tests)

docs-dependencies:
	@pip install -q -r docs/requirements.txt

docs: docs-dependencies ## Build docs
	make -C docs clean html

dist-ui: yarn-install build-ui
	mkdir -p dist
	$(call PACKAGE_LAB_EXTENSION,theme)
	$(call PACKAGE_LAB_EXTENSION,code-snippet)
	$(call PACKAGE_LAB_EXTENSION,metadata)
	$(call PACKAGE_LAB_EXTENSION,pipeline-editor)
	$(call PACKAGE_LAB_EXTENSION,python-editor)
	$(call PACKAGE_LAB_EXTENSION,r-editor)

release: dist-ui build-server ## Build wheel file for release

elyra-image: # Build Elyra stand-alone container image
	@mkdir -p build/docker
	cp etc/docker/elyra/Dockerfile build/docker/Dockerfile
	cp etc/docker/elyra/start-elyra.sh build/docker/start-elyra.sh
	DOCKER_BUILDKIT=1 docker build -t docker.io/$(ELYRA_IMAGE) -t quay.io/$(ELYRA_IMAGE) build/docker/ --progress plain --build-arg TAG=$(TAG)

publish-elyra-image: elyra-image # Publish Elyra stand-alone container image
    # this is a privileged operation; a `docker login` might be required
	docker push docker.io/$(ELYRA_IMAGE)
	docker push quay.io/$(ELYRA_IMAGE)

airflow-image: # Build airflow image for use with Elyra
	DOCKER_BUILDKIT=1 docker build -t docker.io/$(ELYRA_AIRFLOW_IMAGE) -t quay.io/$(ELYRA_AIRFLOW_IMAGE) \
	--build-arg AIRFLOW_NOTEBOOK_VERSION=$(AIRFLOW_NOTEBOOK_VERSION) etc/docker/airflow/ --progress plain

publish-airflow-image: airflow-image # Publish airflow image for use with Elyra
	# this is a privileged operation; a `docker login` might be required
	docker push docker.io/$(ELYRA_AIRFLOW_IMAGE)
	docker push quay.io/$(ELYRA_AIRFLOW_IMAGE)

kf-notebook-image: # Build elyra image for use with Kubeflow Notebook Server
	DOCKER_BUILDKIT=1 docker build -t docker.io/$(KF_NOTEBOOK_IMAGE) -t quay.io/$(KF_NOTEBOOK_IMAGE) \
	etc/docker/kubeflow/ --progress plain

publish-kf-notebook-image: kf-notebook-image # Publish elyra image for use with Kubeflow Notebook Server
	# this is a privileged operation; a `docker login` might be required
	docker push docker.io/$(KF_NOTEBOOK_IMAGE)
	docker push quay.io/$(KF_NOTEBOOK_IMAGE)

container-images: elyra-image kf-notebook-image airflow-image ## Build all container images
	docker images $(ELYRA_IMAGE)
	docker images quay.io/$(ELYRA_IMAGE)
	docker images $(KF_NOTEBOOK_IMAGE)
	docker images quay.io/$(KF_NOTEBOOK_IMAGE)
	docker images $(ELYRA_AIRFLOW_IMAGE)
	docker images quay.io/$(ELYRA_AIRFLOW_IMAGE)

publish-container-images: publish-elyra-image publish-airflow-image publish-kf-notebook-image ## Publish all container images

validate-runtime-images: # Validates delivered runtime-images meet minimum criteria
	@required_commands=$(REQUIRED_RUNTIME_IMAGE_COMMANDS) ; \
	pip install jq ; \
	for file in `find etc/config/metadata/runtime-images -name "*.json"` ; do \
		image=`cat $$file | jq -e -r '.metadata.image_name'` ; \
		if [ $$? -ne 0 ]; then \
			echo ERROR: $$file does not define the image_name property ; \
			exit 1; \
		fi; \
		fail=0; \
		for cmd in $$required_commands ; do \
			echo Checking $$image in $$file for $$cmd... ; \
			docker inspect $$image > /dev/null 2>&1 ; \
			if [ $$? -ne 0 ]; then \
				echo Image $$image is not present, pulling... ; \
			fi; \
			docker run --rm $$image which $$cmd > /dev/null 2>&1 ; \
			if [ $$? -ne 0 ]; then \
				echo ERROR: Image $$image did not meet criteria for command: $$cmd ; \
				fail=1; \
			fi; \
		done; \
		if [ $(REMOVE_RUNTIME_IMAGE) -eq 1 ]; then \
			echo Removing image $$image... ; \
			docker rmi $$image > /dev/null ; \
		fi; \
		if [ $$fail -eq 1 ]; then \
			exit 1; \
		fi; \
	done


define UNLINK_LAB_EXTENSION
	- jupyter labextension unlink --no-build $1
endef

define UNINSTALL_LAB_EXTENSION
	- jupyter labextension uninstall --no-build $1
endef

define PACKAGE_LAB_EXTENSION
	cd packages/$1 && yarn dist && mv *.tgz ../../dist
endef<|MERGE_RESOLUTION|>--- conflicted
+++ resolved
@@ -84,19 +84,11 @@
 lint-server: test-dependencies
 	flake8 elyra
 
-<<<<<<< HEAD
-prettier-ui:
-	yarn prettier
-
-eslint-ui:
-	yarn eslint --max-warnings=0
-=======
 prettier-check-ui:
 	yarn prettier:check
 
 eslint-check-ui:
 	yarn eslint:check --max-warnings=0
->>>>>>> e57d2edf
 
 prettier-ui:
 	yarn prettier
