#
# Copyright 2018-2020 Elyra Authors
#
# Licensed under the Apache License, Version 2.0 (the "License");
# you may not use this file except in compliance with the License.
# You may obtain a copy of the License at
#
# http://www.apache.org/licenses/LICENSE-2.0
#
# Unless required by applicable law or agreed to in writing, software
# distributed under the License is distributed on an "AS IS" BASIS,
# WITHOUT WARRANTIES OR CONDITIONS OF ANY KIND, either express or implied.
# See the License for the specific language governing permissions and
# limitations under the License.
#

.PHONY: help purge uninstall clean test-dependencies lint-server lint-ui lint yarn-install build-ui build-server install-server
.PHONY: install-external-extensions install watch test-server test-ui test-ui-debug test docs-dependencies docs dist-ui release
.PHONY: docker-image, validate-runtime-images

SHELL:=/bin/bash

GIT_VERSION:=0.30.0b1
LSP_VERSION:=3.0.0
RESUSE_VERSION:=0.5.1
TOC_VERSION:=4.0.0

TAG:=dev
IMAGE=elyra/elyra:$(TAG)

# Contains the set of commands required to be used by elyra
REQUIRED_RUNTIME_IMAGE_COMMANDS?="curl python3"
REMOVE_RUNTIME_IMAGE?=0  # Invoke `make REMOVE_RUNTIME_IMAGE=1 validate-runtime-images` to have images removed after validation
UPGRADE_STRATEGY?=only-if-needed

help:
# http://marmelab.com/blog/2016/02/29/auto-documented-makefile.html
	@grep -E '^[a-zA-Z0-9_-]+:.*?## .*$$' $(MAKEFILE_LIST) | sort | awk 'BEGIN {FS = ":.*?## "}; {printf "\033[36m%-30s\033[0m %s\n", $$1, $$2}'

purge:
	rm -rf build *.egg-info yarn-error.log
	rm -rf node_modules lib dist
	rm -rf $$(find packages -name node_modules -type d -maxdepth 2)
	rm -rf $$(find packages -name dist -type d)
	rm -rf $$(find packages -name lib -type d)
	rm -rf $$(find . -name __pycache__ -type d)
	rm -rf $$(find . -name *.tgz)
	rm -rf $$(find . -name tsconfig.tsbuildinfo)
	rm -rf $$(find . -name *.lock)
	rm -rf $$(find . -name package-lock.json)
	rm -rf $$(find . -name .pytest_cache)
	rm -rf $(yarn cache dir)

uninstall:
	$(call UNLINK_LAB_EXTENSION,@elyra/application)
	$(call UNLINK_LAB_EXTENSION,@elyra/ui-components)
	$(call UNLINK_LAB_EXTENSION,@elyra/metadata-common)
	$(call UNINSTALL_LAB_EXTENSION,@elyra/theme-extension)
	$(call UNINSTALL_LAB_EXTENSION,@elyra/code-snippet-extension)
	$(call UNINSTALL_LAB_EXTENSION,@elyra/metadata-extension)
	$(call UNINSTALL_LAB_EXTENSION,@elyra/pipeline-editor-extension)
	$(call UNINSTALL_LAB_EXTENSION,@elyra/python-editor-extension)
	pip uninstall -y jupyterlab-git
	pip uninstall -y jupyter-lsp
	- jupyter labextension uninstall @krassowski/jupyterlab-lsp
	pip uninstall -y jupyterlab-lsp
	pip uninstall -y python-language-server
	pip uninstall -y jupyter-resource-usage
	- jupyter labextension uninstall @jupyter-server/resource-usage
	pip uninstall -y elyra
	- jupyter lab clean

clean: purge uninstall ## Make a clean source tree and uninstall extensions

test-dependencies:
	@pip install -q -r test_requirements.txt

lint-server: test-dependencies
	flake8 elyra

lint-ui:
	yarn run prettier
	yarn run eslint

lint: lint-ui lint-server ## Run linters

yarn-install:
	yarn

build-ui: yarn-install lint-ui ## Build packages
	export PATH=$$(pwd)/node_modules/.bin:$$PATH && lerna run build

build-server: lint-server ## Build backend
	python setup.py bdist_wheel sdist

build: build-server build-ui

install-server: build-server ## Install backend
	pip install --upgrade --upgrade-strategy $(UPGRADE_STRATEGY) dist/elyra-*-py3-none-any.whl

install-ui: build-ui
	$(call LINK_LAB_EXTENSION,application)
	$(call LINK_LAB_EXTENSION,ui-components)
	$(call LINK_LAB_EXTENSION,metadata-common)
	$(call INSTALL_LAB_EXTENSION,theme)
	$(call INSTALL_LAB_EXTENSION,code-snippet)
	$(call INSTALL_LAB_EXTENSION,metadata)
	$(call INSTALL_LAB_EXTENSION,pipeline-editor)
	$(call INSTALL_LAB_EXTENSION,python-editor)

install-external-extensions:
	pip install --upgrade jupyterlab-git==$(GIT_VERSION)
	pip install jupyterlab-lsp==$(LSP_VERSION)
	pip install jupyter-resource-usage==$(RESUSE_VERSION)
	pip install python-language-server[all]

install: install-server install-ui install-external-extensions ## Build and install
	jupyter lab build
	jupyter serverextension list
	jupyter server extension list
	jupyter labextension list

watch: ## Watch packages. For use alongside jupyter lab --watch
	export PATH=$$(pwd)/node_modules/.bin:$$PATH && lerna run watch --parallel

test-server: install-server ## Run unit tests
	pytest -v elyra

test-ui: lint-ui test-ui-unit test-ui-integration ## Run frontend tests

test-ui-integration: ## Run frontend cypress integration tests
	npm run test:integration

test-ui-unit: ## Run frontend jest unit tests
	npm run test:unit

test-ui-debug: ## Open cypress integration test debugger
	npm run test:integration:debug

test: test-server test-ui ## Run all tests

docs-dependencies:
	@pip install -q -r docs/requirements.txt

docs: docs-dependencies ## Build docs
	make -C docs html

dist-ui: build-ui
	mkdir -p dist
	$(call PACKAGE_LAB_EXTENSION,theme)
	$(call PACKAGE_LAB_EXTENSION,code-snippet)
	$(call PACKAGE_LAB_EXTENSION,metadata)
	$(call PACKAGE_LAB_EXTENSION,pipeline-editor)
	$(call PACKAGE_LAB_EXTENSION,python-editor)
<<<<<<< HEAD
	cd dist && curl -o jupyterlab-git-$(GIT_VERSION).tgz $$(npm view @jupyterlab/git@$(GIT_VERSION) dist.tarball) && cd -
	cd dist && curl -o jupyterlab-lsp-$(LSP_VERSION).tgz $$(npm view @jupyterlab/git@$(LSP_VERSION) dist.tarball) && cd -
=======
#	cd dist && curl -o jupyterlab-git-$(GIT_VERSION).tgz $$(npm view @jupyterlab/git@$(GIT_VERSION) dist.tarball) && cd -
	cd dist && curl -o jupyterlab-lsp-$(LSP_VERSION).tgz $$(npm view @krassowski/jupyterlab-lsp@$(LSP_VERSION) dist.tarball) && cd -
	cd dist && curl -o jupyter-resource-usage-$(REUSE_VERSION).tgz $$(npm view @jupyter-server/resource-usage@$(RESUSE_VERSION) dist.tarball) && cd -
>>>>>>> e1a43499

release: dist-ui build-server ## Build wheel file for release

container-image: ## Build container image
	@mkdir -p build/docker
	cp etc/docker/elyra/Dockerfile build/docker/Dockerfile
	cp etc/docker/elyra/start-elyra.sh build/docker/start-elyra.sh
	DOCKER_BUILDKIT=1 docker build -t docker.io/$(IMAGE) -t quay.io/$(IMAGE) build/docker/ --progress plain

publish-container-image: container-image ## Publish container image
    # this is a privileged operation; a `docker login` might be required
	docker push docker.io/$(IMAGE)
	docker push quay.io/$(IMAGE)

validate-runtime-images: ## Validates delivered runtime-images meet minimum criteria
	@required_commands=$(REQUIRED_RUNTIME_IMAGE_COMMANDS) ; \
	pip install jq ; \
	for file in `find etc/config/metadata/runtime-images -name "*.json"` ; do \
		image=`cat $$file | jq -e -r '.metadata.image_name'` ; \
		if [ $$? -ne 0 ]; then \
			echo ERROR: $$file does not define the image_name property ; \
			exit 1; \
		fi; \
		fail=0; \
		for cmd in $$required_commands ; do \
			echo Checking $$image in $$file for $$cmd... ; \
			docker inspect $$image > /dev/null 2>&1 ; \
			if [ $$? -ne 0 ]; then \
				echo Image $$image is not present, pulling... ; \
			fi; \
			docker run --rm $$image which $$cmd > /dev/null 2>&1 ; \
			if [ $$? -ne 0 ]; then \
				echo ERROR: Image $$image did not meet criteria for command: $$cmd ; \
				fail=1; \
			fi; \
		done; \
		if [ $(REMOVE_RUNTIME_IMAGE) -eq 1 ]; then \
			echo Removing image $$image... ; \
			docker rmi $$image > /dev/null ; \
		fi; \
		if [ $$fail -eq 1 ]; then \
			exit 1; \
		fi; \
	done


define UNLINK_LAB_EXTENSION
	- jupyter labextension unlink --no-build $1
endef

define LINK_LAB_EXTENSION
	cd packages/$1 && jupyter labextension link --no-build .
endef

define UNINSTALL_LAB_EXTENSION
	- jupyter labextension uninstall --no-build $1
endef

define INSTALL_LAB_EXTENSION
	cd packages/$1 && jupyter labextension install --no-build .
endef

define PACKAGE_LAB_EXTENSION
	export PATH=$$(pwd)/node_modules/.bin:$$PATH && cd packages/$1 && npm run dist && mv *.tgz ../../dist
endef<|MERGE_RESOLUTION|>--- conflicted
+++ resolved
@@ -152,14 +152,9 @@
 	$(call PACKAGE_LAB_EXTENSION,metadata)
 	$(call PACKAGE_LAB_EXTENSION,pipeline-editor)
 	$(call PACKAGE_LAB_EXTENSION,python-editor)
-<<<<<<< HEAD
 	cd dist && curl -o jupyterlab-git-$(GIT_VERSION).tgz $$(npm view @jupyterlab/git@$(GIT_VERSION) dist.tarball) && cd -
-	cd dist && curl -o jupyterlab-lsp-$(LSP_VERSION).tgz $$(npm view @jupyterlab/git@$(LSP_VERSION) dist.tarball) && cd -
-=======
-#	cd dist && curl -o jupyterlab-git-$(GIT_VERSION).tgz $$(npm view @jupyterlab/git@$(GIT_VERSION) dist.tarball) && cd -
 	cd dist && curl -o jupyterlab-lsp-$(LSP_VERSION).tgz $$(npm view @krassowski/jupyterlab-lsp@$(LSP_VERSION) dist.tarball) && cd -
 	cd dist && curl -o jupyter-resource-usage-$(REUSE_VERSION).tgz $$(npm view @jupyter-server/resource-usage@$(RESUSE_VERSION) dist.tarball) && cd -
->>>>>>> e1a43499
 
 release: dist-ui build-server ## Build wheel file for release
 
