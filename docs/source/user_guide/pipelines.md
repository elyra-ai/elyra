<!--
{% comment %}
Copyright 2018-2022 Elyra Authors

Licensed under the Apache License, Version 2.0 (the "License");
you may not use this file except in compliance with the License.
You may obtain a copy of the License at

http://www.apache.org/licenses/LICENSE-2.0

Unless required by applicable law or agreed to in writing, software
distributed under the License is distributed on an "AS IS" BASIS,
WITHOUT WARRANTIES OR CONDITIONS OF ANY KIND, either express or implied.
See the License for the specific language governing permissions and
limitations under the License.
{% endcomment %}
-->  

## Pipelines

### Overview

A _pipeline_ comprises one or more _nodes_ that are (in many cases) connected with each other to define execution _dependencies_. A node is an instance of a configurable _[component](pipeline-components.md)_ that commonly only implements a single unit of work to make it reusable. A unit of work can represent any task, such as loading data, pre-processing data, analyzing data, training a machine learning model, deploying a model for serving, querying a service, or sending an email. 

![Conceptual pipeline overview](../images/user_guide/pipelines/pipelines-nodes.png)

Note though that multiple components might implement the "same" task. For example, one component might load data from a SQL database, whereas another component might download data from S3 storage. Conceptually both components load data, but how they load it is entirely different.

Elyra supports two types of components: generic components and custom components. A pipeline that utilizes only generic components is called a _generic pipeline_, whereas a pipeline that utilizes generic components and/or custom components is referred to as _runtime-specific pipeline_.

Pipelines are assembled using the Visual Pipeline Editor. The editor includes a palette, the canvas, and a properties panel, shown on the left, in the center, and the right, respectively.

![The Visual Pipeline Editor is used to assemble pipelines](../images/user_guide/pipelines/pipeline-editor.png)

Please review the [_Best practices for file-based pipeline nodes_ topic in the _User Guide_](best-practices-file-based-nodes.md) if your pipelines include generic components.

Elyra pipelines support three runtime platforms:
- Local/JupyterLab
- [Kubeflow Pipelines](https://www.kubeflow.org/docs/components/pipelines/) (with Argo or [Tekton](https://github.com/kubeflow/kfp-tekton/) workflow engines)
- [Apache Airflow](https://airflow.apache.org/)

#### Generic pipelines

A generic pipeline comprises only of nodes that are implemented using generic components.
This Elyra release includes three generic components that allow for execution of Jupyter notebooks, Python scripts, and R scripts. 

![Generic pipeline](../images/user_guide/pipelines/generic-pipeline.png)

Generic pipelines are portable, meaning they can run locally in JupyterLab, or remotely on Kubeflow Pipelines or Apache Airflow.

#### Runtime-specific pipelines

A runtime-specific pipeline is permanently associated with a runtime platform, such as Kubeflow Pipelines or Apache Airflow. A runtime-specific pipeline may include nodes that are implemented using generic components or custom components for that runtime.

![A Kubeflow Pipelines pipeline](../images/user_guide/pipelines/runtime-specific-pipeline.png)

For illustrative purposes the Elyra component registry includes a couple example custom components. You can add your own components as outlined in [_Managing custom components_](https://elyra.readthedocs.io/en/latest/user_guide/pipeline-components.html#managing-custom-components).

Note that it is not possible to convert a generic pipeline to a runtime-specific pipeline or a runtime-specific pipeline from one type to another.

### Creating pipelines using the Visual Pipeline Editor

The [tutorials](/getting_started/tutorials.md) provide comprehensive step-by-step instructions for creating and running pipelines. To create a pipeline using the editor:

1. Open the JupyterLab Launcher and select the desired pipeline editor type (Generic, Kubeflow Pipelines, or Apache Airflow).

   ![Pipeline editor links in launcher](../images/user_guide/pipelines/editor-links.png)

#### Defining pipeline properties

1. Expand the properties panel and select the 'pipeline properties' tab.

   ![Pipeline properties](../images/user_guide/pipelines/pipeline-properties.png)

   Pipeline properties include:
      - An optional description, summarizing the pipeline purpose. 
      - Properties that appy to every pipeline node (both generic and custom)
         - **Data volumes**
           - A list of [Persistent Volume Claims](https://kubernetes.io/docs/concepts/storage/persistent-volumes/) (PVC) to be mounted into the container that executes the component. 
           - Format: `/mnt/path=existing-pvc-name`. Entries that are empty (`/mnt/path=`) or malformed are ignored. Entries with a PVC name considered to be an [invalid Kubernetes resource name](https://kubernetes.io/docs/concepts/overview/working-with-objects/names/#names) will raise a validation error after pipeline submission or export.
           - The referenced PVCs must exist in the Kubernetes namespace where the pipeline nodes are executed.
           - Data volumes are not mounted when the pipeline is executed locally.
<<<<<<< HEAD
         - **Kubernetes tolerations**
           - A list of [Kubernetes tolerations](https://kubernetes.io/docs/concepts/scheduling-eviction/taint-and-toleration/) to be applied to the pod where the component is executed.
           - Format: `TOL_ID=key:operator:value:effect`. Refer to [the toleration specification](https://kubernetes.io/docs/reference/generated/kubernetes-api/v1.23/#toleration-v1-core) for a description of the values for `key`, `operator`, `value`, and `effect`. `TOL_ID` can be any unique identifier, such as `tol_1`. It's value is only used internally by Elyra.
           - Tolerations are ignored when the pipeline is executed locally.
=======
         - **Kubernetes pod annotations** 
           - A list of [annotations](https://kubernetes.io/docs/concepts/overview/working-with-objects/annotations/#attaching-metadata-to-objects) to be attached to the pod that executes the node.
           - Format: `annotation-key=annotation-value`. Entries that are empty (`annotation-key=`) are ignored. Entries with a key considered to be [invalid](https://kubernetes.io/docs/concepts/overview/working-with-objects/annotations/#syntax-and-character-set) will raise a validation error after pipeline submission or export.
           - Annotations are ignored when the pipeline is executed locally.

>>>>>>> 17d8aea2
      - Properties that apply to every generic pipeline node. In this release the following properties are supported:
        - **Object storage path prefix**. Elyra stores pipeline input and output artifacts in a cloud object storage bucket. By default these artifacts are located in the `/<pipeline-instance-name>` path. The example below depicts the artifact location for several pipelines in the `pipeline-examples` bucket:
          ![artifacts default storage layout on object storage](../images/user_guide/pipelines/node-artifacts-on-object-storage.png)

          Configure an object storage path prefix to store artifacts in a pipeline-specific location `/<path-prefix>/<pipeline-instance-name>`:
          ![artifacts custom storage layout on object storage](../images/user_guide/pipelines/generic-node-artifacts-custom-layout.png)

      - Default values that apply to every pipeline node that is implemented by a [generic component](pipeline-components.html#generic-components). These values can be overridden for each node.
         - **Runtime image** 
           - Identifies the container image used to execute the Jupyter notebook or script. Select an image from the list or [add a new one](runtime-image-conf.md) that meets your requirements.
           - The value is ignored when the pipeline is executed locally.
         - **Environment variables**
           - A list of environment variables to be set in the container that executes the Jupyter notebook or script. Format: `ENV_VAR_NAME=value`. Entries that are empty (`ENV_VAR_NAME=`) or malformed are ignored.
         - **Kubernetes secrets**
           - A list of [Kubernetes secrets](https://kubernetes.io/docs/concepts/configuration/secret/) to be accessed as environment variables during Jupyter notebook or script execution. Format: `ENV_VAR=secret-name:secret-key`. Entries that are empty (`ENV_VAR=`) or malformed are ignored. Entries with a secret name considered to be an [invalid Kubernetes resource name](https://kubernetes.io/docs/concepts/overview/working-with-objects/names/#names) or with [an invalid secret key](https://kubernetes.io/docs/concepts/configuration/secret/#restriction-names-data) will raise a validation error after pipeline submission or export.
           - The referenced secrets must exist in the Kubernetes namespace where the generic pipeline nodes are executed.
           - Secrets are ignored when the pipeline is executed locally. For remote execution, if an environment variable was assigned both a static value (via the 'Environment Variables' property) and a Kubernetes secret value, the secret's value is used.

#### Adding nodes

1. Drag and drop components from the palette onto the canvas or double click on a palette entry.

   ![Add components from palette](../images/user_guide/pipelines/add-components-from-palette.gif)

   You can also drag and drop Jupyter notebooks, Python scripts, or R scripts from the JupyterLab _File Browser_ onto the canvas.

   ![Add generic components from file browser](../images/user_guide/pipelines/add-components-from-file-browser.gif)

2. Define the dependencies between nodes by connecting them, essentially creating an execution graph.

   ![Connect nodes](../images/user_guide/pipelines/connect-nodes.gif)

3. Define the runtime properties for each node. Highlight a node, right click, and select `Open Properties`. Runtime properties configure a component and govern its execution behavior.

   ![Configure node](../images/user_guide/pipelines/configure-node.gif)

   Runtime properties are component specific. For [generic components](pipeline-components.html#generic-components) (Jupyter notebook, Python script, and R script) the properties are defined as follows:

   **Runtime Image**
   - Required. The container image you want to use to run the notebook or script.
   - The value is ignored when the pipeline is executed locally. 
   - A default runtime image can also be set in the pipeline properties tab. If a default image is set, the **Runtime Image** property in the node properties tab will indicate that a pipeline default is set. Individual nodes can override the pipeline default value. 
   - Example: `TensorFlow 2.0`

   **CPU, GPU, and RAM**
   - Optional. Resources that the notebook or script requires.
   - The values are ignored when the pipeline is executed locally. 

   **File Dependencies**
   - Optional. A list of files to be passed from the local working environment into each respective step of the pipeline. Files should be in the same directory (or subdirectory thereof) as the file it is associated with. Specify one file, directory, or expression per line. Supported patterns are `*` and `?`. 
   - Example: `dependent-script.py`

   **Environment Variables**
   - Optional. A list of environment variables to be set inside in the container.  Specify one variable/value pair per line, separated by `=`.
   - A set of default environment variables can also be set in the pipeline properties tab. If any default environment variables are set, the **Environment Variables** property in the node properties tab will include these variables and their values with a note that each is a pipeline default. Pipeline default environment variables are not editable from the node properties tab. Individual nodes can override a pipeline default value for a given variable by re-defining the variable/value pair in its own node properties. 
   - Example: `TOKEN=value`

   **Output Files**
   - Optional. A list of files generated by the notebook inside the image to be passed as inputs to the next step of the pipeline.  Specify one file, directory, or expression per line. Supported patterns are `*` and `?`.
   - Example: `data/*.csv`

   **Kubernetes Secrets**
   - Optional. A list of [Kubernetes Secrets](https://kubernetes.io/docs/concepts/configuration/secret/) to be accessed as environment variables during Jupyter notebook or script execution. Format: `ENV_VAR=secret-name:secret-key`. Entries that are empty (`ENV_VAR=`) or malformed are ignored. Entries with a secret name considered to be an [invalid Kubernetes resource name](https://kubernetes.io/docs/concepts/overview/working-with-objects/names/#names) or with [an invalid secret key](https://kubernetes.io/docs/concepts/configuration/secret/#restriction-names-data) will raise a validation error after pipeline submission or export. The referenced secrets must exist in the Kubernetes namespace where the generic pipeline nodes are executed.
   - Secrets are ignored when the pipeline is executed locally. For remote execution, if an environment variable was assigned both a static value (via the 'Environment Variables' property) and a Kubernetes secret value, the secret's value is used.
   - Example: `ENV_VAR=secret-name:secret-key`
   
   Both generic and certain [custom components](pipeline-components.html#custom-components) support the following properties:

   **Data Volumes**
   - Optional. A list of [Persistent Volume Claims](https://kubernetes.io/docs/concepts/storage/persistent-volumes/) (PVC) to be mounted into the container that executes the component and allows for data exchange between components. Format: `/mnt/path=existing-pvc-name`. Entries that are empty (`/mnt/path=`) or malformed are ignored. Entries with a PVC name considered to be an [invalid Kubernetes resource name](https://kubernetes.io/docs/concepts/overview/working-with-objects/names/#names) will raise a validation error after pipeline submission or export. The referenced PVCs must exist in the Kubernetes namespace where the node is executed. Note that only certain Apache Airflow operators are capable of supporting volumes in the manner explained here.
   - Data volumes are not mounted when the pipeline is executed locally.   
   - Example: `/mnt/vol1=data-pvc`

<<<<<<< HEAD
   **Kubernetes tolerations**
   - Optional. A list of [Kubernetes tolerations](https://kubernetes.io/docs/concepts/scheduling-eviction/taint-and-toleration/) to be applied to the pod where the component is executed.
   - Format: `TOL_ID=key:operator:value:effect`. Refer to [the toleration specification](https://kubernetes.io/docs/reference/generated/kubernetes-api/v1.23/#toleration-v1-core) for a description of the values for `key`, `operator`, `value`, and `effect`.
   - Tolerations are ignored when the pipeline is executed locally.
   - Example: `TOL_1=my-key:Exists::NoExecute` 
=======
   **Kubernetes Pod Annotations** 
   - Optional. A list of [annotations](https://kubernetes.io/docs/concepts/overview/working-with-objects/annotations/#attaching-metadata-to-objects) to be attached to the pod that executes the node.
   - Format: `annotation-key=annotation-value`. Entries that are empty (`annotation-key=`) are ignored. Entries with a key considered to be [invalid](https://kubernetes.io/docs/concepts/overview/working-with-objects/annotations/#syntax-and-character-set) will raise a validation error after pipeline submission or export.
   - Annotations are ignored when the pipeline is executed locally.   
>>>>>>> 17d8aea2

5. Associate each node with a comment to document its purpose.

   ![Add comment to node](../images/user_guide/pipelines/add-comment-to-node.gif)

6. Save the pipeline file.

Note: You can rename the pipeline file in the JupyterLab _File Browser_.

### Running pipelines

Pipelines can be run from the Visual Pipeline Editor and the `elyra-pipeline` command line interface. Before you can run a pipeline on Kubeflow Pipelines or Apache Airflow you must create a [`runtime configuration`](runtime-conf.md). A runtime configuration contains information about the target environment, such as server URL and credentials.

#### Running a pipeline from the Visual Pipeline Editor

To run a pipeline from the Visual Pipeline Editor:
1. Click `Run Pipeline` in the editor's tool bar.

   ![Open pipeline run wizard](../images/user_guide/pipelines/pipeline-editor-run.png)

1. For generic pipelines select a runtime platform (local, Kubeflow Pipelines, Apache Airflow) and a runtime configuration for that platform. For runtime-specific  pipelines select a runtime configuration.

   ![Configure pipeline run options](../images/user_guide/pipelines/configure-pipeline-run-options.png)

1. Elyra does not include a pipeline run monitoring interface for pipelines:
   - For local/JupyterLab execution check the console output.
   - For Kubeflow Pipelines open the Central Dashboard link.
   - For Apache Airflow open the web GUI link.

1. The pipeline run output artifacts are stored in the following locations:
   - For local/JupyterLab execution all artifacts are stored in the local file system.
   - For Kubeflow Pipelines and Apache Airflow output artifacts for generic components are stored in the runtime configuration's designated object storage bucket.   

#### Running a pipeline from the command line interface

Use the [`elyra-pipeline`](command-line-interface.html#working-with-pipelines) `run` command to execute a generic pipeline in your JupyterLab environment.

```bash
$ elyra-pipeline run elyra-pipelines/a-notebook.pipeline
```

Use the [`elyra-pipeline`](command-line-interface.html#working-with-pipelines) `submit` command to run a generic or runtime-specific pipeline remotely on Kubeflow Pipelines or Apache Airflow, specifying a compatible runtime configuration as parameter:

```bash
$ elyra-pipeline submit elyra-pipelines/a-kubeflow.pipeline \
      --runtime-config kfp-shared-tekton
```

For Kubeflow Pipelines the `--monitor` option is supported. If specified, the pipeline execution status is monitored for up to `--monitor-timeout` minutes (default: 60) and the `elyra-pipeline submit` command terminates as follows:
- pipeline run completes successfully before `--monitor-timeout` is exceeded: exit code 0
- pipeline run does not complete before `--monitor-timeout` is exceeded: exit code 124 (Note: the pipeline continues running on Kubeflow Pipelines, only monitoring is stopped.)
- pipeline run on Kubeflow Pipelines fails before `--monitor-timeout` is exceeded: non-zero exit code but not 124

Note: Refer to the [Managing runtime configurations using the Elyra CLI](runtime-conf.html#managing-runtime-configurations-using-the-elyra-cli) topic in the _User Guide_ for details on how to list and manage runtime configurations. If the specified `--runtime-config` is not compatible with the specified pipeline an error is raised.

### Exporting pipelines

When you export a pipeline Elyra only prepares it for later execution, but does not upload it to the Kubeflow Pipelines or Apache Airflow server. Export performs two tasks. 
It packages dependencies for generic components and uploads them to cloud storage, and it generates pipeline code for the target runtime. 

Before you can export a pipeline on Kubeflow Pipelines or Apache Airflow you must create a [`runtime configuration`](runtime-conf.md). A runtime configuration contains information about the target environment, such as server URL and credentials.

#### Exporting a pipeline from the Visual Pipeline Editor

To export a pipeline from the Visual Pipeline Editor:
1. Click `Export Pipeline` in the editor's tool bar.

   ![Open pipeline run wizard](../images/user_guide/pipelines/pipeline-editor-export.png)

1. For generic pipelines select a runtime platform (local, Kubeflow Pipelines, or Apache Airflow) and a runtime configuration for that platform. For runtime-specific pipelines select a runtime configuration.

1. Select an export format.
   
   ![Configure pipeline export options](../images/user_guide/pipelines/configure-pipeline-export-options.png)

1. Import the exported pipeline file using the Kubeflow Central Dashboard or add it to the Git repository that Apache Airflow is monitoring.


#### Exporting a pipeline from the command line interface

Use the [`elyra-pipeline`](command-line-interface.html#working-with-pipelines) `export` command to export a pipeline to a runtime-specific format, such as YAML for Kubeflow Pipelines or Python DAG for Apache Airflow.

```bash
$ elyra-pipeline export a-notebook.pipeline --runtime-config kfp_dev_env --output /path/to/exported.yaml --overwrite
```

To learn more about supported parameters, run
```bash
$ elyra-pipeline export --help
```

Note: Refer to the [Managing runtime configurations using the Elyra CLI](runtime-conf.html#managing-runtime-configurations-using-the-elyra-cli) topic in the _User Guide_ for details on how to list and manage runtime configurations. If the specified `--runtime-config` is not compatible with the specified pipeline an error is raised.

### Describing pipelines

#### Describing a pipeline from the command line interface

Use the [`elyra-pipeline`](command-line-interface.html#working-with-pipelines) `describe` command to display pipeline information, such as description, version, and dependencies.

```bash
$ elyra-pipeline describe a-notebook.pipeline
```

To learn more about supported parameters, run
```bash
$ elyra-pipeline describe --help
```

The pipeline dependencies output includes:
 - Jupyter notebooks
 - Python or R scripts
 - Local files that the notebooks or scripts require
 - Custom components 
 - Data volumes that custom and generic nodes are mounting
 - Container images that generic nodes are using to run notebooks or scripts 
 - Kubernetes secrets that generic nodes are exposing as environment variables to notebooks or scripts

Specify the `--json` option to format the output as JSON.<|MERGE_RESOLUTION|>--- conflicted
+++ resolved
@@ -80,18 +80,15 @@
            - Format: `/mnt/path=existing-pvc-name`. Entries that are empty (`/mnt/path=`) or malformed are ignored. Entries with a PVC name considered to be an [invalid Kubernetes resource name](https://kubernetes.io/docs/concepts/overview/working-with-objects/names/#names) will raise a validation error after pipeline submission or export.
            - The referenced PVCs must exist in the Kubernetes namespace where the pipeline nodes are executed.
            - Data volumes are not mounted when the pipeline is executed locally.
-<<<<<<< HEAD
          - **Kubernetes tolerations**
            - A list of [Kubernetes tolerations](https://kubernetes.io/docs/concepts/scheduling-eviction/taint-and-toleration/) to be applied to the pod where the component is executed.
            - Format: `TOL_ID=key:operator:value:effect`. Refer to [the toleration specification](https://kubernetes.io/docs/reference/generated/kubernetes-api/v1.23/#toleration-v1-core) for a description of the values for `key`, `operator`, `value`, and `effect`. `TOL_ID` can be any unique identifier, such as `tol_1`. It's value is only used internally by Elyra.
            - Tolerations are ignored when the pipeline is executed locally.
-=======
          - **Kubernetes pod annotations** 
            - A list of [annotations](https://kubernetes.io/docs/concepts/overview/working-with-objects/annotations/#attaching-metadata-to-objects) to be attached to the pod that executes the node.
            - Format: `annotation-key=annotation-value`. Entries that are empty (`annotation-key=`) are ignored. Entries with a key considered to be [invalid](https://kubernetes.io/docs/concepts/overview/working-with-objects/annotations/#syntax-and-character-set) will raise a validation error after pipeline submission or export.
            - Annotations are ignored when the pipeline is executed locally.
 
->>>>>>> 17d8aea2
       - Properties that apply to every generic pipeline node. In this release the following properties are supported:
         - **Object storage path prefix**. Elyra stores pipeline input and output artifacts in a cloud object storage bucket. By default these artifacts are located in the `/<pipeline-instance-name>` path. The example below depicts the artifact location for several pipelines in the `pipeline-examples` bucket:
           ![artifacts default storage layout on object storage](../images/user_guide/pipelines/node-artifacts-on-object-storage.png)
@@ -165,18 +162,16 @@
    - Data volumes are not mounted when the pipeline is executed locally.   
    - Example: `/mnt/vol1=data-pvc`
 
-<<<<<<< HEAD
-   **Kubernetes tolerations**
+   **Kubernetes Tolerations**
    - Optional. A list of [Kubernetes tolerations](https://kubernetes.io/docs/concepts/scheduling-eviction/taint-and-toleration/) to be applied to the pod where the component is executed.
    - Format: `TOL_ID=key:operator:value:effect`. Refer to [the toleration specification](https://kubernetes.io/docs/reference/generated/kubernetes-api/v1.23/#toleration-v1-core) for a description of the values for `key`, `operator`, `value`, and `effect`.
    - Tolerations are ignored when the pipeline is executed locally.
    - Example: `TOL_1=my-key:Exists::NoExecute` 
-=======
+
    **Kubernetes Pod Annotations** 
    - Optional. A list of [annotations](https://kubernetes.io/docs/concepts/overview/working-with-objects/annotations/#attaching-metadata-to-objects) to be attached to the pod that executes the node.
    - Format: `annotation-key=annotation-value`. Entries that are empty (`annotation-key=`) are ignored. Entries with a key considered to be [invalid](https://kubernetes.io/docs/concepts/overview/working-with-objects/annotations/#syntax-and-character-set) will raise a validation error after pipeline submission or export.
    - Annotations are ignored when the pipeline is executed locally.   
->>>>>>> 17d8aea2
 
 5. Associate each node with a comment to document its purpose.
 
