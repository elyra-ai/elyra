#
# Copyright 2018-2025 Elyra Authors
#
# Licensed under the Apache License, Version 2.0 (the "License");
# you may not use this file except in compliance with the License.
# You may obtain a copy of the License at
#
# http://www.apache.org/licenses/LICENSE-2.0
#
# Unless required by applicable law or agreed to in writing, software
# distributed under the License is distributed on an "AS IS" BASIS,
# WITHOUT WARRANTIES OR CONDITIONS OF ANY KIND, either express or implied.
# See the License for the specific language governing permissions and
# limitations under the License.
#
name: Elyra Tests
on:
  push: # all branches
  pull_request: # all branches
  schedule:
    # once a day at 3 am (PST) (10 am (UTC))
    - cron: '0 10 * * *'

env:
  FORCE_COLOR: true
  NODE_VERSION: 20.11.0
  YARN_VERSION: 3.5.0
  PYTHON_VERSION: 3.11

jobs:
  prepare-yarn-cache:
    name: Prepare Cache
    runs-on: ubuntu-latest
    steps:
      - uses: actions/checkout@v4
      - uses: actions/setup-node@v4
        with:
          node-version: ${{ env.NODE_VERSION }}
      - uses: actions/cache@v4
        with:
          path: |
            node_modules
            */*/node_modules
            /home/runner/.cache/Cypress
          key: ${{ runner.os }}-yarn-${{ hashFiles('**/yarn.lock') }}
      - name: Install Yarn ${{ env.YARN_VERSION }}
        uses: ./.github/actions/install-yarn
        with:
          version: ${{ env.YARN_VERSION }}
      - name: Install UI dependencies
        uses: ./.github/actions/install-ui-dependencies
  lint-server:
    name: Lint Server
    runs-on: ubuntu-latest
    steps:
      - uses: actions/checkout@v4
      - name: Lint
        run: make lint-server

  lint-ui:
    name: Lint UI
    needs: prepare-yarn-cache
    runs-on: ubuntu-latest
    steps:
      - uses: actions/checkout@v4
      - uses: actions/setup-node@v4
        with:
          node-version: ${{ env.NODE_VERSION }}
      - uses: actions/cache@v4
        with:
          path: |
            node_modules
            */*/node_modules
          key: ${{ runner.os }}-yarn-${{ hashFiles('**/yarn.lock') }}
      - name: Install Yarn ${{ env.YARN_VERSION }}
        uses: ./.github/actions/install-yarn
        with:
          version: ${{ env.YARN_VERSION }}
      - name: Install UI dependencies
        uses: ./.github/actions/install-ui-dependencies
      - name: Lint
        run: make eslint-check-ui
      - name: Check format
        run: make prettier-check-ui

  test-server:
    name: Test Server
    runs-on: ubuntu-latest
    strategy:
      matrix:
        python-version: [3.8, 3.9, '3.10', '3.11']
    steps:
      - uses: actions/checkout@v4
      - uses: actions/setup-python@v5
        with:
          python-version: ${{ matrix.python-version }}
      - name: Install
        # Note: Tests fail if we don't install `wheel` for some reason.
        run: |
          make install-server
          make test-dependencies
      - name: Version Snapshot
        run: pip freeze
      - name: Test
        id: Test
        run: make pytest
      - name: Fetch packages metadata (if Test step failed)
        # Note: checking for general failure() first is needed according to docs
        if: ${{ failure() && steps.Test.conclusion == 'failure' }}
        env:
          days: 7 # check for newer package versions in past X days
        run: |
          python3 ./.github/workflows/scripts/fetch_packages_metadata.py $days

  test-ui:
    name: Test UI
    needs: prepare-yarn-cache
    runs-on: ubuntu-latest
    steps:
      - uses: actions/checkout@v4
      - uses: actions/setup-node@v4
        with:
          node-version: ${{ env.NODE_VERSION }}
      - uses: actions/setup-python@v5
        with:
          python-version: ${{ env.PYTHON_VERSION }}
      - uses: actions/cache@v4
        with:
          path: |
            node_modules
            */*/node_modules
          key: ${{ runner.os }}-yarn-${{ hashFiles('**/yarn.lock') }}
      - name: Install Yarn ${{ env.YARN_VERSION }}
        uses: ./.github/actions/install-yarn
        with:
          version: ${{ env.YARN_VERSION }}
      - name: Install UI dependencies
        uses: ./.github/actions/install-ui-dependencies
      - name: Build
        run: |
          make build-dependencies
<<<<<<< HEAD
          make yarn-install
          make build-ui-prod
=======
          make build-ui
>>>>>>> f444798c
      - name: Install
        run: make install-server
      - name: Test
        run: make test-ui-unit

  test-integration:
    name: Run Integration Tests
    needs: prepare-yarn-cache
    runs-on: ubuntu-latest
    steps:
      - uses: actions/checkout@v4
      - uses: actions/setup-node@v4
        with:
          node-version: ${{ env.NODE_VERSION }}
      - uses: actions/setup-python@v5
        with:
          python-version: ${{ env.PYTHON_VERSION }}
      - uses: actions/cache@v4
        with:
          path: |
            node_modules
            */*/node_modules
            /home/runner/.cache/Cypress
          key: ${{ runner.os }}-yarn-${{ hashFiles('**/yarn.lock') }}
      - name: Install Yarn ${{ env.YARN_VERSION }}
        uses: ./.github/actions/install-yarn
        with:
          version: ${{ env.YARN_VERSION }}
      - name: Install UI dependencies
        uses: ./.github/actions/install-ui-dependencies
      - name: Build
        run: |
          make build-dependencies
<<<<<<< HEAD
          make yarn-install
          make build-ui-prod
=======
          make build-ui
>>>>>>> f444798c
      - name: Install
        run: |
          make install-server
          make install-examples
      - name: Cypress
        run: make test-integration
      - name: Collect logs
        uses: actions/upload-artifact@v4
        if: failure()
        with:
          name: elyra_test_artifacts
          path: |
            ${{ github.workspace }}/build/cypress-tests/*.log
            ${{ github.workspace }}/build/cypress-tests/pipelines//**/*
            ${{ github.workspace }}/build/cypress-tests/screenshots//**/*
            ${{ github.workspace }}/build/cypress-tests/videos//**/*
            /home/runner/.npm/_logs/*.log

  test-documentation-build:
    name: Test documentation build
    runs-on: ubuntu-latest
    steps:
      - uses: actions/checkout@v4
      - name: Build
        run: make docs

  validate-image-env:
    name: Validate Image Environment
    runs-on: ubuntu-latest
    strategy:
      matrix:
        python-version: [3.8, 3.9, '3.10', '3.11']
    steps:
      - uses: actions/checkout@v4
      - name: Validate image environment
        run: make PYTHON_VERSION=${{ matrix.python-version }} elyra-image-env

  validate-images:
    name: Validate Images
    runs-on: ubuntu-latest
    steps:
      - uses: actions/checkout@v4
      - name: Validate runtime images
        run: make REMOVE_RUNTIME_IMAGE=1 validate-runtime-images

  upload-artifacts:
    name: Upload Artifacts
    needs: prepare-yarn-cache
    runs-on: ubuntu-latest
    steps:
      - uses: actions/checkout@v4
      - uses: actions/setup-node@v4
        with:
          node-version: ${{ env.NODE_VERSION }}
      - uses: actions/setup-python@v5
        with:
          python-version: ${{ env.PYTHON_VERSION }}
      - uses: actions/cache@v4
        with:
          path: |
            node_modules
            */*/node_modules
            /home/runner/.cache/Cypress
          key: ${{ runner.os }}-yarn-${{ hashFiles('**/yarn.lock') }}
      - name: Install Yarn ${{ env.YARN_VERSION }}
        uses: ./.github/actions/install-yarn
        with:
          version: ${{ env.YARN_VERSION }}
      - name: Install UI dependencies
        uses: ./.github/actions/install-ui-dependencies
      - name: Build
        run: |
          make install-prod
      - name: Upload artifacts
        uses: actions/upload-artifact@v4
        with:
          name: elyra_build_artifacts
          path: |
            ${{ github.workspace }}/dist<|MERGE_RESOLUTION|>--- conflicted
+++ resolved
@@ -139,12 +139,8 @@
       - name: Build
         run: |
           make build-dependencies
-<<<<<<< HEAD
           make yarn-install
           make build-ui-prod
-=======
-          make build-ui
->>>>>>> f444798c
       - name: Install
         run: make install-server
       - name: Test
@@ -178,12 +174,8 @@
       - name: Build
         run: |
           make build-dependencies
-<<<<<<< HEAD
           make yarn-install
           make build-ui-prod
-=======
-          make build-ui
->>>>>>> f444798c
       - name: Install
         run: |
           make install-server
