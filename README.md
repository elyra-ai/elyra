<!--
{% comment %}
Copyright 2018-2021 Elyra Authors

Licensed under the Apache License, Version 2.0 (the "License");
you may not use this file except in compliance with the License.
You may obtain a copy of the License at

http://www.apache.org/licenses/LICENSE-2.0

Unless required by applicable law or agreed to in writing, software
distributed under the License is distributed on an "AS IS" BASIS,
WITHOUT WARRANTIES OR CONDITIONS OF ANY KIND, either express or implied.
See the License for the specific language governing permissions and
limitations under the License.
{% endcomment %}
-->


[![PyPI version](https://badge.fury.io/py/elyra.svg)](https://badge.fury.io/py/elyra)
[![Anaconda-Server Badge](https://anaconda.org/conda-forge/elyra/badges/version.svg)](https://anaconda.org/conda-forge/elyra)
[![Downloads](https://pepy.tech/badge/elyra)](https://pepy.tech/project/elyra)
[![Documentation Status](https://readthedocs.org/projects/elyra/badge/?version=latest)](https://elyra.readthedocs.io/en/latest/?badge=latest)
[![GitHub](https://img.shields.io/badge/issue_tracking-github-blue.svg)](https://github.com/elyra-ai/elyra/issues)
[![Gitter](https://badges.gitter.im/elyra-ai/community.svg)](https://gitter.im/elyra-ai/community?utm_source=badge&utm_medium=badge&utm_campaign=pr-badge)

# Elyra

Elyra is a set of AI-centric extensions to JupyterLab Notebooks.

Elyra currently includes the following functionality:

- [Create and run AI pipelines](https://elyra.readthedocs.io/en/latest/getting_started/overview.html#ai-pipelines-visual-editor)
- [Run notebooks as batch jobs](https://elyra.readthedocs.io/en/latest/getting_started/overview.html#ability-to-run-a-notebook-as-a-batch-job)
- [Reusable Code Snippets](https://elyra.readthedocs.io/en/latest/getting_started/overview.html#reusable-code-snippets)
- [Hybrid runtime support](https://elyra.readthedocs.io/en/latest/getting_started/overview.html#hybrid-runtime-support) based on [Jupyter Enterprise Gateway](https://github.com/jupyter/enterprise_gateway)
- [Python script editor with local/remote execution capabilities](https://elyra.readthedocs.io/en/latest/getting_started/overview.html#python-script-execution-support)
- [Python script navigation using auto-generated Table of Contents](https://elyra.readthedocs.io/en/latest/getting_started/overview.html#python-script-execution-support)
- [Notebook navigation using auto-generated outlines using Table of Contents](https://elyra.readthedocs.io/en/latest/getting_started/overview.html#notebook-navigation-using-auto-generated-table-of-contents)
- [Version control using Git integration](https://elyra.readthedocs.io/en/latest/getting_started/overview.html#version-control-using-git-integration)
- [Language Server Protocol integration](https://elyra.readthedocs.io/en/latest/getting_started/overview.html#language-server-protocol-integration)

![Elyra](docs/source/images/elyra-main-page.png)

The [Elyra Getting Started Guide](https://elyra.readthedocs.io/en/latest/getting_started/overview.html)
includes more details on these features.

## Try Elyra

#### Using Binder
You can try out some of Elyra features using the [My Binder](https://mybinder.readthedocs.io/en/latest/) service.

Click on a link below to try Elyra, on a sandbox environment, without having to install anything.

- [![Launch latest stable version](https://mybinder.org/badge_logo.svg)](https://mybinder.org/v2/gh/elyra-ai/elyra/v2.1.0rc0?urlpath=lab/tree/binder-demo) (Latest stable version - see [changelog](/docs/source/getting_started/changelog.md) for recent updates)
- [![Launch latest development version](https://mybinder.org/badge_logo.svg)](https://mybinder.org/v2/gh/elyra-ai/elyra/master?urlpath=lab/tree/binder-demo) (Development version - expect longer image load time due to just-in-time build)

#### Using Docker

You can also try Elyra by running one of the docker images from [Docker Hub](https://hub.docker.com/r/elyra/elyra/tags):
- `elyra/elyra:latest` has the latest released version installed.
- `elyra/elyra:x.y.z` has a specific version installed.
- `elyra/elyra:dev` is automatically re-built each time a change is committed to the master branch.

The command below starts the most recent development build in a clean environment:

```
docker run -it -p 8888:8888 elyra/elyra:dev jupyter lab --debug
```

To make a local directory containing your Notebooks (e.g. ${HOME}/opensource/jupyter-notebooks/) available in your
docker container, you can use a mount command similar to the following:

```
docker run -it -p 8888:8888 -v ${HOME}/opensource/jupyter-notebooks/:/home/jovyan/work -w /home/jovyan/work elyra/elyra:dev jupyter lab --debug
```

These should produce output similar to that below, where you can then find the URL to be used
to access Elyra in your local browser.

```
    To access the notebook, open this file in a browser:
        file:///home/jovyan/.local/share/jupyter/runtime/nbserver-6-open.html
    Or copy and paste one of these URLs:
        http://4d17829ecd4c:8888/?token=d690bde267ec75d6f88c64a39825f8b05b919dd084451f82
     or http://127.0.0.1:8888/?token=d690bde267ec75d6f88c64a39825f8b05b919dd084451f82
```

## Installation
Elyra can be installed from PyPI:

### Prerequisites :
* [NodeJS 12+](https://nodejs.org/en/)
* [Python 3.6+](https://www.python.org/downloads/)

##### Optional :
* [Miniconda](https://docs.conda.io/en/latest/miniconda.html) 

#### JupyterLab support

* [JupyterLab](https://github.com/jupyterlab/jupyterlab) 3.x is supported on **Elyra 2.0.0 and above**

  Install from PyPI:
  ```bash
  pip install --upgrade "elyra>=2.0.1" && jupyter lab build
  ```

  Note: Ubuntu and CentOS users may need to use `pip3 install elyra` 

  Install fom Conda:
  ```bash
  conda install -c conda-forge "elyra>=2.0.1" && jupyter lab build
  ```

* [JupyterLab](https://github.com/jupyterlab/jupyterlab) 2.x is supported on **Elyra 1.0.0 and above**

  Install from PyPI:
  ```bash
  pip install --upgrade "elyra<2.0.0" && jupyter lab build
  ```
  Note: Ubuntu and CentOS users may need to use `pip3 install elyra`

  Install from Conda:
  ```bash
  conda install -c conda-forge "elyra<2.0.0" && jupyter lab build
  ```

* [JupyterLab](https://github.com/jupyterlab/jupyterlab) 1.x is supported on **Elyra 0.10.x and below**

  Install from PyPI:
  ```bash
  pip install elyra==0.10.3 && jupyter lab build
  ```

**NOTE:** On November 2020, a new version of PIP (20.3) was released with a new, "2020" resolver. This resolver does not yet work with Elyra and might lead to errors in installation. In order to install Elyra, you need to either downgrade pip to version 20.2.4 `pip install --upgrade pip==20.2.4` or, in case you use pip 20.3 (or later), you need to add option `--use-deprecated legacy-resolver` to your pip install command.
### Verify Installation 

Run the following commands to verify the installation. Note that in the example output below the `[version]` placeholder is displayed instead of an actual version identifier, which might change with every release.

```bash
jupyter serverextension list
```
Should output:
``` 
config dir: /usr/local/etc/jupyter
    jupyter_resource_usage  enabled 
<<<<<<< HEAD
    - Validating...
      jupyter_resource_usage  OK
    jupyterlab  enabled 
    - Validating...
      jupyterlab [version] OK
    nbdime  enabled 
    - Validating...
=======
    - Validating...
      jupyter_resource_usage  OK
    jupyterlab  enabled 
    - Validating...
      jupyterlab [version] OK
    nbdime  enabled 
    - Validating...
>>>>>>> e2fdc350
      nbdime [version] OK
```


```bash
jupyter server extension list
```
Should output:
```
Config dir: /.../.jupyter

Config dir: /.../etc/jupyter
    elyra enabled
    - Validating elyra...
      elyra [version] OK
    jupyter_lsp enabled
    - Validating jupyter_lsp...
      jupyter_lsp [version] OK
    jupyter_resource_usage enabled
    - Validating jupyter_resource_usage...
      jupyter_resource_usage  OK
    jupyterlab enabled
    - Validating jupyterlab...
      jupyterlab [version] OK
    jupyterlab_git enabled
    - Validating jupyterlab_git...
      jupyterlab_git [version] OK
    nbclassic enabled
    - Validating nbclassic...
      nbclassic  OK
    nbdime enabled
    - Validating nbdime...
      nbdime [version] OK

Config dir: /.../etc/jupyter
```

NOTE: If you don't see the Elyra server extension enabled, you may need to explicitly enable
it with `jupyter server extension enable elyra`

```bash
jupyter labextension list
```
Should output:
```      
JupyterLab [version]
/.../share/jupyter/labextensions
        @jupyter-server/resource-usage [version] enabled OK (python, jupyter-resource-usage)
        @krassowski/jupyterlab-lsp [version] enabled OK (python, jupyterlab_lsp)
        @jupyterlab/git [version] enabled OK (python, jupyterlab-git)

Other labextensions (built into JupyterLab)
   app dir: /.../share/jupyter/lab
        @elyra/code-snippet-extension [version] enabled OK
        @elyra/metadata-extension [version] enabled OK
        @elyra/pipeline-editor-extension [version] enabled OK
        @elyra/python-editor-extension [version] enabled OK
        @elyra/theme-extension [version] enabled OK
        nbdime-jupyterlab [version] enabled OK        
        
```

## Starting Elyra
After verifying Elyra has been installed, start Elyra with:
```bash
jupyter lab
```

## Getting Help

We welcome your questions, ideas, and feedback. Check the [`Getting Help` section in the `Getting Started guide`](https://elyra.readthedocs.io/en/latest/getting_started/getting-help.html) to learn more about the channels you can use to get in touch with us.

## Contributing to Elyra
If you are interested in helping make Elyra better, we encourage you to take a look at our 
[Contributing](CONTRIBUTING.md) page,  
[Development Workflow](https://elyra.readthedocs.io/en/latest/developer_guide/development-workflow.html)
documentation, and invite you to attend our weekly dev community meetings.

### Code of Conducts & Contibution Guidelines
We recommend checking out the [Contributor's Guide](https://github.com/elyra-ai/community/blob/master/contributing.md), which will walk you through pull requests
and the reviewing process, as well as the [Code of Conduct](https://github.com/elyra-ai/community/blob/master/code-of-conduct.md) for the repo.


### Weekly Dev Community Meeting 
Join us weekly to discuss Elyra development topics.  Everyone is welcome and participation is optional.

**When**: Thursdays at [9AM Pacific](https://www.thetimezoneconverter.com/?t=9%3A00%20am&tz=San%20Francisco&)

**Where**: [Webex](https://ibm.webex.com/meet/akchin)

**What**: [Meeting Notes](https://hackmd.io/SgvSqrWWR2248mCw2BZ5gg?both)<|MERGE_RESOLUTION|>--- conflicted
+++ resolved
@@ -144,7 +144,6 @@
 ``` 
 config dir: /usr/local/etc/jupyter
     jupyter_resource_usage  enabled 
-<<<<<<< HEAD
     - Validating...
       jupyter_resource_usage  OK
     jupyterlab  enabled 
@@ -152,15 +151,6 @@
       jupyterlab [version] OK
     nbdime  enabled 
     - Validating...
-=======
-    - Validating...
-      jupyter_resource_usage  OK
-    jupyterlab  enabled 
-    - Validating...
-      jupyterlab [version] OK
-    nbdime  enabled 
-    - Validating...
->>>>>>> e2fdc350
       nbdime [version] OK
 ```
 
@@ -239,11 +229,6 @@
 [Development Workflow](https://elyra.readthedocs.io/en/latest/developer_guide/development-workflow.html)
 documentation, and invite you to attend our weekly dev community meetings.
 
-### Code of Conducts & Contibution Guidelines
-We recommend checking out the [Contributor's Guide](https://github.com/elyra-ai/community/blob/master/contributing.md), which will walk you through pull requests
-and the reviewing process, as well as the [Code of Conduct](https://github.com/elyra-ai/community/blob/master/code-of-conduct.md) for the repo.
-
-
 ### Weekly Dev Community Meeting 
 Join us weekly to discuss Elyra development topics.  Everyone is welcome and participation is optional.
 
