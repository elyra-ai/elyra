<!--
{% comment %}
Copyright 2018-2022 Elyra Authors

Licensed under the Apache License, Version 2.0 (the "License");
you may not use this file except in compliance with the License.
You may obtain a copy of the License at

http://www.apache.org/licenses/LICENSE-2.0

Unless required by applicable law or agreed to in writing, software
distributed under the License is distributed on an "AS IS" BASIS,
WITHOUT WARRANTIES OR CONDITIONS OF ANY KIND, either express or implied.
See the License for the specific language governing permissions and
limitations under the License.
{% endcomment %}
-->


[![PyPI version](https://badge.fury.io/py/elyra.svg)](https://badge.fury.io/py/elyra)
[![Anaconda-Server Badge](https://anaconda.org/conda-forge/elyra/badges/version.svg)](https://anaconda.org/conda-forge/elyra)
[![Downloads](https://pepy.tech/badge/elyra)](https://pepy.tech/project/elyra)
[![Documentation Status](https://readthedocs.org/projects/elyra/badge/?version=latest)](https://elyra.readthedocs.io/en/latest/?badge=latest)
[![GitHub](https://img.shields.io/badge/issue_tracking-github-blue.svg)](https://github.com/elyra-ai/elyra/issues)
[![Homepage](https://img.shields.io/badge/homepage-elyra-fd9146.svg)](https://elyra-ai.github.io/website/)
[![Gitter](https://badges.gitter.im/elyra-ai/community.svg)](https://gitter.im/elyra-ai/community?utm_source=badge&utm_medium=badge&utm_campaign=pr-badge)

# Elyra

Elyra is a set of AI-centric extensions to JupyterLab Notebooks.

Elyra currently includes the following functionality:

- [Visual Pipeline Editor](https://elyra.readthedocs.io/en/latest/getting_started/overview.html#ai-pipelines-visual-editor)
- [Ability to run a notebook, Python or R script as a batch job](https://elyra.readthedocs.io/en/latest/getting_started/overview.html#ability-to-run-a-notebook-python-or-r-script-as-a-batch-job)
- [Reusable Code Snippets](https://elyra.readthedocs.io/en/latest/getting_started/overview.html#reusable-code-snippets)
- [Hybrid runtime support](https://elyra.readthedocs.io/en/latest/getting_started/overview.html#hybrid-runtime-support) based on [Jupyter Enterprise Gateway](https://github.com/jupyter/enterprise_gateway)
- [Python and R script editors with local/remote execution capabilities](https://elyra.readthedocs.io/en/latest/getting_started/overview.html#python-and-r-scripts-execution-support)
- [Python script navigation using auto-generated Table of Contents](https://elyra.readthedocs.io/en/latest/getting_started/overview.html##python-and-r-scripts-execution-support)
- [Notebook navigation using auto-generated outlines using Table of Contents](https://elyra.readthedocs.io/en/latest/getting_started/overview.html#notebook-navigation-using-auto-generated-table-of-contents)
- [Language Server Protocol integration](https://elyra.readthedocs.io/en/latest/getting_started/overview.html#language-server-protocol-integration)
- [Version control using Git integration](https://elyra.readthedocs.io/en/latest/getting_started/overview.html#version-control-using-git-integration)

![Elyra](docs/source/images/elyra-main-page.png)

The [Elyra Getting Started Guide](https://elyra.readthedocs.io/en/latest/getting_started/overview.html)
includes more details on these features.

## Try Elyra

#### Using Binder
You can try out some of Elyra features using the [My Binder](https://mybinder.readthedocs.io/en/latest/) service.

Click on a link below to try Elyra, on a sandbox environment, without having to install anything.

- [![Launch latest stable version](https://mybinder.org/badge_logo.svg)](https://mybinder.org/v2/gh/elyra-ai/elyra/v3.6.0?urlpath=lab/tree/binder-demo) (Latest stable version - see [changelog](/docs/source/getting_started/changelog.md) for recent updates)
- [![Launch latest development version](https://mybinder.org/badge_logo.svg)](https://mybinder.org/v2/gh/elyra-ai/elyra/master?urlpath=lab/tree/binder-demo) (Development version - expect longer image load time due to just-in-time build)

#### Using Docker

You can also try Elyra by running one of the docker images from [Docker Hub](https://hub.docker.com/r/elyra/elyra/tags):
- `elyra/elyra:latest` has the latest released version installed.
- `elyra/elyra:x.y.z` has a specific version installed.
- `elyra/elyra:dev` is automatically re-built each time a change is committed to the master branch.

The command below starts the most recent development build in a clean environment:

```
docker run -it -p 8888:8888 elyra/elyra:dev jupyter lab --debug
```

To make a local directory containing your Notebooks (e.g. ${HOME}/opensource/jupyter-notebooks/) available in your
docker container, you can use a mount command similar to the following:

```
docker run -it -p 8888:8888 -v ${HOME}/opensource/jupyter-notebooks/:/home/jovyan/work -w /home/jovyan/work elyra/elyra:dev jupyter lab --debug
```

These should produce output similar to that below, where you can then find the URL to be used
to access Elyra in your local browser.

```
    To access the notebook, open this file in a browser:
        file:///home/jovyan/.local/share/jupyter/runtime/nbserver-6-open.html
    Or copy and paste one of these URLs:
        http://4d17829ecd4c:8888/?token=d690bde267ec75d6f88c64a39825f8b05b919dd084451f82
     or http://127.0.0.1:8888/?token=d690bde267ec75d6f88c64a39825f8b05b919dd084451f82
```

## Installation
Elyra can be installed from PyPI:

### Prerequisites :
* [NodeJS 12+](https://nodejs.org/en/)
* [Python 3.7+](https://www.python.org/downloads/)

##### Optional :
* [Miniconda](https://docs.conda.io/en/latest/miniconda.html) 

#### JupyterLab support

**NOTE:** On November 2020, a new version of PIP (20.3) was released with a new, "2020" resolver. This resolver does not yet work with Elyra and might lead to errors in installation. In order to install Elyra, you need to either downgrade pip to version 20.2.4 `pip install --upgrade pip==20.2.4` or, in case you use pip 20.3 (or later), you need to add option `--use-deprecated legacy-resolver` to your pip install command.

* [JupyterLab](https://github.com/jupyterlab/jupyterlab) 3.x is supported on **Elyra 2.0.0 and above**

  Install Elyra from PyPI ( Elyra >= 3.7.0 ):

  ```bash
  pip3 install --upgrade "elyra[all]>=3.7.0"
  ```

  Install fom Conda ( Elyra >= 3.7.0 ):
  ```bash
  conda install -c conda-forge "elyra[all]>=3.7.0"
  ```

* For versions of Elyra prior to 3.7 `jupyter lab build` must be run after install to enable the extensions.

  Install Elyra from PyPI ( Elyra >= 3.1.0 ):

  ```bash
  pip3 install --upgrade "elyra[all]>=3.1.0" && jupyter lab build
  ```

  Install fom Conda ( Elyra >= 3.1.0 ):
  ```bash
  conda install -c conda-forge "elyra[all]>=3.1.0" && jupyter lab build
  ```

  Install Elyra from PyPI ( Elyra < 3.1.0 ):

  ```bash
  pip3 install --upgrade "elyra>=2.0.1" && jupyter lab build
  ```

  Install fom Conda ( Elyra < 3.1.0 ):
  ```bash
  conda install -c conda-forge "elyra>=2.0.1" && jupyter lab build
  ```

* [JupyterLab](https://github.com/jupyterlab/jupyterlab) 2.x is supported on **Elyra 1.0.0 and above**

  Install from PyPI:
  ```bash
  pip3 install --upgrade "elyra<2.0.0" && jupyter lab build
  ```

  Install from Conda:
  ```bash
  conda install -c conda-forge "elyra<2.0.0" && jupyter lab build
  ```

* [JupyterLab](https://github.com/jupyterlab/jupyterlab) 1.x is supported on **Elyra 0.10.x and below**

  Install from PyPI:
  ```bash
  pip3 install elyra==0.10.3 && jupyter lab build
  ```

### Verify Installation 

Run the following commands to verify the installation. Note that in the example output below the `[version]` placeholder is displayed instead of an actual version identifier, which might change with every release.

```bash
<<<<<<< HEAD
=======
jupyter serverextension list
```
Should output:
``` 
config dir: /usr/local/etc/jupyter
    elyra  enabled
    - Validating...
      elyra  OK
    jupyter_lsp  enabled
    - Validating...
      jupyter_lsp [version] OK
    jupyter_resource_usage  enabled 
    - Validating...
      jupyter_resource_usage [version] OK
    jupyterlab  enabled 
    - Validating...
      jupyterlab [version] OK
    jupyterlab_git  enabled
    - Validating...
      jupyterlab_git [version] OK
    nbdime  enabled 
    - Validating...
      nbdime [version] OK
```


```bash
>>>>>>> 792319f9
jupyter server extension list
```
Should output:
```
Config dir: /.../.jupyter

Config dir: /.../etc/jupyter
    elyra enabled
    - Validating elyra...
      elyra  OK
    jupyter_lsp enabled
    - Validating jupyter_lsp...
      jupyter_lsp [version] OK
    jupyter_resource_usage enabled
    - Validating jupyter_resource_usage...
      jupyter_resource_usage [version] OK
    jupyter_server_mathjax enabled
    - Validating jupyter_server_mathjax...
      jupyter_server_mathjax  OK
    jupyterlab enabled
    - Validating jupyterlab...
      jupyterlab [version] OK
    jupyterlab_git enabled
    - Validating jupyterlab_git...
      jupyterlab_git [version] OK
    nbclassic enabled
    - Validating nbclassic...
      nbclassic  OK
    nbdime enabled
    - Validating nbdime...
      nbdime [version] OK

Config dir: /.../etc/jupyter
```

NOTE: If you don't see the Elyra server extension enabled, you may need to explicitly enable
it with `jupyter server extension enable elyra`

```bash
jupyter labextension list
```
Should output:
```      
JupyterLab [version]
/.../share/jupyter/labextensions
        nbdime-jupyterlab [version] enabled OK
        @jupyter-server/resource-usage [version] enabled OK (python, jupyter-resource-usage)
        @krassowski/jupyterlab-lsp [version] enabled OK (python, jupyterlab_lsp)
        @elyra/code-snippet-extension [version] enabled OK
        @elyra/metadata-extension [version] enabled OK
        @elyra/pipeline-editor-extension [version] enabled OK
        @elyra/python-editor-extension [version] enabled OK
        @elyra/r-editor-extension [version] enabled OK
        @elyra/theme-extension [version] enabled OK
<<<<<<< HEAD
        @jupyterlab/git [version] enabled OK (python, jupyterlab-git)

Other labextensions (built into JupyterLab)
   app dir: /.../share/jupyter/lab
=======
>>>>>>> 792319f9
        
```

## Starting Elyra
After verifying Elyra has been installed, start Elyra with:
```bash
jupyter lab
```

## Getting Help

We welcome your questions, ideas, and feedback. Check the [`Getting Help` section in the `Getting Started guide`](https://elyra.readthedocs.io/en/latest/getting_started/getting-help.html) to learn more about the channels you can use to get in touch with us.

## Contributing to Elyra
If you are interested in helping make Elyra better, we encourage you to take a look at our 
[Contributing](CONTRIBUTING.md) page,  
[Development Workflow](https://elyra.readthedocs.io/en/latest/developer_guide/development-workflow.html)
documentation, and invite you to attend our weekly dev community meetings.

### Daily Dev Meetings
Join us for our daily scrum (except Thursdays) to discuss development items you're working on or have questions about. Everyone is welcome and participation is optional.

**When**: Every weekday except Thursdays at [8:30AM Pacific](https://www.thetimezoneconverter.com/?t=8%3A30%20am&tz=San%20Francisco&)

**Where**: [Webex](https://ibm.webex.com/meet/akchin)

**What**: [Current Milestone](https://github.com/elyra-ai/elyra/milestones)


### Weekly Dev Community Meeting 
Join us weekly to discuss Elyra development topics.  Everyone is welcome and participation is optional.

**When**: Thursdays at [9AM Pacific](https://www.thetimezoneconverter.com/?t=9%3A00%20am&tz=San%20Francisco&)

**Where**: [Webex](https://ibm.webex.com/meet/akchin)

**What**: [Meeting Notes](https://hackmd.io/SgvSqrWWR2248mCw2BZ5gg?both)<|MERGE_RESOLUTION|>--- conflicted
+++ resolved
@@ -162,36 +162,6 @@
 Run the following commands to verify the installation. Note that in the example output below the `[version]` placeholder is displayed instead of an actual version identifier, which might change with every release.
 
 ```bash
-<<<<<<< HEAD
-=======
-jupyter serverextension list
-```
-Should output:
-``` 
-config dir: /usr/local/etc/jupyter
-    elyra  enabled
-    - Validating...
-      elyra  OK
-    jupyter_lsp  enabled
-    - Validating...
-      jupyter_lsp [version] OK
-    jupyter_resource_usage  enabled 
-    - Validating...
-      jupyter_resource_usage [version] OK
-    jupyterlab  enabled 
-    - Validating...
-      jupyterlab [version] OK
-    jupyterlab_git  enabled
-    - Validating...
-      jupyterlab_git [version] OK
-    nbdime  enabled 
-    - Validating...
-      nbdime [version] OK
-```
-
-
-```bash
->>>>>>> 792319f9
 jupyter server extension list
 ```
 Should output:
@@ -246,13 +216,10 @@
         @elyra/python-editor-extension [version] enabled OK
         @elyra/r-editor-extension [version] enabled OK
         @elyra/theme-extension [version] enabled OK
-<<<<<<< HEAD
         @jupyterlab/git [version] enabled OK (python, jupyterlab-git)
 
 Other labextensions (built into JupyterLab)
    app dir: /.../share/jupyter/lab
-=======
->>>>>>> 792319f9
         
 ```
 
