--- conflicted
+++ resolved
@@ -168,16 +168,13 @@
             r"https://elyra.readthedocs.io/en/latest/",
             rf"https://elyra.readthedocs.io/en/v{new_version}/")
 
-<<<<<<< HEAD
         sed(_source('elyra/cli/pipeline_app.py'),
             r"https://elyra.readthedocs.io/en/latest/",
             rf"https://elyra.readthedocs.io/en/v{new_version}/")
 
-=======
         sed(_source('packages/pipeline-editor/src/EmptyPipelineContent.tsx'),
             r"https://elyra.readthedocs.io/en/latest/user_guide/",
             rf"https://elyra.readthedocs.io/en/v{new_version}/user_guide/")
->>>>>>> 67dd5663
 
         check_run(["lerna", "version", new_npm_version, "--no-git-tag-version", "--no-push", "--yes", "--exact"], cwd=config.source_dir)
         check_run(["yarn", "version", "--new-version", new_npm_version, "--no-git-tag-version"], cwd=config.source_dir)
