#!/usr/bin/env python3
#
# Copyright 2018-2022 Elyra Authors
#
# Licensed under the Apache License, Version 2.0 (the "License");
# you may not use this file except in compliance with the License.
# You may obtain a copy of the License at
#
# http://www.apache.org/licenses/LICENSE-2.0
#
# Unless required by applicable law or agreed to in writing, software
# distributed under the License is distributed on an "AS IS" BASIS,
# WITHOUT WARRANTIES OR CONDITIONS OF ANY KIND, either express or implied.
# See the License for the specific language governing permissions and
# limitations under the License.
#


import argparse
import elyra
import elyra._version
import git
import io
import os
import re
import shutil
import subprocess
import sys

from datetime import datetime
from pathlib import Path
from types import SimpleNamespace

config: SimpleNamespace

VERSION_REG_EX = r"(?P<major>\d+)\.(?P<minor>\d+)\.(?P<patch>\d+)(\.(?P<pre_release>[a-z]+)(?P<build>\d+))?"

DEFAULT_GIT_ORG = "elyra-ai"
DEFAULT_GIT_BRANCH = "master"
DEFAULT_BUILD_DIR = "build/release"


class DependencyException(Exception):
    """Error if dependency is missing"""


class MissingReleaseArtifactException(Exception):
    """Error if an artifact being released is not available"""


class UpdateVersionException(Exception):
    """Error if the old version is invalid or cannot be found, or if there's a duplicate version"""


def check_run(args, cwd=os.getcwd(), capture_output=True, env=None, shell=False) -> subprocess.CompletedProcess:
    try:
        return subprocess.run(args, cwd=cwd, capture_output=capture_output, check=True)
    except subprocess.CalledProcessError as ex:
        raise RuntimeError(f'Error executing process: {ex.stderr.decode("unicode_escape")}') from ex


def check_output(args, cwd=os.getcwd(), env=None, shell=False) -> str:
    response = check_run(args, cwd, capture_output=True, env=env, shell=shell)
    return response.stdout.decode("utf-8").replace("\n", "")


def dependency_exists(command) -> bool:
    """Returns true if a command exists on the system"""
    try:
        check_run(["which", command])
    except subprocess.CalledProcessError:
        return False

    return True


def sed(file: str, pattern: str, replace: str) -> None:
    """Perform regex substitution on a given file"""
    try:
        check_run(["sed", "-i", "", "-e", f"s#{pattern}#{replace}#g", file], capture_output=False)
    except Exception as ex:
        raise RuntimeError(f"Error processing updated to file {file}: ") from ex


def validate_dependencies() -> None:
    """Error if a dependency is missing or invalid"""
    if not dependency_exists("git"):
        raise DependencyException("Please install git https://git-scm.com/downloads")
    if not dependency_exists("node"):
        raise DependencyException("Please install node.js https://nodejs.org/")
    if not dependency_exists("yarn"):
        raise DependencyException("Please install yarn https://classic.yarnpkg.com/")
    if not dependency_exists("twine"):
        raise DependencyException("Please install twine https://twine.readthedocs.io/en/latest/#installation")


def validate_environment() -> None:
    """Validate environment configurations are valid"""
    pass


def update_version_to_release() -> None:
    global config

    old_version = config.old_version
    old_npm_version = config.old_npm_version
    new_version = config.new_version
    new_npm_version = config.new_npm_version

    try:
        # Update backend version
        sed(_source(".bumpversion.cfg"), rf"^current_version* =* {old_version}", f"current_version = {new_version}")
        sed(_source("elyra/_version.py"), rf"^__version__* =* \"{old_version}\"", f'__version__ = "{new_version}"'),
        sed(_source("README.md"), rf"elyra {old_version}", f"elyra {new_version}")
        sed(_source("docs/source/getting_started/installation.md"), rf"elyra {old_version}", f"elyra {new_version}")

        # Update docker related tags
        sed(_source("Makefile"), r"^TAG:=dev", f"TAG:={new_version}")
        sed(_source("README.md"), r"elyra:dev ", f"elyra:{new_version} ")
        if config.rc is None and config.beta is None:
            # Update the stable version Binder link
            sed(_source("README.md"), r"/v[0-9].[0-9].[0-9]?", f"/v{new_version}?")
        sed(_source("etc/docker/kubeflow/README.md"), r"kf-notebook:dev", f"kf-notebook:{new_version}")
        sed(_source("docs/source/getting_started/installation.md"), r"elyra:dev ", f"elyra:{new_version} ")
        sed(_source("docs/source/getting_started/installation.md"), r"/v[0-9].[0-9].[0-9]?", f"/v{new_version}?")
        sed(_source("docs/source/recipes/configure-airflow-as-a-runtime.md"), r"master", f"{config.tag}")
        sed(_source("docs/source/recipes/deploying-elyra-in-a-jupyterhub-environment.md"), r"dev", f"{new_version}")
        sed(_source("docs/source/recipes/using-elyra-with-kubeflow-notebook-server.md"), r"master", f"{new_version}")

        # Update UI component versions
        sed(_source("README.md"), rf"v{old_npm_version}", f"v{new_version}")
        sed(_source("docs/source/getting_started/installation.md"), rf"v{old_npm_version}", f"v{new_version}")

        sed(
            _source("packages/theme/src/index.ts"),
            r"https://elyra.readthedocs.io/en/latest/",
            rf"https://elyra.readthedocs.io/en/v{new_version}/",
        )

        sed(
            _source("elyra/cli/pipeline_app.py"),
            r"https://elyra.readthedocs.io/en/latest/",
            rf"https://elyra.readthedocs.io/en/v{new_version}/",
        )

        sed(
            _source("packages/pipeline-editor/src/EmptyPipelineContent.tsx"),
            r"https://elyra.readthedocs.io/en/latest/user_guide/",
            rf"https://elyra.readthedocs.io/en/v{new_version}/user_guide/",
        )

        sed(
            _source("packages/pipeline-editor/src/PipelineEditorWidget.tsx"),
            r"https://elyra.readthedocs.io/en/latest/user_guide/",
            rf"https://elyra.readthedocs.io/en/v{new_version}/user_guide/",
        )

        # update documentation references in schema definitions
        # located in elyra/metadata/schemas/
        sed(
            _source("elyra/metadata/schemas/url-catalog.json"),
            r"https://elyra.readthedocs.io/en/latest/user_guide/",
            rf"https://elyra.readthedocs.io/en/v{new_version}/user_guide/",
        )

        sed(
            _source("elyra/metadata/schemas/local-directory-catalog.json"),
            r"https://elyra.readthedocs.io/en/latest/user_guide/",
            rf"https://elyra.readthedocs.io/en/v{new_version}/user_guide/",
        )

        sed(
            _source("elyra/metadata/schemas/local-file-catalog.json"),
            r"https://elyra.readthedocs.io/en/latest/user_guide/",
            rf"https://elyra.readthedocs.io/en/v{new_version}/user_guide/",
        )

        sed(
            _source("elyra/metadata/schemas/airflow.json"),
            r"https://elyra.readthedocs.io/en/latest/user_guide/",
            rf"https://elyra.readthedocs.io/en/v{new_version}/user_guide/",
        )

        sed(
            _source("elyra/metadata/schemas/kfp.json"),
            r"https://elyra.readthedocs.io/en/latest/user_guide/",
            rf"https://elyra.readthedocs.io/en/v{new_version}/user_guide/",
        )

        sed(
            _source("elyra/metadata/schemas/code-snippet.json"),
            r"https://elyra.readthedocs.io/en/latest/user_guide/",
            rf"https://elyra.readthedocs.io/en/v{new_version}/user_guide/",
        )

        sed(
            _source("elyra/metadata/schemas/runtime-image.json"),
            r"https://elyra.readthedocs.io/en/latest/user_guide/",
            rf"https://elyra.readthedocs.io/en/v{new_version}/user_guide/",
        )

        # Update documentation references in documentation
        sed(
            _source("docs/source/user_guide/jupyterlab-interface.md"),
            r"https://elyra.readthedocs.io/en/latest/",
            rf"https://elyra.readthedocs.io/en/v{new_version}/",
        )

        check_run(
            ["lerna", "version", new_npm_version, "--no-git-tag-version", "--no-push", "--yes", "--exact"],
            cwd=config.source_dir,
        )
        check_run(["yarn", "version", "--new-version", new_npm_version, "--no-git-tag-version"], cwd=config.source_dir)

    except Exception as ex:
        raise UpdateVersionException from ex


def update_version_to_dev() -> None:
    global config

    new_version = config.new_version
    dev_version = config.dev_version
    dev_npm_version = config.dev_npm_version

    try:
        # Update backend version
        sed(_source(".bumpversion.cfg"), rf"^current_version* =* {new_version}", f"current_version = {dev_version}")
        sed(_source("elyra/_version.py"), rf"^__version__* =* '{new_version}'", f"__version__ = '{dev_version}'")
        sed(_source("README.md"), rf"elyra {new_version}", f"elyra {dev_version}")
        sed(_source("docs/source/getting_started/installation.md"), rf"elyra {new_version}", f"elyra {dev_version}")

        # Update docker related tags
        sed(_source("Makefile"), rf"^TAG:={new_version}", "TAG:=dev")
        sed(_source("README.md"), rf"elyra:{new_version} ", "elyra:dev ")
        sed(_source("etc/docker/kubeflow/README.md"), rf"kf-notebook:{new_version}", "kf-notebook:dev")
        # this does not goes back to dev
        # sed(source('README.md'), rf"/v[0-9].[0-9].[0-9]", "/v{dev_version}")
        sed(_source("docs/source/getting_started/installation.md"), rf"elyra:{new_version} ", "elyra:dev ")
        # this does not goes back to dev
        # sed(source('docs/source/getting_started/installation.md'), rf"/v[0-9].[0-9].[0-9]", "/v{dev_version}")
        sed(_source("docs/source/recipes/configure-airflow-as-a-runtime.md"), rf"{config.tag}", "master")
        sed(_source("docs/source/recipes/deploying-elyra-in-a-jupyterhub-environment.md"), rf"{new_version}", "dev")
        sed(_source("docs/source/recipes/using-elyra-with-kubeflow-notebook-server.md"), rf"{new_version}", "master")

        # Update UI component versions
        sed(_source("README.md"), rf"extension v{new_version}", f"extension v{dev_npm_version}")
        sed(
            _source("docs/source/getting_started/installation.md"),
            rf"extension v{new_version}",
            f"extension v{dev_npm_version}",
        )

        sed(
            _source("packages/theme/src/index.ts"),
            rf"https://elyra.readthedocs.io/en/v{new_version}/",
            rf"https://elyra.readthedocs.io/en/latest/",
        )

<<<<<<< HEAD
        # Update documentation references in documentation
        sed(
            _source("docs/source/user_guide/jupyterlab-interface.md"),
            rf"https://elyra.readthedocs.io/en/v{new_version}/",
            r"https://elyra.readthedocs.io/en/latest/",
=======
        sed(
            _source("elyra/cli/pipeline_app.py"),
            rf"https://elyra.readthedocs.io/en/v{new_version}/",
            rf"https://elyra.readthedocs.io/en/latest/",
        )

        sed(
            _source("packages/pipeline-editor/src/EmptyPipelineContent.tsx"),
            rf"https://elyra.readthedocs.io/en/v{new_version}/user_guide/",
            rf"https://elyra.readthedocs.io/en/latest/user_guide/",
        )

        sed(
            _source("packages/pipeline-editor/src/PipelineEditorWidget.tsx"),
            rf"https://elyra.readthedocs.io/en/v{new_version}/user_guide/",
            rf"https://elyra.readthedocs.io/en/latest/user_guide/",
>>>>>>> 4eb299f0
        )

        check_run(
            ["lerna", "version", dev_npm_version, "--no-git-tag-version", "--no-push", "--yes", "--exact"],
            cwd=config.source_dir,
        )
        check_run(["yarn", "version", "--new-version", dev_npm_version, "--no-git-tag-version"], cwd=config.source_dir)

    except Exception as ex:
        raise UpdateVersionException from ex


def _source(file: str) -> str:
    global config

    return os.path.join(config.source_dir, file)


def checkout_code() -> None:
    global config

    print("-----------------------------------------------------------------")
    print("-------------------- Retrieving source code ---------------------")
    print("-----------------------------------------------------------------")

    print(f"Cloning repository: {config.git_url}")
    if os.path.exists(config.work_dir):
        print(f"Removing working directory: {config.work_dir}")
        shutil.rmtree(config.work_dir)
    print(f"Creating working directory: {config.work_dir}")
    os.makedirs(config.work_dir)
    print(f"Cloning : {config.git_url} to {config.work_dir}")
    check_run(["git", "clone", config.git_url, "-b", config.git_branch], cwd=config.work_dir)
    check_run(["git", "config", "user.name", config.git_user_name], cwd=config.source_dir)
    check_run(["git", "config", "user.email", config.git_user_email], cwd=config.source_dir)

    print("")


def build_release():
    global config

    print("-----------------------------------------------------------------")
    print("----------------------- Building Release ------------------------")
    print("-----------------------------------------------------------------")

    check_run(["make", "release"], cwd=config.source_dir, capture_output=False)

    print("")


def build_server():
    global config

    print("-----------------------------------------------------------------")
    print("------------------------ Building Server ------------------------")
    print("-----------------------------------------------------------------")

    # update project name
    sed(_source("setup.py"), r'name="elyra"', 'name="elyra-server"')

    # build server wheel
    check_run(["make", "build-server"], cwd=config.source_dir, capture_output=False)

    # revert project name
    check_run(["git", "reset", "--hard"], cwd=config.source_dir, capture_output=False)

    print("")


def show_release_artifacts():
    global config
    dist_dir = os.path.join(config.source_dir, "dist")

    print("-----------------------------------------------------------------")
    print("------------------------ Release Files --------------------------")
    print("-----------------------------------------------------------------")

    print("")
    print(f"Location \t {dist_dir}")
    print("")
    check_run(["ls", "-la", dist_dir], capture_output=False)
    print("")


def copy_extension_dir(extension: str, work_dir: str) -> None:
    global config

    extension_package_source_dir = os.path.join(config.source_dir, "dist/labextensions/@elyra", extension)
    extension_package_dest_dir = os.path.join(work_dir, "dist/labextensions/@elyra", extension)
    os.makedirs(os.path.dirname(extension_package_dest_dir), exist_ok=True)
    shutil.copytree(extension_package_source_dir, extension_package_dest_dir)


def generate_changelog() -> None:
    global config

    print("-----------------------------------------------------------------")
    print("--------------------- Preparing Changelog -----------------------")
    print("-----------------------------------------------------------------")

    changelog_path = os.path.join(config.source_dir, "docs/source/getting_started/changelog.md")
    changelog_backup_path = os.path.join(config.source_dir, "docs/source/getting_started/changelog.bak")
    if os.path.exists(changelog_backup_path):
        os.remove(changelog_backup_path)
    shutil.copy(changelog_path, changelog_backup_path)

    repo = git.Repo(config.source_dir)

    # Start generating the release header on top of the changelog
    with io.open(changelog_path, "r+") as changelog:
        changelog.write("# Changelog\n")
        changelog.write("\n")
        changelog.write(f'## Release {config.new_version} - {datetime.now().strftime("%m/%d/%Y")}\n')
        changelog.write("\n")

        start = 0
        page_size = 10
        continue_paginating = True
        while continue_paginating:
            # paginate the list of commits until it finds the begining of release changes
            # which is denominated by a commit titled 'Prepare for next development iteration'
            commits = list(repo.iter_commits(max_count=page_size, skip=start))
            start += page_size
            for commit in commits:
                # for each commit, get it's title and prepare a changelog
                # entry linking to the related pull request
                commit_title = commit.message.splitlines()[0]
                # commit_hash = commit.hexsha
                # print(f'>>> {commit_hash} - {commit_title}')
                if commit_title != "Prepare for next development iteration":
                    pr_string = ""
                    pr = re.findall("\(#(.*?)\)", commit_title)
                    if pr:
                        commit_title = re.sub("\(#(.*?)\)", "", commit_title).strip()
                        pr_string = f" - [#{pr[0]}](https://github.com/elyra-ai/elyra/pull/{pr[0]})"
                    changelog_entry = f"- {commit_title}{pr_string}\n"
                    changelog.write(changelog_entry)
                else:
                    # here it found the first commit of the release
                    # changelog for the release is done
                    # exit the loop
                    continue_paginating = False
                    break

        # copy the remaining changelog at the bottom of the new content
        with io.open(changelog_backup_path) as old_changelog:
            old_changelog.readline()  # ignore first line as title
            line = old_changelog.readline()
            while line:
                changelog.write(line)
                line = old_changelog.readline()


def prepare_extensions_release() -> None:
    global config

    print("-----------------------------------------------------------------")
    print("--------------- Preparing Individual Extensions -----------------")
    print("-----------------------------------------------------------------")

    extensions = {
        "elyra-code-snippet-extension": ["code-snippet-extension", "metadata-extension", "theme-extension"],
        "elyra-code-viewer-extension": ["code-viewer-extension"],
        "elyra-pipeline-editor-extension": ["pipeline-editor-extension", "metadata-extension", "theme-extension"],
        "elyra-python-editor-extension": ["python-editor-extension", "metadata-extension", "theme-extension"],
        "elyra-r-editor-extension": ["r-editor-extension", "metadata-extension", "theme-extension"],
    }

    for extension in extensions:
        extension_source_dir = os.path.join(config.work_dir, extension)
        print(f"Preparing extension : {extension} at {extension_source_dir}")
        # copy extension package template to working directory
        if os.path.exists(extension_source_dir):
            print(f"Removing working directory: {config.source_dir}")
            shutil.rmtree(extension_source_dir)
        check_run(["mkdir", "-p", extension_source_dir], cwd=config.work_dir)
        print(f'Copying : {_source("etc/templates/setup.py")} to {extension_source_dir}')
        check_run(["cp", _source("etc/templates/setup.py"), extension_source_dir], cwd=config.work_dir)
        # update template
        setup_file = os.path.join(extension_source_dir, "setup.py")
        sed(setup_file, "{{package-name}}", extension)
        sed(setup_file, "{{version}}", config.new_version)
        sed(setup_file, "{{data - files}}", re.escape("('share/jupyter/labextensions', 'dist/labextensions', '**')"))
        sed(setup_file, "{{install - requires}}", f"'elyra-server=={config.new_version}',")

        for dependency in extensions[extension]:
            copy_extension_dir(dependency, extension_source_dir)

        # build extension
        check_run(["python", "setup.py", "bdist_wheel", "sdist"], cwd=extension_source_dir)
        print("")


def prepare_runtime_extensions_package_release() -> None:
    global config

    print("-----------------------------------------------------------------")
    print("---------------- Preparing Individual Packages ------------------")
    print("-----------------------------------------------------------------")

    packages = {"kfp-notebook": ["kfp>=1.6.3"], "airflow-notebook": ["pygithub", "black"]}

    packages_source = {"kfp-notebook": "kfp", "airflow-notebook": "airflow"}

    for package in packages:
        package_source_dir = os.path.join(config.work_dir, package)
        print(f"Preparing package : {package} at {package_source_dir}")
        # copy extension package template to working directory
        if os.path.exists(package_source_dir):
            print(f"Removing working directory: {config.source_dir}")
            shutil.rmtree(package_source_dir)
        check_run(["mkdir", "-p", package_source_dir], cwd=config.work_dir)
        print(f'Copying : {_source("etc/templates/setup.py")} to {package_source_dir}')
        check_run(["cp", _source("etc/templates/setup.py"), package_source_dir], cwd=config.work_dir)
        # update template
        setup_file = os.path.join(package_source_dir, "setup.py")
        sed(setup_file, "{{package-name}}", package)
        sed(setup_file, "{{version}}", config.new_version)
        # no data files
        sed(setup_file, "{{data - files}}", "")
        # prepare package specific dependencies
        requires = ""
        for dependency in packages[package]:
            requires += f"'{dependency}',"
        sed(setup_file, "{{install - requires}}", requires)
        # copy source files
        source_dir = os.path.join(config.source_dir, "elyra", packages_source[package])
        dest_dir = os.path.join(package_source_dir, "elyra", packages_source[package])
        print(f"Copying package source from {source_dir} to {dest_dir}")
        Path(os.path.join(package_source_dir, "elyra")).mkdir(parents=True, exist_ok=True)
        shutil.copytree(source_dir, dest_dir)

        # build extension
        check_run(["python", "setup.py", "bdist_wheel", "sdist"], cwd=package_source_dir)
        print("")


def prepare_changelog() -> None:
    """
    Prepare a release changelog
    """
    global config
    print(f"Generating changelog for release {config.new_version}")
    print("")

    # clone repository
    checkout_code()
    # generate changelog with new release list of commits
    generate_changelog()
    # commit
    check_run(
        ["git", "commit", "-a", "-m", f"Update changelog for release {config.new_version}"], cwd=config.source_dir
    )


def prepare_release() -> None:
    """
    Prepare a release
    """
    global config
    print(f"Processing release from {config.old_version} to {config.new_version} ")
    print("")

    # clone repository
    checkout_code()
    # generate changelog with new release list of commits
    prepare_changelog()
    # Update to new release version
    update_version_to_release()
    # commit and tag
    check_run(["git", "commit", "-a", "-m", f"Release v{config.new_version}"], cwd=config.source_dir)
    check_run(["git", "tag", config.tag], cwd=config.source_dir)
    # server-only wheel
    build_server()
    # build release wheel and npm artifacts
    build_release()
    # show built release artifacts
    show_release_artifacts()
    # back to development
    update_version_to_dev()
    # commit
    check_run(["git", "commit", "-a", "-m", f"Prepare for next development iteration"], cwd=config.source_dir)
    # prepare extensions
    prepare_extensions_release()
    # prepare runtime extsnsions
    prepare_runtime_extensions_package_release()


def publish_release(working_dir) -> None:
    global config

    files_to_publish = [
        f"{config.source_dir}/dist/elyra-{config.new_version}-py3-none-any.whl",
        f"{config.source_dir}/dist/elyra-{config.new_version}.tar.gz",
        f"{config.source_dir}/dist/elyra_server-{config.new_version}-py3-none-any.whl",
        f"{config.source_dir}/dist/elyra-server-{config.new_version}.tar.gz",
        f"{config.work_dir}/airflow-notebook/dist/airflow_notebook-{config.new_version}-py3-none-any.whl",
        f"{config.work_dir}/airflow-notebook/dist/airflow-notebook-{config.new_version}.tar.gz",
        f"{config.work_dir}/kfp-notebook/dist/kfp_notebook-{config.new_version}-py3-none-any.whl",
        f"{config.work_dir}/kfp-notebook/dist/kfp-notebook-{config.new_version}.tar.gz",
        f"{config.work_dir}/elyra-code-snippet-extension/dist/elyra_code_snippet_extension-{config.new_version}-py3-none-any.whl",
        f"{config.work_dir}/elyra-code-snippet-extension/dist/elyra-code-snippet-extension-{config.new_version}.tar.gz",
        f"{config.work_dir}/elyra-code-viewer-extension/dist/elyra_code_viewer_extension-{config.new_version}-py3-none-any.whl",
        f"{config.work_dir}/elyra-code-viewer-extension/dist/elyra-code-viewer-extension-{config.new_version}.tar.gz",
        f"{config.work_dir}/elyra-pipeline-editor-extension/dist/elyra_pipeline_editor_extension-{config.new_version}-py3-none-any.whl",
        f"{config.work_dir}/elyra-pipeline-editor-extension/dist/elyra-pipeline-editor-extension-{config.new_version}.tar.gz",
        f"{config.work_dir}/elyra-python-editor-extension/dist/elyra_python_editor_extension-{config.new_version}-py3-none-any.whl",
        f"{config.work_dir}/elyra-python-editor-extension/dist/elyra-python-editor-extension-{config.new_version}.tar.gz",
        f"{config.work_dir}/elyra-r-editor-extension/dist/elyra_r_editor_extension-{config.new_version}-py3-none-any.whl",
        f"{config.work_dir}/elyra-r-editor-extension/dist/elyra-r-editor-extension-{config.new_version}.tar.gz",
    ]

    print("-----------------------------------------------------------------")
    print("---------------------- Publishing to PyPI -----------------------")
    print("-----------------------------------------------------------------")

    # Validate all artifacts to be published are available
    for file in files_to_publish:
        if not os.path.exists(file):
            raise MissingReleaseArtifactException(f"Missing release file: {file}")

    # push files to PyPI
    for file in files_to_publish:
        print(f"Publishing: {file}")
        check_run(["twine", "upload", "--sign", file], cwd=working_dir)

    print("-----------------------------------------------------------------")
    print("--------------- Pushing Release and Tag to git ------------------")
    print("-----------------------------------------------------------------")

    # push release and tags to git
    print()
    print("Pushing release to git")
    check_run(["git", "push"], cwd=config.source_dir)
    print("Pushing release tag to git")
    check_run(["git", "push", "--tags"], cwd=config.source_dir)

    print("-----------------------------------------------------------------")
    print("--------------- Preparing to push npm packages ------------------")
    print("-----------------------------------------------------------------")

    # checkout the tag
    print()
    print(f"Checking out release tag {config.tag}")
    check_run(["git", "checkout", config.tag], cwd=config.source_dir)
    check_run(["git", "status"], cwd=config.source_dir)

    print("-----------------------------------------------------------------")
    print("-------------------- Pushing npm packages -----------------------")
    print("-----------------------------------------------------------------")

    # publish npm packages
    print()
    print(f"publishing npm packages")
    check_run(
        ["lerna", "publish", "--yes", "from-package", "--no-git-tag-version", "--no-verify-access", "--no-push"],
        cwd=config.source_dir,
    )


def initialize_config(args=None) -> SimpleNamespace:
    if not args:
        raise ValueError("Invalid command line arguments")

    v = re.search(VERSION_REG_EX, elyra._version.__version__)

    configuration = {
        "goal": args.goal,
        "git_url": f"git@github.com:{args.org or DEFAULT_GIT_ORG}/elyra.git",
        "git_branch": args.branch or DEFAULT_GIT_BRANCH,
        "git_hash": "HEAD",
        "git_user_name": check_output(["git", "config", "user.name"]),
        "git_user_email": check_output(["git", "config", "user.email"]),
        "base_dir": os.getcwd(),
        "work_dir": os.path.join(os.getcwd(), DEFAULT_BUILD_DIR),
        "source_dir": os.path.join(os.getcwd(), DEFAULT_BUILD_DIR, "elyra"),
        "old_version": elyra._version.__version__,
        "old_npm_version": f"{v['major']}.{v['minor']}.{v['patch']}-dev",
        "new_version": args.version
        if (not args.rc or not str.isdigit(args.rc)) and (not args.beta or not str.isdigit(args.beta))
        else f"{args.version}rc{args.rc}"
        if args.rc
        else f"{args.version}b{args.beta}",
        "new_npm_version": args.version
        if (not args.rc or not str.isdigit(args.rc)) and (not args.beta or not str.isdigit(args.beta))
        else f"{args.version}-rc.{args.rc}"
        if args.rc
        else f"{args.version}-beta.{args.beta}",
        "rc": args.rc,
        "beta": args.beta,
        "dev_version": f"{args.dev_version}.dev0",
        "dev_npm_version": f"{args.dev_version}-dev",
        "tag": f"v{args.version}"
        if (not args.rc or not str.isdigit(args.rc)) and (not args.beta or not str.isdigit(args.beta))
        else f"v{args.version}rc{args.rc}"
        if args.rc
        else f"v{args.version}b{args.beta}",
    }

    global config
    config = SimpleNamespace(**configuration)


def print_config() -> None:
    global config
    print("")
    print("-----------------------------------------------------------------")
    print("--------------------- Release configuration ---------------------")
    print("-----------------------------------------------------------------")
    print(f"Goal \t\t\t -> {config.goal}")
    print(f"Git URL \t\t -> {config.git_url}")
    print(f"Git Branch \t\t -> {config.git_branch}")
    print(f"Git reference \t\t -> {config.git_hash}")
    print(f"Git user \t\t -> {config.git_user_name}")
    print(f"Git user email \t\t -> {config.git_user_email}")
    print(f"Work dir \t\t -> {config.work_dir}")
    print(f"Source dir \t\t -> {config.source_dir}")
    print(f"Old Version \t\t -> {config.old_version}")
    print(f"Old NPM Version \t -> {config.old_npm_version}")
    print(f"New Version \t\t -> {config.new_version}")
    print(f"New NPN Version \t -> {config.new_npm_version}")
    if config.rc is not None:
        print(f"RC number \t\t -> {config.rc}")
    if config.beta is not None:
        print(f"Beta number \t\t -> {config.beta}")
    print(f"Dev Version \t\t -> {config.dev_version}")
    print(f"Dev NPM Version \t -> {config.dev_npm_version}")
    print(f"Release Tag \t\t -> {config.tag}")
    print("-----------------------------------------------------------------")
    print("")


def print_help() -> str:
    return """create-release.py [ prepare | publish ] --version VERSION
    
    DESCRIPTION
    Creates Elyra release based on git commit hash or from HEAD.
    
    create release prepare-changelog --version 1.3.0 [--beta 0] [--rc 0]
    This will prepare the release changelog and make it ready for review on the release workdir.

    create-release.py prepare --version 1.3.0 --dev-version 1.4.0 [--beta 0] [--rc 0]
    This will prepare a release candidate, build it locally and make it ready for review on the release workdir.
    
    Note: that one can either use a beta or rc modifier for the release, but not both.

    create-release.py publish --version 1.3.0 [--beta 0] [--rc 0]
    This will build a previously prepared release, and publish the artifacts to public repositories.
    
    Required software dependencies for building and publishing a release:
     - Git
     - Node
     - Twine
     - Yarn
     
     Required configurations for publishing a release:
     - GPG with signing key configured
     
     
    """


def main(args=None):
    """Perform necessary tasks to create and/or publish a new release"""
    parser = argparse.ArgumentParser(usage=print_help())
    parser.add_argument(
        "goal",
        help="Supported goals: {prepare-changelog | prepare | publish}",
        type=str,
        choices={"prepare-changelog", "prepare", "publish"},
    )
    parser.add_argument("--version", help="the new release version", type=str, required=True)
    parser.add_argument("--dev-version", help="the new development version", type=str, required=False)
    parser.add_argument("--beta", help="the release beta number", type=str, required=False)
    parser.add_argument("--rc", help="the release candidate number", type=str, required=False)
    parser.add_argument("--org", help="the github org or username to use", type=str, required=False)
    parser.add_argument("--branch", help="the branch name to use", type=str, required=False)
    args = parser.parse_args()

    # can't use both rc and beta parameters
    if args.beta and args.rc:
        print_help()
        sys.exit(1)

    global config
    try:
        # Validate all pre-requisites are available
        validate_dependencies()
        validate_environment()

        # Generate release config based on the provided arguments
        initialize_config(args)
        print_config()

        if config.goal == "prepare-changelog":
            prepare_changelog()

            print("")
            print("")
            print(f"Changelog for release version: {config.new_version} is ready for review at {config.source_dir}")
            print("After you are done, push the reviewed changelog to github.")
            print("")
            print("")
        elif config.goal == "prepare":
            if not args.dev_version:
                print_help()
                sys.exit()

            prepare_release()

            print("")
            print("")
            print(f"Release version: {config.new_version} is ready for review")
            print("After you are done, run the script again to [publish] the release.")
            print("")
            print("")

        elif args.goal == "publish":
            publish_release(working_dir=os.getcwd())
        else:
            print_help()
            sys.exit()

    except Exception as ex:
        raise RuntimeError(f"Error performing release {args.version}") from ex


if __name__ == "__main__":
    main()<|MERGE_RESOLUTION|>--- conflicted
+++ resolved
@@ -257,13 +257,13 @@
             rf"https://elyra.readthedocs.io/en/latest/",
         )
 
-<<<<<<< HEAD
         # Update documentation references in documentation
         sed(
             _source("docs/source/user_guide/jupyterlab-interface.md"),
             rf"https://elyra.readthedocs.io/en/v{new_version}/",
             r"https://elyra.readthedocs.io/en/latest/",
-=======
+        )
+
         sed(
             _source("elyra/cli/pipeline_app.py"),
             rf"https://elyra.readthedocs.io/en/v{new_version}/",
@@ -280,7 +280,6 @@
             _source("packages/pipeline-editor/src/PipelineEditorWidget.tsx"),
             rf"https://elyra.readthedocs.io/en/v{new_version}/user_guide/",
             rf"https://elyra.readthedocs.io/en/latest/user_guide/",
->>>>>>> 4eb299f0
         )
 
         check_run(
