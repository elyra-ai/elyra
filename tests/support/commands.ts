--- conflicted
+++ resolved
@@ -80,7 +80,6 @@
     );
   }
 
-<<<<<<< HEAD
   cy.findByLabelText(/object storage endpoint/i).type('http://0.0.0.0:9000');
 
   if (type !== 'invald') {
@@ -88,13 +87,6 @@
     cy.findByLabelText(/object storage password/i).type('minioadmin');
   }
 
-=======
-  cy.findByLabelText(/^cloud object storage endpoint/i).type(
-    'http://0.0.0.0:9000'
-  );
-  cy.findByLabelText(/object storage username/i).type('minioadmin');
-  cy.findByLabelText(/object storage password/i).type('minioadmin');
->>>>>>> 2b1299b2
   cy.findByLabelText(/object storage bucket/i).type('test-bucket');
 
   // save it
