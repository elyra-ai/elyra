/*
 * Copyright 2018-2022 Elyra Authors
 *
 * Licensed under the Apache License, Version 2.0 (the "License");
 * you may not use this file except in compliance with the License.
 * You may obtain a copy of the License at
 *
 * http://www.apache.org/licenses/LICENSE-2.0
 *
 * Unless required by applicable law or agreed to in writing, software
 * distributed under the License is distributed on an "AS IS" BASIS,
 * WITHOUT WARRANTIES OR CONDITIONS OF ANY KIND, either express or implied.
 * See the License for the specific language governing permissions and
 * limitations under the License.
 */

describe('Script Editor tests', () => {
  before(() => {
    cy.resetJupyterLab();
    cy.bootstrapFile('helloworld.py'); // load python file used to check existing contents
    cy.bootstrapFile('helloworld.r'); // load R file used to check existing contents
  });

  after(() => {
    // delete files created for testing
    cy.deleteFile('untitled*.py');
    cy.deleteFile('untitled*.r');
    cy.deleteFile('helloworld.py'); // delete python file used for testing
    cy.deleteFile('helloworld.r'); // delete R file used for testing

    // Delete runtime configuration used for testing
    cy.exec('elyra-metadata remove runtimes --name=test_runtime', {
      failOnNonZeroExit: false
    });
  });

  // Python Tests
  it('opens blank Python file from launcher', () => {
    cy.createNewScriptFile('Python');
    cy.get('.lm-TabBar-tab[data-type="document-title"]');
  });

  it('check Python editor tab right click content', () => {
    checkRightClickTabContent('Python');
  });

  it('close editor', () => {
    cy.closeTab(-1);
  });

  it('open Python file with expected content', () => {
    openFileAndCheckContent('py');
  });

  it('opens blank Python file from menu', () => {
    cy.findByRole('menuitem', { name: /file/i }).click();
    cy.findByText(/^new$/i).click();

    cy.get(
      '[data-command="script-editor:create-new-python-file"] > .lm-Menu-itemLabel'
    ).click();
  });

  it('check toolbar and its content for Python file', () => {
    checkToolbarContent();
  });

  it('check kernel dropdown has Python option', () => {
    cy.get('.elyra-ScriptEditor .jp-Toolbar select > option[value*=python]');
  });

  it('click the Run as Pipeline button should display dialog', () => {
    // Create runtime configuration
    cy.createRuntimeConfig();
    // Validate it is now available
    cy.get('#elyra-metadata\\:runtimes').within(() => {
      cy.findByText(/test runtime/i).should('exist');
    });
    // Click Run as Pipeline button
    cy.findByText(/run as pipeline/i).click();
    // Check for expected dialog title
    cy.get('.jp-Dialog-header').should('have.text', 'Run file as pipeline');
    // Dismiss  dialog
    cy.get('button.jp-mod-reject').click();

    // Close editor tab
    cy.closeTab(-1);
  });

  it('click the Run as Pipeline button on unsaved file should display save dialog', () => {
    // Create new python file
    cy.createNewScriptFile('Python');

<<<<<<< HEAD
    // Add some text to the editor, include newline to clear help text that will block toolbar
=======
    // Add some text to the editor
>>>>>>> c400f87f
    cy.get('span[role="presentation"]').type('print("test")\n');

    // Click Run as Pipeline button
    cy.findByText(/run as pipeline/i).click();

    // Check expected save and submit dialog message
    cy.contains('.jp-Dialog-header', /this file contains unsaved changes/i);

    // Dismiss save and submit dialog
    cy.get('button.jp-mod-reject').click();

    // Close editor tab
    cy.closeTab(-1);

    // Dismiss save your work dialog by discarding changes
    cy.get('button.jp-mod-warn').click();
  });

  it('opens new output console', () => {
    openFile('py');
    cy.get('button[title="Run"]').click();
    cy.get('[id=tab-ScriptEditor-output]').should(
      'have.text',
      'Console Output'
    );
    cy.get('button[title="Top"]').should('be.visible');
    cy.get('button[title="Bottom"]').should('be.visible');

    //close console tab
    cy.closeTab(-1);

    // Close editor tab
    cy.closeTab(-1);
  });

  // R Tests
  it('opens blank R file from launcher', () => {
    cy.createNewScriptFile('R');
    cy.get('.lm-TabBar-tab[data-type="document-title"]');
  });

  it('check R editor tab right click content', () => {
    checkRightClickTabContent('R');
  });

  it('close R editor', () => {
    cy.closeTab(-1);
  });

  it('open R file with expected content', () => {
    openFileAndCheckContent('r');
  });

  it('check icons', () => {
    // Check file menu editor contents
    cy.findByRole('menuitem', { name: /file/i }).click();
    cy.findByText(/^new$/i).click();
    cy.get(
      '[data-command="script-editor:create-new-r-file"] svg[data-icon="elyra:rIcon"]'
    );
    cy.get(
      '[data-command="script-editor:create-new-python-file"] svg[data-icon="elyra:pyIcon"]'
    );

    // Check python icons from launcher & file explorer
    cy.get(
      '.jp-LauncherCard[data-category="Elyra"][title="Create a new Python file"] svg[data-icon="elyra:pyIcon"]'
    ).click();
    cy.get(
      '#filebrowser [title*="Name: untitled1.py"] svg[data-icon="elyra:pyIcon"]'
    );
    cy.closeTab(-1);

    // Check r icons from launcher & file explorer
    cy.get(
      '.jp-LauncherCard[data-category="Elyra"][title="Create a new R file"] svg[data-icon="elyra:rIcon"]'
    ).click();
    cy.get(
      '#filebrowser [title*="Name: untitled1.r"] svg[data-icon="elyra:rIcon"]'
    );
    cy.closeTab(-1);
  });

  it('opens blank R file from menu', () => {
    cy.findByRole('menuitem', { name: /file/i }).click();
    cy.findByText(/^new$/i).click();

    cy.get(
      '[data-command="script-editor:create-new-r-file"] > .lm-Menu-itemLabel'
    ).click();
  });

  it('check toolbar and its content for R file', () => {
    checkToolbarContent();
  });
});

// ------------------------------
// ----- Utility Functions
// ------------------------------

const checkToolbarContent = (): void => {
  cy.get('.elyra-ScriptEditor .jp-Toolbar');

  // check save button exists and icon
  cy.get('button[title="Save file contents"]');
  cy.get('svg[data-icon="ui-components:save"]');

  // check run button exists and icon
  cy.get('button[title="Run"]');
  cy.get('svg[data-icon="ui-components:run"]');

  // check stop button exists and icon
  cy.get('button[title="Stop"]');
  cy.get('svg[data-icon="ui-components:stop"]');

  // check select kernel dropdown exists
  cy.get('.elyra-ScriptEditor .jp-Toolbar select');

  // check Run as Pipeline button exists
  cy.contains('Run as Pipeline');
};

const checkRightClickTabContent = (fileType: string): void => {
  // Open right-click context menu
  cy.get('.lm-TabBar-tab[data-type="document-title"]').rightclick({
    force: true
  });

  // Check contents of each menu item
  cy.get('[data-command="application:close"] > .lm-Menu-itemLabel').contains(
    'Close Tab'
  );
  cy.get(
    '[data-command="application:close-other-tabs"] > .lm-Menu-itemLabel'
  ).contains('Close All Other Tabs');
  cy.get(
    '[data-command="application:close-right-tabs"] > .lm-Menu-itemLabel'
  ).contains('Close Tabs to Right');
  cy.get(
    '[data-command="filemenu:create-console"] > .lm-Menu-itemLabel'
  ).contains('Create Console for Editor');
  cy.get('[data-command="docmanager:rename"] > .lm-Menu-itemLabel').contains(
    `Rename ${fileType} File…`
  );
  cy.get('[data-command="docmanager:delete"] > .lm-Menu-itemLabel').contains(
    `Delete ${fileType} File`
  );
  cy.get('[data-command="docmanager:clone"] > .lm-Menu-itemLabel').contains(
    `New View for ${fileType} File`
  );
  cy.get(
    '[data-command="docmanager:show-in-file-browser"] > .lm-Menu-itemLabel'
  ).contains('Show in File Browser');
  cy.get(
    '[data-command="__internal:context-menu-info"] > .lm-Menu-itemLabel'
  ).contains('Shift+Right Click for Browser Menu');

  // Dismiss menu
  cy.get(
    '[data-command="docmanager:show-in-file-browser"] > .lm-Menu-itemLabel'
  ).click();
};

//open helloworld.py using file-> open from path
const openFile = (fileExtension: string): void => {
  cy.findByRole('menuitem', { name: /file/i }).click();
  cy.findByText(/^open from path$/i).click({ force: true });

  // Search for helloworld file and open
  cy.get('input#jp-dialog-input-id').type(`/helloworld.${fileExtension}`);
  cy.get('.p-Panel .jp-mod-accept').click();
};

//open file and check contents
const openFileAndCheckContent = (fileExtension: string): void => {
  openFile('py');
  // Ensure that the file contents are as expected
  cy.get('span[role="presentation"]').should($span => {
    expect($span.get(0).innerText).to.eq("print('Hello Elyra')");
  });

  // Close the file editor
  cy.closeTab(-1);
};<|MERGE_RESOLUTION|>--- conflicted
+++ resolved
@@ -91,11 +91,7 @@
     // Create new python file
     cy.createNewScriptFile('Python');
 
-<<<<<<< HEAD
-    // Add some text to the editor, include newline to clear help text that will block toolbar
-=======
     // Add some text to the editor
->>>>>>> c400f87f
     cy.get('span[role="presentation"]').type('print("test")\n');
 
     // Click Run as Pipeline button
